---
id: upgrading-to-v3
title: Upgrading to v3
---

This page summarizes the breaking changes between Apify Python SDK v2.x and v3.0.

## Python version support

Support for Python 3.9 has been dropped. The Apify Python SDK v3.x now requires Python 3.10 or later. Make sure your environment is running a compatible version before upgrading.

## Changes in storages

Apify Python SDK v3.0 includes Crawlee v1.0, which brings significant changes to the storage APIs. In Crawlee v1.0, the `Dataset`, `KeyValueStore`, and `RequestQueue` storage APIs have been updated for consistency and simplicity. Below is a detailed overview of what's new, what's changed, and what's been removed.

See the Crawlee's [Storages guide](https://crawlee.dev/python/docs/guides/storages) for more details.

### Dataset

The `Dataset` API now includes several new methods, such as:

- `get_metadata` - retrieves metadata information for the dataset.
- `purge` - completely clears the dataset, including all items (keeps the metadata only).
- `list_items` - returns the dataset's items in a list format.

Some older methods have been removed or replaced:

- `from_storage_object` constructor has been removed. You should now use the `open` method with either a `name` or `id` parameter.
- `get_info` method and the `storage_object` property have been replaced by the new `get_metadata` method.
- `set_metadata` method has been removed.
- `write_to_json` and `write_to_csv` methods have been removed; instead, use the `export_to` method for exporting data in different formats.

### Key-value store

The `KeyValueStore` API now includes several new methods, such as:

- `get_metadata` - retrieves metadata information for the key-value store.
- `purge` - completely clears the key-value store, removing all keys and values (keeps the metadata only).
- `delete_value` - deletes a specific key and its associated value.
- `list_keys` - lists all keys in the key-value store.

Some older methods have been removed or replaced:

- `from_storage_object` - removed; use the `open` method with either a `name` or `id` instead.
- `get_info` and `storage_object` - replaced by the new `get_metadata` method.
- `set_metadata` method has been removed.

### Request queue

The `RequestQueue` API now includes several new methods, such as:

- `get_metadata` - retrieves metadata information for the request queue.
- `purge` - completely clears the request queue, including all pending and processed requests (keeps the metadata only).
- `add_requests` - replaces the previous `add_requests_batched` method, offering the same functionality under a simpler name.

Some older methods have been removed or replaced:

- `from_storage_object` - removed; use the `open` method with either a `name` or `id` instead.
- `get_info` and `storage_object` - replaced by the new `get_metadata` method.
- `get_request` has argument `unique_key` instead of `request_id` as the `id` field was removed from the `Request`.
- `set_metadata` method has been removed.

Some changes in the related model classes:

- `resource_directory` in `RequestQueueMetadata` - removed; use the corresponding `path_to_*` property instead.
- `stats` field in `RequestQueueMetadata` - removed as it was unused.
- `RequestQueueHead` - replaced by `RequestQueueHeadWithLocks`.

## Removed Actor.config property
- `Actor.config` property has been removed. Use `Actor.configuration` instead.

## Actor initialization and ServiceLocator changes

`Actor` initialization and global `service_locator` services setup is more strict and predictable.
- Services in `Actor` can't be changed after calling `Actor.init`, entering the `async with Actor` context manager or after requesting them from the `Actor`.
- Services in `Actor` can be different from services in Crawler.


**Now (v3.0):**

```python
from crawlee.crawlers import BasicCrawler
from crawlee.storage_clients import MemoryStorageClient
from crawlee.configuration import Configuration
from crawlee.events import LocalEventManager
from apify import Actor

async def main():

    async with Actor():
        # This crawler will use same services as Actor and global service_locator
        crawler_1 = BasicCrawler()

        # This crawler will use custom services
        custom_configuration = Configuration()
        custom_event_manager = LocalEventManager.from_config(custom_configuration)
        custom_storage_client = MemoryStorageClient()
        crawler_2 = BasicCrawler(
            configuration=custom_configuration,
            event_manager=custom_event_manager,
            storage_client=custom_storage_client,
        )
<<<<<<< HEAD
```

## Removed Actor.config property
- `Actor.config` property has been removed. Use `Actor.configuration` instead.

## Default storage ids in configuration changed to None
- `Configuration.default_key_value_store_id` changed from `'default'` to `None`.
- `Configuration.default_dataset_id` changed from `'default'` to `None`.
- `Configuration.default_request_queue_id` changed from `'default'` to `None`.

Previously using the default storage without specifying its `id` in `Configuration` would lead to using specific storage with id `'default'`. Now it will use newly created unnamed storage with `'id'` assigned by the Apify platform, consecutive calls to get the default storage will return the same storage.

## Storages

<!-- TODO -->

## Storage clients

<!-- TODO -->
=======
```
>>>>>>> 5489a1f3
<|MERGE_RESOLUTION|>--- conflicted
+++ resolved
@@ -100,7 +100,6 @@
             event_manager=custom_event_manager,
             storage_client=custom_storage_client,
         )
-<<<<<<< HEAD
 ```
 
 ## Removed Actor.config property
@@ -119,7 +118,4 @@
 
 ## Storage clients
 
-<!-- TODO -->
-=======
-```
->>>>>>> 5489a1f3
+<!-- TODO -->