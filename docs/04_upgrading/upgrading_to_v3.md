---
id: upgrading-to-v3
title: Upgrading to v3
---

This page summarizes the breaking changes between Apify Python SDK v2.x and v3.0.

## Python version support

Support for Python 3.9 has been dropped. The Apify Python SDK v3.x now requires Python 3.10 or later. Make sure your environment is running a compatible version before upgrading.

## Changes in storages

Apify Python SDK v3.0 includes Crawlee v1.0, which brings significant changes to the storage APIs. In Crawlee v1.0, the `Dataset`, `KeyValueStore`, and `RequestQueue` storage APIs have been updated for consistency and simplicity. Below is a detailed overview of what's new, what's changed, and what's been removed.

See the Crawlee's [Storages guide](https://crawlee.dev/python/docs/guides/storages) for more details.

### Dataset

The `Dataset` API now includes several new methods, such as:

- `get_metadata` - retrieves metadata information for the dataset.
- `purge` - completely clears the dataset, including all items (keeps the metadata only).
- `list_items` - returns the dataset's items in a list format.

Some older methods have been removed or replaced:

- `from_storage_object` constructor has been removed. You should now use the `open` method with either a `name` or `id` parameter.
- `get_info` method and the `storage_object` property have been replaced by the new `get_metadata` method.
- `set_metadata` method has been removed.
- `write_to_json` and `write_to_csv` methods have been removed; instead, use the `export_to` method for exporting data in different formats.

### Key-value store

The `KeyValueStore` API now includes several new methods, such as:

- `get_metadata` - retrieves metadata information for the key-value store.
- `purge` - completely clears the key-value store, removing all keys and values (keeps the metadata only).
- `delete_value` - deletes a specific key and its associated value.
- `list_keys` - lists all keys in the key-value store.

Some older methods have been removed or replaced:

- `from_storage_object` - removed; use the `open` method with either a `name` or `id` instead.
- `get_info` and `storage_object` - replaced by the new `get_metadata` method.
- `set_metadata` method has been removed.

### Request queue

The `RequestQueue` API now includes several new methods, such as:

- `get_metadata` - retrieves metadata information for the request queue.
- `purge` - completely clears the request queue, including all pending and processed requests (keeps the metadata only).
- `add_requests` - replaces the previous `add_requests_batched` method, offering the same functionality under a simpler name.

Some older methods have been removed or replaced:

- `from_storage_object` - removed; use the `open` method with either a `name` or `id` instead.
- `get_info` and `storage_object` - replaced by the new `get_metadata` method.
- `get_request` has argument `unique_key` instead of `request_id` as the `id` field was removed from the `Request`.
- `set_metadata` method has been removed.

Some changes in the related model classes:

- `resource_directory` in `RequestQueueMetadata` - removed; use the corresponding `path_to_*` property instead.
- `stats` field in `RequestQueueMetadata` - removed as it was unused.
- `RequestQueueHead` - replaced by `RequestQueueHeadWithLocks`.

## Removed Actor.config property
- `Actor.config` property has been removed. Use `Actor.configuration` instead.

## Actor initialization and ServiceLocator changes

`Actor` initialization and global `service_locator` services setup is more strict and predictable.
- Services in `Actor` can't be changed after calling `Actor.init`, entering the `async with Actor` context manager or after requesting them from the `Actor`.
- Services in `Actor` can be different from services in Crawler.


**Now (v3.0):**

```python
from crawlee.crawlers import BasicCrawler
from crawlee.storage_clients import MemoryStorageClient
from crawlee.configuration import Configuration
from crawlee.events import LocalEventManager
from apify import Actor

async def main():

    async with Actor():
        # This crawler will use same services as Actor and global service_locator
        crawler_1 = BasicCrawler()

        # This crawler will use custom services
        custom_configuration = Configuration()
        custom_event_manager = LocalEventManager.from_config(custom_configuration)
        custom_storage_client = MemoryStorageClient()
        crawler_2 = BasicCrawler(
            configuration=custom_configuration,
            event_manager=custom_event_manager,
            storage_client=custom_storage_client,
        )
```

## Removed Actor.config property
- `Actor.config` property has been removed. Use `Actor.configuration` instead.

<<<<<<< HEAD
### Changes in storage clients

## Explicit control over storage clients used in Actor
- It is now possible to have full control over which storage clients are used by the `Actor`. To make development of Actors convenient, the `Actor` has two storage clients. One that is used when running on Apify platform or when opening storages with `force_cloud=True` and the other client that is used when running outside the Apify platform. The `Actor` has reasonable defaults and for the majority of use-cases there is no need to change it. However, if you need to use a different storage client, you can set it up before entering `Actor` context through `service_locator`.

**Now (v3.0):**

```python
from crawlee import service_locator
from apify.storage_clients import ApifyStorageClient, ApifyHybridStorageClient, MemoryStorageClient
from apify import Actor


async def main():
    service_locator.set_storage_client(
        ApifyHybridStorageClient(
            cloud_storage_client=ApifyStorageClient(request_queue_access="single"),
            local_storage_client=MemoryStorageClient()
        )
    )
    async with Actor:
        rq = await Actor.open_request_queue()
```


## The default use of optimized ApifyRequestQueueClient

- The default client for working with Apify platform based `RequestQueue` is now optimized and simplified client which does significantly lower amount of API calls, but does not support multiple consumers working on the same queue. It is cheaper and faster and is suitable for the majority of the use cases.
- The full client is still available, but it has to be explicitly requested via `request_queue_access="shared"` argument when using the `ApifyStorageClient`.

**Now (v3.0):**

```python
from crawlee import service_locator
from apify.storage_clients import ApifyStorageClient
from apify import Actor


async def main():
    # Full client that supports multiple consumers of the Apify Request Queue
    service_locator.set_storage_client(ApifyStorageClient(request_queue_access="shared"))
    async with Actor:
        rq = await Actor.open_request_queue()
```
=======
## Default storage ids in configuration changed to None
- `Configuration.default_key_value_store_id` changed from `'default'` to `None`.
- `Configuration.default_dataset_id` changed from `'default'` to `None`.
- `Configuration.default_request_queue_id` changed from `'default'` to `None`.

Previously using the default storage without specifying its `id` in `Configuration` would lead to using specific storage with id `'default'`. Now it will use newly created unnamed storage with `'id'` assigned by the Apify platform, consecutive calls to get the default storage will return the same storage.

## Storages

<!-- TODO -->

## Storage clients

<!-- TODO -->
>>>>>>> dbea7d97
<|MERGE_RESOLUTION|>--- conflicted
+++ resolved
@@ -69,6 +69,13 @@
 ## Removed Actor.config property
 - `Actor.config` property has been removed. Use `Actor.configuration` instead.
 
+## Default storage ids in configuration changed to None
+- `Configuration.default_key_value_store_id` changed from `'default'` to `None`.
+- `Configuration.default_dataset_id` changed from `'default'` to `None`.
+- `Configuration.default_request_queue_id` changed from `'default'` to `None`.
+
+Previously using the default storage without specifying its `id` in `Configuration` would lead to using specific storage with id `'default'`. Now it will use newly created unnamed storage with `'id'` assigned by the Apify platform, consecutive calls to get the default storage will return the same storage.
+
 ## Actor initialization and ServiceLocator changes
 
 `Actor` initialization and global `service_locator` services setup is more strict and predictable.
@@ -102,10 +109,6 @@
         )
 ```
 
-## Removed Actor.config property
-- `Actor.config` property has been removed. Use `Actor.configuration` instead.
-
-<<<<<<< HEAD
 ### Changes in storage clients
 
 ## Explicit control over storage clients used in Actor
@@ -149,20 +152,4 @@
     service_locator.set_storage_client(ApifyStorageClient(request_queue_access="shared"))
     async with Actor:
         rq = await Actor.open_request_queue()
-```
-=======
-## Default storage ids in configuration changed to None
-- `Configuration.default_key_value_store_id` changed from `'default'` to `None`.
-- `Configuration.default_dataset_id` changed from `'default'` to `None`.
-- `Configuration.default_request_queue_id` changed from `'default'` to `None`.
-
-Previously using the default storage without specifying its `id` in `Configuration` would lead to using specific storage with id `'default'`. Now it will use newly created unnamed storage with `'id'` assigned by the Apify platform, consecutive calls to get the default storage will return the same storage.
-
-## Storages
-
-<!-- TODO -->
-
-## Storage clients
-
-<!-- TODO -->
->>>>>>> dbea7d97
+```