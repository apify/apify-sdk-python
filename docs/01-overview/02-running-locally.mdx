---
title: Running Python Actors locally
sidebar_label: Running Actors locally
---

import Tabs from '@theme/Tabs';
import TabItem from '@theme/TabItem';
import CodeBlock from '@theme/CodeBlock';

## Requirements

<<<<<<< HEAD
The Apify SDK requires Python version 3.8 or above to run Python actors locally.
=======
The Apify SDK supports Python versions 3.8 and above.
To run Python Actors locally, you'll have to have a supported Python version available.
>>>>>>> 64f696df

## Creating your first Actor

<<<<<<< HEAD
To create a new Apify actor on your computer, using the [Apify CLI](https://docs.apify.com/cli) and select one of the Python actor templates, for example the "[beta] Python SDK" template.
You can use the [`apify create` command](https://docs.apify.com/cli/docs/reference#apify-create-actorname) to do so:
=======
To create a new Apify Actor on your computer, you can use the [Apify CLI](https://docs.apify.com/cli),
and select one of the Python Actor templates.

<!-- TODO: link the correct Actor template -->

For example, to create an Actor from the "[beta] Python SDK" template,
you can use the [`apify create` command](https://docs.apify.com/cli/docs/reference#apify-create-actorname).
>>>>>>> 64f696df

```bash
apify create my-first-actor --template python-start
```

<<<<<<< HEAD
This will create a new folder called `my-first-actor`, download and extract the "Getting started with Python" actor template there, and create a virtual environment in `my-first-actor/.venv`, and install the actor dependencies in it.
=======
This will create a new folder called `my-first-actor`,
then download and extract the "Getting started with Python" Actor template there,
create a virtual environment in `my-first-actor/.venv`,
and install the Actor dependencies in it.
>>>>>>> 64f696df

## Running the Actor

To run the Actor, you can use the [`apify run` command](https://docs.apify.com/cli/docs/reference#apify-run):

```bash
cd my-first-actor
apify run
```

<<<<<<< HEAD
This will activate the virtual environment in `.venv` (if no other virtual environment is activated yet), start the actor, passing the right environment variables for local running, and configure it to use local storages from the `storage` folder.
The actor input, for example, will be in `storage/key_value_stores/default/INPUT.json`.

## Adding dependencies

Adding dependencies into the actor is simple.
First, add them in the [`requirements.txt`](https://pip.pypa.io/en/stable/reference/requirements-file-format/) file in the actor source folder.
Then, activate the virtual environment in `.venv`:
=======
This will activate the virtual environment in `.venv` (if no other virtual environment is activated yet),
then start the Actor, passing the right environment variables for local running,
and configure it to use local storages from the `storage` folder.

The Actor input, for example, will be in `storage/key_value_stores/default/INPUT.json`.

## Adding dependencies

Adding dependencies into the Actor is simple.

First, add them in the [`requirements.txt`](https://pip.pypa.io/en/stable/reference/requirements-file-format/) file in the Actor source folder.

Then activate the virtual environment in `.venv`:
>>>>>>> 64f696df

<Tabs groupId="operating-systems">
    <TabItem value="unix" label="Linux / macOS" default>
        <CodeBlock language="bash">
            source .venv/bin/activate
        </CodeBlock>
    </TabItem>
    <TabItem value="win" label="Windows">
        <CodeBlock language="powershell">
            .venv\Scripts\activate.bat
        </CodeBlock>
    </TabItem>
</Tabs>

Then install the dependencies:

```bash
python -m pip install -r requirements.txt
```<|MERGE_RESOLUTION|>--- conflicted
+++ resolved
@@ -9,19 +9,10 @@
 
 ## Requirements
 
-<<<<<<< HEAD
 The Apify SDK requires Python version 3.8 or above to run Python actors locally.
-=======
-The Apify SDK supports Python versions 3.8 and above.
-To run Python Actors locally, you'll have to have a supported Python version available.
->>>>>>> 64f696df
 
 ## Creating your first Actor
 
-<<<<<<< HEAD
-To create a new Apify actor on your computer, using the [Apify CLI](https://docs.apify.com/cli) and select one of the Python actor templates, for example the "[beta] Python SDK" template.
-You can use the [`apify create` command](https://docs.apify.com/cli/docs/reference#apify-create-actorname) to do so:
-=======
 To create a new Apify Actor on your computer, you can use the [Apify CLI](https://docs.apify.com/cli),
 and select one of the Python Actor templates.
 
@@ -29,20 +20,15 @@
 
 For example, to create an Actor from the "[beta] Python SDK" template,
 you can use the [`apify create` command](https://docs.apify.com/cli/docs/reference#apify-create-actorname).
->>>>>>> 64f696df
 
 ```bash
 apify create my-first-actor --template python-start
 ```
 
-<<<<<<< HEAD
-This will create a new folder called `my-first-actor`, download and extract the "Getting started with Python" actor template there, and create a virtual environment in `my-first-actor/.venv`, and install the actor dependencies in it.
-=======
 This will create a new folder called `my-first-actor`,
-then download and extract the "Getting started with Python" Actor template there,
+download and extract the "Getting started with Python" Actor template there,
 create a virtual environment in `my-first-actor/.venv`,
 and install the Actor dependencies in it.
->>>>>>> 64f696df
 
 ## Running the Actor
 
@@ -53,16 +39,6 @@
 apify run
 ```
 
-<<<<<<< HEAD
-This will activate the virtual environment in `.venv` (if no other virtual environment is activated yet), start the actor, passing the right environment variables for local running, and configure it to use local storages from the `storage` folder.
-The actor input, for example, will be in `storage/key_value_stores/default/INPUT.json`.
-
-## Adding dependencies
-
-Adding dependencies into the actor is simple.
-First, add them in the [`requirements.txt`](https://pip.pypa.io/en/stable/reference/requirements-file-format/) file in the actor source folder.
-Then, activate the virtual environment in `.venv`:
-=======
 This will activate the virtual environment in `.venv` (if no other virtual environment is activated yet),
 then start the Actor, passing the right environment variables for local running,
 and configure it to use local storages from the `storage` folder.
@@ -76,7 +52,6 @@
 First, add them in the [`requirements.txt`](https://pip.pypa.io/en/stable/reference/requirements-file-format/) file in the Actor source folder.
 
 Then activate the virtual environment in `.venv`:
->>>>>>> 64f696df
 
 <Tabs groupId="operating-systems">
     <TabItem value="unix" label="Linux / macOS" default>
