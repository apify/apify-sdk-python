version = 1
revision = 2
requires-python = ">=3.10"

[[package]]
name = "annotated-types"
version = "0.7.0"
source = { registry = "https://pypi.org/simple" }
sdist = { url = "https://files.pythonhosted.org/packages/ee/67/531ea369ba64dcff5ec9c3402f9f51bf748cec26dde048a2f973a4eea7f5/annotated_types-0.7.0.tar.gz", hash = "sha256:aff07c09a53a08bc8cfccb9c85b05f1aa9a2a6f23728d790723543408344ce89", size = 16081, upload-time = "2024-05-20T21:33:25.928Z" }
wheels = [
    { url = "https://files.pythonhosted.org/packages/78/b6/6307fbef88d9b5ee7421e68d78a9f162e0da4900bc5f5793f6d3d0e34fb8/annotated_types-0.7.0-py3-none-any.whl", hash = "sha256:1f02e8b43a8fbbc3f3e0d4f0f4bfc8131bcb4eebe8849b8e5c773f3a1c582a53", size = 13643, upload-time = "2024-05-20T21:33:24.1Z" },
]

[[package]]
name = "anyio"
version = "4.10.0"
source = { registry = "https://pypi.org/simple" }
dependencies = [
    { name = "exceptiongroup", marker = "python_full_version < '3.11'" },
    { name = "idna" },
    { name = "sniffio" },
    { name = "typing-extensions", marker = "python_full_version < '3.13'" },
]
sdist = { url = "https://files.pythonhosted.org/packages/f1/b4/636b3b65173d3ce9a38ef5f0522789614e590dab6a8d505340a4efe4c567/anyio-4.10.0.tar.gz", hash = "sha256:3f3fae35c96039744587aa5b8371e7e8e603c0702999535961dd336026973ba6", size = 213252, upload-time = "2025-08-04T08:54:26.451Z" }
wheels = [
    { url = "https://files.pythonhosted.org/packages/6f/12/e5e0282d673bb9746bacfb6e2dba8719989d3660cdb2ea79aee9a9651afb/anyio-4.10.0-py3-none-any.whl", hash = "sha256:60e474ac86736bbfd6f210f7a61218939c318f43f9972497381f1c5e930ed3d1", size = 107213, upload-time = "2025-08-04T08:54:24.882Z" },
]

[[package]]
name = "apify"
version = "2.7.1"
source = { editable = "." }
dependencies = [
    { name = "apify-client" },
    { name = "apify-shared" },
    { name = "cachetools" },
    { name = "crawlee" },
    { name = "cryptography" },
    { name = "impit" },
    { name = "lazy-object-proxy" },
    { name = "more-itertools" },
    { name = "typing-extensions" },
    { name = "websockets" },
    { name = "yarl" },
]

[package.optional-dependencies]
scrapy = [
    { name = "scrapy" },
]

[package.dev-dependencies]
dev = [
    { name = "build" },
    { name = "crawlee", extra = ["parsel"] },
    { name = "dycw-pytest-only" },
    { name = "griffe" },
    { name = "mypy" },
    { name = "pre-commit" },
    { name = "pydoc-markdown" },
    { name = "pytest" },
    { name = "pytest-asyncio" },
    { name = "pytest-cov" },
    { name = "pytest-httpserver" },
    { name = "pytest-timeout" },
    { name = "pytest-xdist" },
    { name = "ruff" },
    { name = "setuptools" },
    { name = "types-cachetools" },
    { name = "uvicorn", extra = ["standard"] },
    { name = "werkzeug" },
]

[package.metadata]
requires-dist = [
    { name = "apify-client", specifier = ">=2.0.0,<3.0.0" },
    { name = "apify-shared", specifier = ">=2.0.0,<3.0.0" },
    { name = "cachetools", specifier = ">=5.5.0" },
<<<<<<< HEAD
    { name = "crawlee", git = "https://github.com/apify/crawlee-python.git?rev=storage-clients-and-configurations-2" },
=======
    { name = "crawlee", specifier = "==0.6.13b37" },
>>>>>>> 68a7f488
    { name = "cryptography", specifier = ">=42.0.0" },
    { name = "impit", specifier = ">=0.6.1" },
    { name = "lazy-object-proxy", specifier = ">=1.11.0" },
    { name = "more-itertools", specifier = ">=10.2.0" },
    { name = "scrapy", marker = "extra == 'scrapy'", specifier = ">=2.11.0" },
    { name = "typing-extensions", specifier = ">=4.1.0" },
    { name = "websockets", specifier = ">=14.0" },
    { name = "yarl", specifier = ">=1.18.0" },
]
provides-extras = ["scrapy"]

[package.metadata.requires-dev]
dev = [
    { name = "build", specifier = "~=1.3.0" },
    { name = "crawlee", extras = ["parsel"] },
    { name = "dycw-pytest-only", specifier = "~=2.1.0" },
    { name = "griffe" },
    { name = "mypy", specifier = "~=1.18.1" },
    { name = "pre-commit", specifier = "~=4.3.0" },
    { name = "pydoc-markdown", specifier = "~=4.8.0" },
    { name = "pytest", specifier = "~=8.4.0" },
    { name = "pytest-asyncio", specifier = "~=1.2.0" },
    { name = "pytest-cov", specifier = "~=7.0.0" },
    { name = "pytest-httpserver", specifier = "~=1.1.0" },
    { name = "pytest-timeout", specifier = "~=2.4.0" },
    { name = "pytest-xdist", specifier = "~=3.8.0" },
    { name = "ruff", specifier = "~=0.13.0" },
    { name = "setuptools" },
    { name = "types-cachetools", specifier = "~=6.2.0.20250827" },
    { name = "uvicorn", extras = ["standard"] },
    { name = "werkzeug", specifier = "~=3.1.0" },
]

[[package]]
name = "apify-client"
version = "2.1.0"
source = { registry = "https://pypi.org/simple" }
dependencies = [
    { name = "apify-shared" },
    { name = "colorama" },
    { name = "impit" },
    { name = "more-itertools" },
]
sdist = { url = "https://files.pythonhosted.org/packages/b7/e5/0527749e9748faeb19ed38b05b1618507beacbc885711b9156b28966aea3/apify_client-2.1.0.tar.gz", hash = "sha256:328bc76eda161bed7211be6e4915833ebd56c87c11f623ab5276c5d718f970c8", size = 361484, upload-time = "2025-09-15T08:43:07.947Z" }
wheels = [
    { url = "https://files.pythonhosted.org/packages/49/59/c7ec8577bb41bc33f4fa43f674f80aa3eb44e399fe448a8ba39d76ea75e4/apify_client-2.1.0-py3-none-any.whl", hash = "sha256:515a16b16ea3dba9cf05973a0900bb1ae8951c0154d1566c83ac6544d61af16c", size = 85485, upload-time = "2025-09-15T08:43:06.525Z" },
]

[[package]]
name = "apify-shared"
version = "2.1.0"
source = { registry = "https://pypi.org/simple" }
sdist = { url = "https://files.pythonhosted.org/packages/66/88/5283f9ffad85751b7501ae56aa500db26b149dc51ed8cc6025304ecfc5fc/apify_shared-2.1.0.tar.gz", hash = "sha256:95b603454788189e9c6fa98af0e311d78033178db1434a4f0690fac40467aae0", size = 46982, upload-time = "2025-09-05T13:38:16.22Z" }
wheels = [
    { url = "https://files.pythonhosted.org/packages/76/50/3ae064870ae0e302909e215ba30a681d1ddc3c067c2242cae596c921817d/apify_shared-2.1.0-py3-none-any.whl", hash = "sha256:f6dacf375ae07fd72c1fa1daa64e5265b6cab1b05a98df077b7de0ec2077f7c3", size = 16489, upload-time = "2025-09-05T13:38:15.069Z" },
]

[[package]]
name = "attrs"
version = "25.3.0"
source = { registry = "https://pypi.org/simple" }
sdist = { url = "https://files.pythonhosted.org/packages/5a/b0/1367933a8532ee6ff8d63537de4f1177af4bff9f3e829baf7331f595bb24/attrs-25.3.0.tar.gz", hash = "sha256:75d7cefc7fb576747b2c81b4442d4d4a1ce0900973527c011d1030fd3bf4af1b", size = 812032, upload-time = "2025-03-13T11:10:22.779Z" }
wheels = [
    { url = "https://files.pythonhosted.org/packages/77/06/bb80f5f86020c4551da315d78b3ab75e8228f89f0162f2c3a819e407941a/attrs-25.3.0-py3-none-any.whl", hash = "sha256:427318ce031701fea540783410126f03899a97ffc6f61596ad581ac2e40e3bc3", size = 63815, upload-time = "2025-03-13T11:10:21.14Z" },
]

[[package]]
name = "automat"
version = "25.4.16"
source = { registry = "https://pypi.org/simple" }
sdist = { url = "https://files.pythonhosted.org/packages/e3/0f/d40bbe294bbf004d436a8bcbcfaadca8b5140d39ad0ad3d73d1a8ba15f14/automat-25.4.16.tar.gz", hash = "sha256:0017591a5477066e90d26b0e696ddc143baafd87b588cfac8100bc6be9634de0", size = 129977, upload-time = "2025-04-16T20:12:16.002Z" }
wheels = [
    { url = "https://files.pythonhosted.org/packages/02/ff/1175b0b7371e46244032d43a56862d0af455823b5280a50c63d99cc50f18/automat-25.4.16-py3-none-any.whl", hash = "sha256:04e9bce696a8d5671ee698005af6e5a9fa15354140a87f4870744604dcdd3ba1", size = 42842, upload-time = "2025-04-16T20:12:14.447Z" },
]

[[package]]
name = "backports-asyncio-runner"
version = "1.2.0"
source = { registry = "https://pypi.org/simple" }
sdist = { url = "https://files.pythonhosted.org/packages/8e/ff/70dca7d7cb1cbc0edb2c6cc0c38b65cba36cccc491eca64cabd5fe7f8670/backports_asyncio_runner-1.2.0.tar.gz", hash = "sha256:a5aa7b2b7d8f8bfcaa2b57313f70792df84e32a2a746f585213373f900b42162", size = 69893, upload-time = "2025-07-02T02:27:15.685Z" }
wheels = [
    { url = "https://files.pythonhosted.org/packages/a0/59/76ab57e3fe74484f48a53f8e337171b4a2349e506eabe136d7e01d059086/backports_asyncio_runner-1.2.0-py3-none-any.whl", hash = "sha256:0da0a936a8aeb554eccb426dc55af3ba63bcdc69fa1a600b5bb305413a4477b5", size = 12313, upload-time = "2025-07-02T02:27:14.263Z" },
]

[[package]]
name = "black"
version = "23.12.1"
source = { registry = "https://pypi.org/simple" }
dependencies = [
    { name = "click" },
    { name = "mypy-extensions" },
    { name = "packaging" },
    { name = "pathspec" },
    { name = "platformdirs" },
    { name = "tomli", marker = "python_full_version < '3.11'" },
    { name = "typing-extensions", marker = "python_full_version < '3.11'" },
]
sdist = { url = "https://files.pythonhosted.org/packages/fd/f4/a57cde4b60da0e249073009f4a9087e9e0a955deae78d3c2a493208d0c5c/black-23.12.1.tar.gz", hash = "sha256:4ce3ef14ebe8d9509188014d96af1c456a910d5b5cbf434a09fef7e024b3d0d5", size = 620809, upload-time = "2023-12-22T23:06:17.382Z" }
wheels = [
    { url = "https://files.pythonhosted.org/packages/fb/58/677da52d845b59505a8a787ff22eff9cfd9046b5789aa2bd387b236db5c5/black-23.12.1-cp310-cp310-macosx_10_9_x86_64.whl", hash = "sha256:e0aaf6041986767a5e0ce663c7a2f0e9eaf21e6ff87a5f95cbf3675bfd4c41d2", size = 1560531, upload-time = "2023-12-22T23:18:20.555Z" },
    { url = "https://files.pythonhosted.org/packages/11/92/522a4f1e4b2b8da62e4ec0cb8acf2d257e6d39b31f4214f0fd94d2eeb5bd/black-23.12.1-cp310-cp310-macosx_11_0_arm64.whl", hash = "sha256:c88b3711d12905b74206227109272673edce0cb29f27e1385f33b0163c414bba", size = 1404644, upload-time = "2023-12-22T23:17:46.425Z" },
    { url = "https://files.pythonhosted.org/packages/a4/dc/af67d8281e9a24f73d24b060f3f03f6d9ad6be259b3c6acef2845e17d09c/black-23.12.1-cp310-cp310-manylinux_2_17_x86_64.manylinux2014_x86_64.whl", hash = "sha256:a920b569dc6b3472513ba6ddea21f440d4b4c699494d2e972a1753cdc25df7b0", size = 1711153, upload-time = "2023-12-22T23:08:34.4Z" },
    { url = "https://files.pythonhosted.org/packages/7e/0f/94d7c36b421ea187359c413be7b9fc66dc105620c3a30b1c94310265830a/black-23.12.1-cp310-cp310-win_amd64.whl", hash = "sha256:3fa4be75ef2a6b96ea8d92b1587dd8cb3a35c7e3d51f0738ced0781c3aa3a5a3", size = 1332918, upload-time = "2023-12-22T23:10:28.188Z" },
    { url = "https://files.pythonhosted.org/packages/ed/2c/d9b1a77101e6e5f294f6553d76c39322122bfea2a438aeea4eb6d4b22749/black-23.12.1-cp311-cp311-macosx_10_9_x86_64.whl", hash = "sha256:8d4df77958a622f9b5a4c96edb4b8c0034f8434032ab11077ec6c56ae9f384ba", size = 1541926, upload-time = "2023-12-22T23:23:17.72Z" },
    { url = "https://files.pythonhosted.org/packages/72/e2/d981a3ff05ba9abe3cfa33e70c986facb0614fd57c4f802ef435f4dd1697/black-23.12.1-cp311-cp311-macosx_11_0_arm64.whl", hash = "sha256:602cfb1196dc692424c70b6507593a2b29aac0547c1be9a1d1365f0d964c353b", size = 1388465, upload-time = "2023-12-22T23:19:00.611Z" },
    { url = "https://files.pythonhosted.org/packages/eb/59/1f5c8eb7bba8a8b1bb5c87f097d16410c93a48a6655be3773db5d2783deb/black-23.12.1-cp311-cp311-manylinux_2_17_x86_64.manylinux2014_x86_64.whl", hash = "sha256:9c4352800f14be5b4864016882cdba10755bd50805c95f728011bcb47a4afd59", size = 1691993, upload-time = "2023-12-22T23:08:32.018Z" },
    { url = "https://files.pythonhosted.org/packages/37/bf/a80abc6fcdb00f0d4d3d74184b172adbf2197f6b002913fa0fb6af4dc6db/black-23.12.1-cp311-cp311-win_amd64.whl", hash = "sha256:0808494f2b2df923ffc5723ed3c7b096bd76341f6213989759287611e9837d50", size = 1340929, upload-time = "2023-12-22T23:09:37.088Z" },
    { url = "https://files.pythonhosted.org/packages/66/16/8726cedc83be841dfa854bbeef1288ee82272282a71048d7935292182b0b/black-23.12.1-cp312-cp312-macosx_10_9_x86_64.whl", hash = "sha256:25e57fd232a6d6ff3f4478a6fd0580838e47c93c83eaf1ccc92d4faf27112c4e", size = 1569989, upload-time = "2023-12-22T23:20:22.158Z" },
    { url = "https://files.pythonhosted.org/packages/d2/1e/30f5eafcc41b8378890ba39b693fa111f7dca8a2620ba5162075d95ffe46/black-23.12.1-cp312-cp312-macosx_11_0_arm64.whl", hash = "sha256:2d9e13db441c509a3763a7a3d9a49ccc1b4e974a47be4e08ade2a228876500ec", size = 1398647, upload-time = "2023-12-22T23:19:57.225Z" },
    { url = "https://files.pythonhosted.org/packages/99/de/ddb45cc044256431d96d846ce03164d149d81ca606b5172224d1872e0b58/black-23.12.1-cp312-cp312-manylinux_2_17_x86_64.manylinux2014_x86_64.whl", hash = "sha256:6d1bd9c210f8b109b1762ec9fd36592fdd528485aadb3f5849b2740ef17e674e", size = 1720450, upload-time = "2023-12-22T23:08:52.675Z" },
    { url = "https://files.pythonhosted.org/packages/98/2b/54e5dbe9be5a10cbea2259517206ff7b6a452bb34e07508c7e1395950833/black-23.12.1-cp312-cp312-win_amd64.whl", hash = "sha256:ae76c22bde5cbb6bfd211ec343ded2163bba7883c7bc77f6b756a1049436fbb9", size = 1351070, upload-time = "2023-12-22T23:09:32.762Z" },
    { url = "https://files.pythonhosted.org/packages/7b/14/4da7b12a9abc43a601c215cb5a3d176734578da109f0dbf0a832ed78be09/black-23.12.1-py3-none-any.whl", hash = "sha256:78baad24af0f033958cad29731e27363183e140962595def56423e626f4bee3e", size = 194363, upload-time = "2023-12-22T23:06:14.278Z" },
]

[[package]]
name = "build"
version = "1.3.0"
source = { registry = "https://pypi.org/simple" }
dependencies = [
    { name = "colorama", marker = "os_name == 'nt'" },
    { name = "importlib-metadata", marker = "python_full_version < '3.10.2'" },
    { name = "packaging" },
    { name = "pyproject-hooks" },
    { name = "tomli", marker = "python_full_version < '3.11'" },
]
sdist = { url = "https://files.pythonhosted.org/packages/25/1c/23e33405a7c9eac261dff640926b8b5adaed6a6eb3e1767d441ed611d0c0/build-1.3.0.tar.gz", hash = "sha256:698edd0ea270bde950f53aed21f3a0135672206f3911e0176261a31e0e07b397", size = 48544, upload-time = "2025-08-01T21:27:09.268Z" }
wheels = [
    { url = "https://files.pythonhosted.org/packages/cb/8c/2b30c12155ad8de0cf641d76a8b396a16d2c36bc6d50b621a62b7c4567c1/build-1.3.0-py3-none-any.whl", hash = "sha256:7145f0b5061ba90a1500d60bd1b13ca0a8a4cebdd0cc16ed8adf1c0e739f43b4", size = 23382, upload-time = "2025-08-01T21:27:07.844Z" },
]

[[package]]
name = "cachetools"
version = "6.2.0"
source = { registry = "https://pypi.org/simple" }
sdist = { url = "https://files.pythonhosted.org/packages/9d/61/e4fad8155db4a04bfb4734c7c8ff0882f078f24294d42798b3568eb63bff/cachetools-6.2.0.tar.gz", hash = "sha256:38b328c0889450f05f5e120f56ab68c8abaf424e1275522b138ffc93253f7e32", size = 30988, upload-time = "2025-08-25T18:57:30.924Z" }
wheels = [
    { url = "https://files.pythonhosted.org/packages/6c/56/3124f61d37a7a4e7cc96afc5492c78ba0cb551151e530b54669ddd1436ef/cachetools-6.2.0-py3-none-any.whl", hash = "sha256:1c76a8960c0041fcc21097e357f882197c79da0dbff766e7317890a65d7d8ba6", size = 11276, upload-time = "2025-08-25T18:57:29.684Z" },
]

[[package]]
name = "certifi"
version = "2025.8.3"
source = { registry = "https://pypi.org/simple" }
sdist = { url = "https://files.pythonhosted.org/packages/dc/67/960ebe6bf230a96cda2e0abcf73af550ec4f090005363542f0765df162e0/certifi-2025.8.3.tar.gz", hash = "sha256:e564105f78ded564e3ae7c923924435e1daa7463faeab5bb932bc53ffae63407", size = 162386, upload-time = "2025-08-03T03:07:47.08Z" }
wheels = [
    { url = "https://files.pythonhosted.org/packages/e5/48/1549795ba7742c948d2ad169c1c8cdbae65bc450d6cd753d124b17c8cd32/certifi-2025.8.3-py3-none-any.whl", hash = "sha256:f6c12493cfb1b06ba2ff328595af9350c65d6644968e5d3a2ffd78699af217a5", size = 161216, upload-time = "2025-08-03T03:07:45.777Z" },
]

[[package]]
name = "cffi"
version = "2.0.0"
source = { registry = "https://pypi.org/simple" }
dependencies = [
    { name = "pycparser", marker = "implementation_name != 'PyPy'" },
]
sdist = { url = "https://files.pythonhosted.org/packages/eb/56/b1ba7935a17738ae8453301356628e8147c79dbb825bcbc73dc7401f9846/cffi-2.0.0.tar.gz", hash = "sha256:44d1b5909021139fe36001ae048dbdde8214afa20200eda0f64c068cac5d5529", size = 523588, upload-time = "2025-09-08T23:24:04.541Z" }
wheels = [
    { url = "https://files.pythonhosted.org/packages/93/d7/516d984057745a6cd96575eea814fe1edd6646ee6efd552fb7b0921dec83/cffi-2.0.0-cp310-cp310-macosx_10_13_x86_64.whl", hash = "sha256:0cf2d91ecc3fcc0625c2c530fe004f82c110405f101548512cce44322fa8ac44", size = 184283, upload-time = "2025-09-08T23:22:08.01Z" },
    { url = "https://files.pythonhosted.org/packages/9e/84/ad6a0b408daa859246f57c03efd28e5dd1b33c21737c2db84cae8c237aa5/cffi-2.0.0-cp310-cp310-macosx_11_0_arm64.whl", hash = "sha256:f73b96c41e3b2adedc34a7356e64c8eb96e03a3782b535e043a986276ce12a49", size = 180504, upload-time = "2025-09-08T23:22:10.637Z" },
    { url = "https://files.pythonhosted.org/packages/50/bd/b1a6362b80628111e6653c961f987faa55262b4002fcec42308cad1db680/cffi-2.0.0-cp310-cp310-manylinux1_i686.manylinux2014_i686.manylinux_2_17_i686.manylinux_2_5_i686.whl", hash = "sha256:53f77cbe57044e88bbd5ed26ac1d0514d2acf0591dd6bb02a3ae37f76811b80c", size = 208811, upload-time = "2025-09-08T23:22:12.267Z" },
    { url = "https://files.pythonhosted.org/packages/4f/27/6933a8b2562d7bd1fb595074cf99cc81fc3789f6a6c05cdabb46284a3188/cffi-2.0.0-cp310-cp310-manylinux2014_aarch64.manylinux_2_17_aarch64.whl", hash = "sha256:3e837e369566884707ddaf85fc1744b47575005c0a229de3327f8f9a20f4efeb", size = 216402, upload-time = "2025-09-08T23:22:13.455Z" },
    { url = "https://files.pythonhosted.org/packages/05/eb/b86f2a2645b62adcfff53b0dd97e8dfafb5c8aa864bd0d9a2c2049a0d551/cffi-2.0.0-cp310-cp310-manylinux2014_ppc64le.manylinux_2_17_ppc64le.whl", hash = "sha256:5eda85d6d1879e692d546a078b44251cdd08dd1cfb98dfb77b670c97cee49ea0", size = 203217, upload-time = "2025-09-08T23:22:14.596Z" },
    { url = "https://files.pythonhosted.org/packages/9f/e0/6cbe77a53acf5acc7c08cc186c9928864bd7c005f9efd0d126884858a5fe/cffi-2.0.0-cp310-cp310-manylinux2014_s390x.manylinux_2_17_s390x.whl", hash = "sha256:9332088d75dc3241c702d852d4671613136d90fa6881da7d770a483fd05248b4", size = 203079, upload-time = "2025-09-08T23:22:15.769Z" },
    { url = "https://files.pythonhosted.org/packages/98/29/9b366e70e243eb3d14a5cb488dfd3a0b6b2f1fb001a203f653b93ccfac88/cffi-2.0.0-cp310-cp310-manylinux2014_x86_64.manylinux_2_17_x86_64.whl", hash = "sha256:fc7de24befaeae77ba923797c7c87834c73648a05a4bde34b3b7e5588973a453", size = 216475, upload-time = "2025-09-08T23:22:17.427Z" },
    { url = "https://files.pythonhosted.org/packages/21/7a/13b24e70d2f90a322f2900c5d8e1f14fa7e2a6b3332b7309ba7b2ba51a5a/cffi-2.0.0-cp310-cp310-musllinux_1_2_aarch64.whl", hash = "sha256:cf364028c016c03078a23b503f02058f1814320a56ad535686f90565636a9495", size = 218829, upload-time = "2025-09-08T23:22:19.069Z" },
    { url = "https://files.pythonhosted.org/packages/60/99/c9dc110974c59cc981b1f5b66e1d8af8af764e00f0293266824d9c4254bc/cffi-2.0.0-cp310-cp310-musllinux_1_2_i686.whl", hash = "sha256:e11e82b744887154b182fd3e7e8512418446501191994dbf9c9fc1f32cc8efd5", size = 211211, upload-time = "2025-09-08T23:22:20.588Z" },
    { url = "https://files.pythonhosted.org/packages/49/72/ff2d12dbf21aca1b32a40ed792ee6b40f6dc3a9cf1644bd7ef6e95e0ac5e/cffi-2.0.0-cp310-cp310-musllinux_1_2_x86_64.whl", hash = "sha256:8ea985900c5c95ce9db1745f7933eeef5d314f0565b27625d9a10ec9881e1bfb", size = 218036, upload-time = "2025-09-08T23:22:22.143Z" },
    { url = "https://files.pythonhosted.org/packages/e2/cc/027d7fb82e58c48ea717149b03bcadcbdc293553edb283af792bd4bcbb3f/cffi-2.0.0-cp310-cp310-win32.whl", hash = "sha256:1f72fb8906754ac8a2cc3f9f5aaa298070652a0ffae577e0ea9bd480dc3c931a", size = 172184, upload-time = "2025-09-08T23:22:23.328Z" },
    { url = "https://files.pythonhosted.org/packages/33/fa/072dd15ae27fbb4e06b437eb6e944e75b068deb09e2a2826039e49ee2045/cffi-2.0.0-cp310-cp310-win_amd64.whl", hash = "sha256:b18a3ed7d5b3bd8d9ef7a8cb226502c6bf8308df1525e1cc676c3680e7176739", size = 182790, upload-time = "2025-09-08T23:22:24.752Z" },
    { url = "https://files.pythonhosted.org/packages/12/4a/3dfd5f7850cbf0d06dc84ba9aa00db766b52ca38d8b86e3a38314d52498c/cffi-2.0.0-cp311-cp311-macosx_10_13_x86_64.whl", hash = "sha256:b4c854ef3adc177950a8dfc81a86f5115d2abd545751a304c5bcf2c2c7283cfe", size = 184344, upload-time = "2025-09-08T23:22:26.456Z" },
    { url = "https://files.pythonhosted.org/packages/4f/8b/f0e4c441227ba756aafbe78f117485b25bb26b1c059d01f137fa6d14896b/cffi-2.0.0-cp311-cp311-macosx_11_0_arm64.whl", hash = "sha256:2de9a304e27f7596cd03d16f1b7c72219bd944e99cc52b84d0145aefb07cbd3c", size = 180560, upload-time = "2025-09-08T23:22:28.197Z" },
    { url = "https://files.pythonhosted.org/packages/b1/b7/1200d354378ef52ec227395d95c2576330fd22a869f7a70e88e1447eb234/cffi-2.0.0-cp311-cp311-manylinux1_i686.manylinux2014_i686.manylinux_2_17_i686.manylinux_2_5_i686.whl", hash = "sha256:baf5215e0ab74c16e2dd324e8ec067ef59e41125d3eade2b863d294fd5035c92", size = 209613, upload-time = "2025-09-08T23:22:29.475Z" },
    { url = "https://files.pythonhosted.org/packages/b8/56/6033f5e86e8cc9bb629f0077ba71679508bdf54a9a5e112a3c0b91870332/cffi-2.0.0-cp311-cp311-manylinux2014_aarch64.manylinux_2_17_aarch64.whl", hash = "sha256:730cacb21e1bdff3ce90babf007d0a0917cc3e6492f336c2f0134101e0944f93", size = 216476, upload-time = "2025-09-08T23:22:31.063Z" },
    { url = "https://files.pythonhosted.org/packages/dc/7f/55fecd70f7ece178db2f26128ec41430d8720f2d12ca97bf8f0a628207d5/cffi-2.0.0-cp311-cp311-manylinux2014_ppc64le.manylinux_2_17_ppc64le.whl", hash = "sha256:6824f87845e3396029f3820c206e459ccc91760e8fa24422f8b0c3d1731cbec5", size = 203374, upload-time = "2025-09-08T23:22:32.507Z" },
    { url = "https://files.pythonhosted.org/packages/84/ef/a7b77c8bdc0f77adc3b46888f1ad54be8f3b7821697a7b89126e829e676a/cffi-2.0.0-cp311-cp311-manylinux2014_s390x.manylinux_2_17_s390x.whl", hash = "sha256:9de40a7b0323d889cf8d23d1ef214f565ab154443c42737dfe52ff82cf857664", size = 202597, upload-time = "2025-09-08T23:22:34.132Z" },
    { url = "https://files.pythonhosted.org/packages/d7/91/500d892b2bf36529a75b77958edfcd5ad8e2ce4064ce2ecfeab2125d72d1/cffi-2.0.0-cp311-cp311-manylinux2014_x86_64.manylinux_2_17_x86_64.whl", hash = "sha256:8941aaadaf67246224cee8c3803777eed332a19d909b47e29c9842ef1e79ac26", size = 215574, upload-time = "2025-09-08T23:22:35.443Z" },
    { url = "https://files.pythonhosted.org/packages/44/64/58f6255b62b101093d5df22dcb752596066c7e89dd725e0afaed242a61be/cffi-2.0.0-cp311-cp311-musllinux_1_2_aarch64.whl", hash = "sha256:a05d0c237b3349096d3981b727493e22147f934b20f6f125a3eba8f994bec4a9", size = 218971, upload-time = "2025-09-08T23:22:36.805Z" },
    { url = "https://files.pythonhosted.org/packages/ab/49/fa72cebe2fd8a55fbe14956f9970fe8eb1ac59e5df042f603ef7c8ba0adc/cffi-2.0.0-cp311-cp311-musllinux_1_2_i686.whl", hash = "sha256:94698a9c5f91f9d138526b48fe26a199609544591f859c870d477351dc7b2414", size = 211972, upload-time = "2025-09-08T23:22:38.436Z" },
    { url = "https://files.pythonhosted.org/packages/0b/28/dd0967a76aab36731b6ebfe64dec4e981aff7e0608f60c2d46b46982607d/cffi-2.0.0-cp311-cp311-musllinux_1_2_x86_64.whl", hash = "sha256:5fed36fccc0612a53f1d4d9a816b50a36702c28a2aa880cb8a122b3466638743", size = 217078, upload-time = "2025-09-08T23:22:39.776Z" },
    { url = "https://files.pythonhosted.org/packages/2b/c0/015b25184413d7ab0a410775fdb4a50fca20f5589b5dab1dbbfa3baad8ce/cffi-2.0.0-cp311-cp311-win32.whl", hash = "sha256:c649e3a33450ec82378822b3dad03cc228b8f5963c0c12fc3b1e0ab940f768a5", size = 172076, upload-time = "2025-09-08T23:22:40.95Z" },
    { url = "https://files.pythonhosted.org/packages/ae/8f/dc5531155e7070361eb1b7e4c1a9d896d0cb21c49f807a6c03fd63fc877e/cffi-2.0.0-cp311-cp311-win_amd64.whl", hash = "sha256:66f011380d0e49ed280c789fbd08ff0d40968ee7b665575489afa95c98196ab5", size = 182820, upload-time = "2025-09-08T23:22:42.463Z" },
    { url = "https://files.pythonhosted.org/packages/95/5c/1b493356429f9aecfd56bc171285a4c4ac8697f76e9bbbbb105e537853a1/cffi-2.0.0-cp311-cp311-win_arm64.whl", hash = "sha256:c6638687455baf640e37344fe26d37c404db8b80d037c3d29f58fe8d1c3b194d", size = 177635, upload-time = "2025-09-08T23:22:43.623Z" },
    { url = "https://files.pythonhosted.org/packages/ea/47/4f61023ea636104d4f16ab488e268b93008c3d0bb76893b1b31db1f96802/cffi-2.0.0-cp312-cp312-macosx_10_13_x86_64.whl", hash = "sha256:6d02d6655b0e54f54c4ef0b94eb6be0607b70853c45ce98bd278dc7de718be5d", size = 185271, upload-time = "2025-09-08T23:22:44.795Z" },
    { url = "https://files.pythonhosted.org/packages/df/a2/781b623f57358e360d62cdd7a8c681f074a71d445418a776eef0aadb4ab4/cffi-2.0.0-cp312-cp312-macosx_11_0_arm64.whl", hash = "sha256:8eca2a813c1cb7ad4fb74d368c2ffbbb4789d377ee5bb8df98373c2cc0dee76c", size = 181048, upload-time = "2025-09-08T23:22:45.938Z" },
    { url = "https://files.pythonhosted.org/packages/ff/df/a4f0fbd47331ceeba3d37c2e51e9dfc9722498becbeec2bd8bc856c9538a/cffi-2.0.0-cp312-cp312-manylinux1_i686.manylinux2014_i686.manylinux_2_17_i686.manylinux_2_5_i686.whl", hash = "sha256:21d1152871b019407d8ac3985f6775c079416c282e431a4da6afe7aefd2bccbe", size = 212529, upload-time = "2025-09-08T23:22:47.349Z" },
    { url = "https://files.pythonhosted.org/packages/d5/72/12b5f8d3865bf0f87cf1404d8c374e7487dcf097a1c91c436e72e6badd83/cffi-2.0.0-cp312-cp312-manylinux2014_aarch64.manylinux_2_17_aarch64.whl", hash = "sha256:b21e08af67b8a103c71a250401c78d5e0893beff75e28c53c98f4de42f774062", size = 220097, upload-time = "2025-09-08T23:22:48.677Z" },
    { url = "https://files.pythonhosted.org/packages/c2/95/7a135d52a50dfa7c882ab0ac17e8dc11cec9d55d2c18dda414c051c5e69e/cffi-2.0.0-cp312-cp312-manylinux2014_ppc64le.manylinux_2_17_ppc64le.whl", hash = "sha256:1e3a615586f05fc4065a8b22b8152f0c1b00cdbc60596d187c2a74f9e3036e4e", size = 207983, upload-time = "2025-09-08T23:22:50.06Z" },
    { url = "https://files.pythonhosted.org/packages/3a/c8/15cb9ada8895957ea171c62dc78ff3e99159ee7adb13c0123c001a2546c1/cffi-2.0.0-cp312-cp312-manylinux2014_s390x.manylinux_2_17_s390x.whl", hash = "sha256:81afed14892743bbe14dacb9e36d9e0e504cd204e0b165062c488942b9718037", size = 206519, upload-time = "2025-09-08T23:22:51.364Z" },
    { url = "https://files.pythonhosted.org/packages/78/2d/7fa73dfa841b5ac06c7b8855cfc18622132e365f5b81d02230333ff26e9e/cffi-2.0.0-cp312-cp312-manylinux2014_x86_64.manylinux_2_17_x86_64.whl", hash = "sha256:3e17ed538242334bf70832644a32a7aae3d83b57567f9fd60a26257e992b79ba", size = 219572, upload-time = "2025-09-08T23:22:52.902Z" },
    { url = "https://files.pythonhosted.org/packages/07/e0/267e57e387b4ca276b90f0434ff88b2c2241ad72b16d31836adddfd6031b/cffi-2.0.0-cp312-cp312-musllinux_1_2_aarch64.whl", hash = "sha256:3925dd22fa2b7699ed2617149842d2e6adde22b262fcbfada50e3d195e4b3a94", size = 222963, upload-time = "2025-09-08T23:22:54.518Z" },
    { url = "https://files.pythonhosted.org/packages/b6/75/1f2747525e06f53efbd878f4d03bac5b859cbc11c633d0fb81432d98a795/cffi-2.0.0-cp312-cp312-musllinux_1_2_x86_64.whl", hash = "sha256:2c8f814d84194c9ea681642fd164267891702542f028a15fc97d4674b6206187", size = 221361, upload-time = "2025-09-08T23:22:55.867Z" },
    { url = "https://files.pythonhosted.org/packages/7b/2b/2b6435f76bfeb6bbf055596976da087377ede68df465419d192acf00c437/cffi-2.0.0-cp312-cp312-win32.whl", hash = "sha256:da902562c3e9c550df360bfa53c035b2f241fed6d9aef119048073680ace4a18", size = 172932, upload-time = "2025-09-08T23:22:57.188Z" },
    { url = "https://files.pythonhosted.org/packages/f8/ed/13bd4418627013bec4ed6e54283b1959cf6db888048c7cf4b4c3b5b36002/cffi-2.0.0-cp312-cp312-win_amd64.whl", hash = "sha256:da68248800ad6320861f129cd9c1bf96ca849a2771a59e0344e88681905916f5", size = 183557, upload-time = "2025-09-08T23:22:58.351Z" },
    { url = "https://files.pythonhosted.org/packages/95/31/9f7f93ad2f8eff1dbc1c3656d7ca5bfd8fb52c9d786b4dcf19b2d02217fa/cffi-2.0.0-cp312-cp312-win_arm64.whl", hash = "sha256:4671d9dd5ec934cb9a73e7ee9676f9362aba54f7f34910956b84d727b0d73fb6", size = 177762, upload-time = "2025-09-08T23:22:59.668Z" },
    { url = "https://files.pythonhosted.org/packages/4b/8d/a0a47a0c9e413a658623d014e91e74a50cdd2c423f7ccfd44086ef767f90/cffi-2.0.0-cp313-cp313-macosx_10_13_x86_64.whl", hash = "sha256:00bdf7acc5f795150faa6957054fbbca2439db2f775ce831222b66f192f03beb", size = 185230, upload-time = "2025-09-08T23:23:00.879Z" },
    { url = "https://files.pythonhosted.org/packages/4a/d2/a6c0296814556c68ee32009d9c2ad4f85f2707cdecfd7727951ec228005d/cffi-2.0.0-cp313-cp313-macosx_11_0_arm64.whl", hash = "sha256:45d5e886156860dc35862657e1494b9bae8dfa63bf56796f2fb56e1679fc0bca", size = 181043, upload-time = "2025-09-08T23:23:02.231Z" },
    { url = "https://files.pythonhosted.org/packages/b0/1e/d22cc63332bd59b06481ceaac49d6c507598642e2230f201649058a7e704/cffi-2.0.0-cp313-cp313-manylinux1_i686.manylinux2014_i686.manylinux_2_17_i686.manylinux_2_5_i686.whl", hash = "sha256:07b271772c100085dd28b74fa0cd81c8fb1a3ba18b21e03d7c27f3436a10606b", size = 212446, upload-time = "2025-09-08T23:23:03.472Z" },
    { url = "https://files.pythonhosted.org/packages/a9/f5/a2c23eb03b61a0b8747f211eb716446c826ad66818ddc7810cc2cc19b3f2/cffi-2.0.0-cp313-cp313-manylinux2014_aarch64.manylinux_2_17_aarch64.whl", hash = "sha256:d48a880098c96020b02d5a1f7d9251308510ce8858940e6fa99ece33f610838b", size = 220101, upload-time = "2025-09-08T23:23:04.792Z" },
    { url = "https://files.pythonhosted.org/packages/f2/7f/e6647792fc5850d634695bc0e6ab4111ae88e89981d35ac269956605feba/cffi-2.0.0-cp313-cp313-manylinux2014_ppc64le.manylinux_2_17_ppc64le.whl", hash = "sha256:f93fd8e5c8c0a4aa1f424d6173f14a892044054871c771f8566e4008eaa359d2", size = 207948, upload-time = "2025-09-08T23:23:06.127Z" },
    { url = "https://files.pythonhosted.org/packages/cb/1e/a5a1bd6f1fb30f22573f76533de12a00bf274abcdc55c8edab639078abb6/cffi-2.0.0-cp313-cp313-manylinux2014_s390x.manylinux_2_17_s390x.whl", hash = "sha256:dd4f05f54a52fb558f1ba9f528228066954fee3ebe629fc1660d874d040ae5a3", size = 206422, upload-time = "2025-09-08T23:23:07.753Z" },
    { url = "https://files.pythonhosted.org/packages/98/df/0a1755e750013a2081e863e7cd37e0cdd02664372c754e5560099eb7aa44/cffi-2.0.0-cp313-cp313-manylinux2014_x86_64.manylinux_2_17_x86_64.whl", hash = "sha256:c8d3b5532fc71b7a77c09192b4a5a200ea992702734a2e9279a37f2478236f26", size = 219499, upload-time = "2025-09-08T23:23:09.648Z" },
    { url = "https://files.pythonhosted.org/packages/50/e1/a969e687fcf9ea58e6e2a928ad5e2dd88cc12f6f0ab477e9971f2309b57c/cffi-2.0.0-cp313-cp313-musllinux_1_2_aarch64.whl", hash = "sha256:d9b29c1f0ae438d5ee9acb31cadee00a58c46cc9c0b2f9038c6b0b3470877a8c", size = 222928, upload-time = "2025-09-08T23:23:10.928Z" },
    { url = "https://files.pythonhosted.org/packages/36/54/0362578dd2c9e557a28ac77698ed67323ed5b9775ca9d3fe73fe191bb5d8/cffi-2.0.0-cp313-cp313-musllinux_1_2_x86_64.whl", hash = "sha256:6d50360be4546678fc1b79ffe7a66265e28667840010348dd69a314145807a1b", size = 221302, upload-time = "2025-09-08T23:23:12.42Z" },
    { url = "https://files.pythonhosted.org/packages/eb/6d/bf9bda840d5f1dfdbf0feca87fbdb64a918a69bca42cfa0ba7b137c48cb8/cffi-2.0.0-cp313-cp313-win32.whl", hash = "sha256:74a03b9698e198d47562765773b4a8309919089150a0bb17d829ad7b44b60d27", size = 172909, upload-time = "2025-09-08T23:23:14.32Z" },
    { url = "https://files.pythonhosted.org/packages/37/18/6519e1ee6f5a1e579e04b9ddb6f1676c17368a7aba48299c3759bbc3c8b3/cffi-2.0.0-cp313-cp313-win_amd64.whl", hash = "sha256:19f705ada2530c1167abacb171925dd886168931e0a7b78f5bffcae5c6b5be75", size = 183402, upload-time = "2025-09-08T23:23:15.535Z" },
    { url = "https://files.pythonhosted.org/packages/cb/0e/02ceeec9a7d6ee63bb596121c2c8e9b3a9e150936f4fbef6ca1943e6137c/cffi-2.0.0-cp313-cp313-win_arm64.whl", hash = "sha256:256f80b80ca3853f90c21b23ee78cd008713787b1b1e93eae9f3d6a7134abd91", size = 177780, upload-time = "2025-09-08T23:23:16.761Z" },
    { url = "https://files.pythonhosted.org/packages/92/c4/3ce07396253a83250ee98564f8d7e9789fab8e58858f35d07a9a2c78de9f/cffi-2.0.0-cp314-cp314-macosx_10_13_x86_64.whl", hash = "sha256:fc33c5141b55ed366cfaad382df24fe7dcbc686de5be719b207bb248e3053dc5", size = 185320, upload-time = "2025-09-08T23:23:18.087Z" },
    { url = "https://files.pythonhosted.org/packages/59/dd/27e9fa567a23931c838c6b02d0764611c62290062a6d4e8ff7863daf9730/cffi-2.0.0-cp314-cp314-macosx_11_0_arm64.whl", hash = "sha256:c654de545946e0db659b3400168c9ad31b5d29593291482c43e3564effbcee13", size = 181487, upload-time = "2025-09-08T23:23:19.622Z" },
    { url = "https://files.pythonhosted.org/packages/d6/43/0e822876f87ea8a4ef95442c3d766a06a51fc5298823f884ef87aaad168c/cffi-2.0.0-cp314-cp314-manylinux2014_aarch64.manylinux_2_17_aarch64.whl", hash = "sha256:24b6f81f1983e6df8db3adc38562c83f7d4a0c36162885ec7f7b77c7dcbec97b", size = 220049, upload-time = "2025-09-08T23:23:20.853Z" },
    { url = "https://files.pythonhosted.org/packages/b4/89/76799151d9c2d2d1ead63c2429da9ea9d7aac304603de0c6e8764e6e8e70/cffi-2.0.0-cp314-cp314-manylinux2014_ppc64le.manylinux_2_17_ppc64le.whl", hash = "sha256:12873ca6cb9b0f0d3a0da705d6086fe911591737a59f28b7936bdfed27c0d47c", size = 207793, upload-time = "2025-09-08T23:23:22.08Z" },
    { url = "https://files.pythonhosted.org/packages/bb/dd/3465b14bb9e24ee24cb88c9e3730f6de63111fffe513492bf8c808a3547e/cffi-2.0.0-cp314-cp314-manylinux2014_s390x.manylinux_2_17_s390x.whl", hash = "sha256:d9b97165e8aed9272a6bb17c01e3cc5871a594a446ebedc996e2397a1c1ea8ef", size = 206300, upload-time = "2025-09-08T23:23:23.314Z" },
    { url = "https://files.pythonhosted.org/packages/47/d9/d83e293854571c877a92da46fdec39158f8d7e68da75bf73581225d28e90/cffi-2.0.0-cp314-cp314-manylinux2014_x86_64.manylinux_2_17_x86_64.whl", hash = "sha256:afb8db5439b81cf9c9d0c80404b60c3cc9c3add93e114dcae767f1477cb53775", size = 219244, upload-time = "2025-09-08T23:23:24.541Z" },
    { url = "https://files.pythonhosted.org/packages/2b/0f/1f177e3683aead2bb00f7679a16451d302c436b5cbf2505f0ea8146ef59e/cffi-2.0.0-cp314-cp314-musllinux_1_2_aarch64.whl", hash = "sha256:737fe7d37e1a1bffe70bd5754ea763a62a066dc5913ca57e957824b72a85e205", size = 222828, upload-time = "2025-09-08T23:23:26.143Z" },
    { url = "https://files.pythonhosted.org/packages/c6/0f/cafacebd4b040e3119dcb32fed8bdef8dfe94da653155f9d0b9dc660166e/cffi-2.0.0-cp314-cp314-musllinux_1_2_x86_64.whl", hash = "sha256:38100abb9d1b1435bc4cc340bb4489635dc2f0da7456590877030c9b3d40b0c1", size = 220926, upload-time = "2025-09-08T23:23:27.873Z" },
    { url = "https://files.pythonhosted.org/packages/3e/aa/df335faa45b395396fcbc03de2dfcab242cd61a9900e914fe682a59170b1/cffi-2.0.0-cp314-cp314-win32.whl", hash = "sha256:087067fa8953339c723661eda6b54bc98c5625757ea62e95eb4898ad5e776e9f", size = 175328, upload-time = "2025-09-08T23:23:44.61Z" },
    { url = "https://files.pythonhosted.org/packages/bb/92/882c2d30831744296ce713f0feb4c1cd30f346ef747b530b5318715cc367/cffi-2.0.0-cp314-cp314-win_amd64.whl", hash = "sha256:203a48d1fb583fc7d78a4c6655692963b860a417c0528492a6bc21f1aaefab25", size = 185650, upload-time = "2025-09-08T23:23:45.848Z" },
    { url = "https://files.pythonhosted.org/packages/9f/2c/98ece204b9d35a7366b5b2c6539c350313ca13932143e79dc133ba757104/cffi-2.0.0-cp314-cp314-win_arm64.whl", hash = "sha256:dbd5c7a25a7cb98f5ca55d258b103a2054f859a46ae11aaf23134f9cc0d356ad", size = 180687, upload-time = "2025-09-08T23:23:47.105Z" },
    { url = "https://files.pythonhosted.org/packages/3e/61/c768e4d548bfa607abcda77423448df8c471f25dbe64fb2ef6d555eae006/cffi-2.0.0-cp314-cp314t-macosx_10_13_x86_64.whl", hash = "sha256:9a67fc9e8eb39039280526379fb3a70023d77caec1852002b4da7e8b270c4dd9", size = 188773, upload-time = "2025-09-08T23:23:29.347Z" },
    { url = "https://files.pythonhosted.org/packages/2c/ea/5f76bce7cf6fcd0ab1a1058b5af899bfbef198bea4d5686da88471ea0336/cffi-2.0.0-cp314-cp314t-macosx_11_0_arm64.whl", hash = "sha256:7a66c7204d8869299919db4d5069a82f1561581af12b11b3c9f48c584eb8743d", size = 185013, upload-time = "2025-09-08T23:23:30.63Z" },
    { url = "https://files.pythonhosted.org/packages/be/b4/c56878d0d1755cf9caa54ba71e5d049479c52f9e4afc230f06822162ab2f/cffi-2.0.0-cp314-cp314t-manylinux2014_aarch64.manylinux_2_17_aarch64.whl", hash = "sha256:7cc09976e8b56f8cebd752f7113ad07752461f48a58cbba644139015ac24954c", size = 221593, upload-time = "2025-09-08T23:23:31.91Z" },
    { url = "https://files.pythonhosted.org/packages/e0/0d/eb704606dfe8033e7128df5e90fee946bbcb64a04fcdaa97321309004000/cffi-2.0.0-cp314-cp314t-manylinux2014_ppc64le.manylinux_2_17_ppc64le.whl", hash = "sha256:92b68146a71df78564e4ef48af17551a5ddd142e5190cdf2c5624d0c3ff5b2e8", size = 209354, upload-time = "2025-09-08T23:23:33.214Z" },
    { url = "https://files.pythonhosted.org/packages/d8/19/3c435d727b368ca475fb8742ab97c9cb13a0de600ce86f62eab7fa3eea60/cffi-2.0.0-cp314-cp314t-manylinux2014_s390x.manylinux_2_17_s390x.whl", hash = "sha256:b1e74d11748e7e98e2f426ab176d4ed720a64412b6a15054378afdb71e0f37dc", size = 208480, upload-time = "2025-09-08T23:23:34.495Z" },
    { url = "https://files.pythonhosted.org/packages/d0/44/681604464ed9541673e486521497406fadcc15b5217c3e326b061696899a/cffi-2.0.0-cp314-cp314t-manylinux2014_x86_64.manylinux_2_17_x86_64.whl", hash = "sha256:28a3a209b96630bca57cce802da70c266eb08c6e97e5afd61a75611ee6c64592", size = 221584, upload-time = "2025-09-08T23:23:36.096Z" },
    { url = "https://files.pythonhosted.org/packages/25/8e/342a504ff018a2825d395d44d63a767dd8ebc927ebda557fecdaca3ac33a/cffi-2.0.0-cp314-cp314t-musllinux_1_2_aarch64.whl", hash = "sha256:7553fb2090d71822f02c629afe6042c299edf91ba1bf94951165613553984512", size = 224443, upload-time = "2025-09-08T23:23:37.328Z" },
    { url = "https://files.pythonhosted.org/packages/e1/5e/b666bacbbc60fbf415ba9988324a132c9a7a0448a9a8f125074671c0f2c3/cffi-2.0.0-cp314-cp314t-musllinux_1_2_x86_64.whl", hash = "sha256:6c6c373cfc5c83a975506110d17457138c8c63016b563cc9ed6e056a82f13ce4", size = 223437, upload-time = "2025-09-08T23:23:38.945Z" },
    { url = "https://files.pythonhosted.org/packages/a0/1d/ec1a60bd1a10daa292d3cd6bb0b359a81607154fb8165f3ec95fe003b85c/cffi-2.0.0-cp314-cp314t-win32.whl", hash = "sha256:1fc9ea04857caf665289b7a75923f2c6ed559b8298a1b8c49e59f7dd95c8481e", size = 180487, upload-time = "2025-09-08T23:23:40.423Z" },
    { url = "https://files.pythonhosted.org/packages/bf/41/4c1168c74fac325c0c8156f04b6749c8b6a8f405bbf91413ba088359f60d/cffi-2.0.0-cp314-cp314t-win_amd64.whl", hash = "sha256:d68b6cef7827e8641e8ef16f4494edda8b36104d79773a334beaa1e3521430f6", size = 191726, upload-time = "2025-09-08T23:23:41.742Z" },
    { url = "https://files.pythonhosted.org/packages/ae/3a/dbeec9d1ee0844c679f6bb5d6ad4e9f198b1224f4e7a32825f47f6192b0c/cffi-2.0.0-cp314-cp314t-win_arm64.whl", hash = "sha256:0a1527a803f0a659de1af2e1fd700213caba79377e27e4693648c2923da066f9", size = 184195, upload-time = "2025-09-08T23:23:43.004Z" },
]

[[package]]
name = "cfgv"
version = "3.4.0"
source = { registry = "https://pypi.org/simple" }
sdist = { url = "https://files.pythonhosted.org/packages/11/74/539e56497d9bd1d484fd863dd69cbbfa653cd2aa27abfe35653494d85e94/cfgv-3.4.0.tar.gz", hash = "sha256:e52591d4c5f5dead8e0f673fb16db7949d2cfb3f7da4582893288f0ded8fe560", size = 7114, upload-time = "2023-08-12T20:38:17.776Z" }
wheels = [
    { url = "https://files.pythonhosted.org/packages/c5/55/51844dd50c4fc7a33b653bfaba4c2456f06955289ca770a5dbd5fd267374/cfgv-3.4.0-py2.py3-none-any.whl", hash = "sha256:b7265b1f29fd3316bfcd2b330d63d024f2bfd8bcb8b0272f8e19a504856c48f9", size = 7249, upload-time = "2023-08-12T20:38:16.269Z" },
]

[[package]]
name = "charset-normalizer"
version = "3.4.3"
source = { registry = "https://pypi.org/simple" }
sdist = { url = "https://files.pythonhosted.org/packages/83/2d/5fd176ceb9b2fc619e63405525573493ca23441330fcdaee6bef9460e924/charset_normalizer-3.4.3.tar.gz", hash = "sha256:6fce4b8500244f6fcb71465d4a4930d132ba9ab8e71a7859e6a5d59851068d14", size = 122371, upload-time = "2025-08-09T07:57:28.46Z" }
wheels = [
    { url = "https://files.pythonhosted.org/packages/d6/98/f3b8013223728a99b908c9344da3aa04ee6e3fa235f19409033eda92fb78/charset_normalizer-3.4.3-cp310-cp310-macosx_10_9_universal2.whl", hash = "sha256:fb7f67a1bfa6e40b438170ebdc8158b78dc465a5a67b6dde178a46987b244a72", size = 207695, upload-time = "2025-08-09T07:55:36.452Z" },
    { url = "https://files.pythonhosted.org/packages/21/40/5188be1e3118c82dcb7c2a5ba101b783822cfb413a0268ed3be0468532de/charset_normalizer-3.4.3-cp310-cp310-manylinux2014_aarch64.manylinux_2_17_aarch64.manylinux_2_28_aarch64.whl", hash = "sha256:cc9370a2da1ac13f0153780040f465839e6cccb4a1e44810124b4e22483c93fe", size = 147153, upload-time = "2025-08-09T07:55:38.467Z" },
    { url = "https://files.pythonhosted.org/packages/37/60/5d0d74bc1e1380f0b72c327948d9c2aca14b46a9efd87604e724260f384c/charset_normalizer-3.4.3-cp310-cp310-manylinux2014_ppc64le.manylinux_2_17_ppc64le.manylinux_2_28_ppc64le.whl", hash = "sha256:07a0eae9e2787b586e129fdcbe1af6997f8d0e5abaa0bc98c0e20e124d67e601", size = 160428, upload-time = "2025-08-09T07:55:40.072Z" },
    { url = "https://files.pythonhosted.org/packages/85/9a/d891f63722d9158688de58d050c59dc3da560ea7f04f4c53e769de5140f5/charset_normalizer-3.4.3-cp310-cp310-manylinux2014_s390x.manylinux_2_17_s390x.manylinux_2_28_s390x.whl", hash = "sha256:74d77e25adda8581ffc1c720f1c81ca082921329452eba58b16233ab1842141c", size = 157627, upload-time = "2025-08-09T07:55:41.706Z" },
    { url = "https://files.pythonhosted.org/packages/65/1a/7425c952944a6521a9cfa7e675343f83fd82085b8af2b1373a2409c683dc/charset_normalizer-3.4.3-cp310-cp310-manylinux2014_x86_64.manylinux_2_17_x86_64.manylinux_2_28_x86_64.whl", hash = "sha256:d0e909868420b7049dafd3a31d45125b31143eec59235311fc4c57ea26a4acd2", size = 152388, upload-time = "2025-08-09T07:55:43.262Z" },
    { url = "https://files.pythonhosted.org/packages/f0/c9/a2c9c2a355a8594ce2446085e2ec97fd44d323c684ff32042e2a6b718e1d/charset_normalizer-3.4.3-cp310-cp310-musllinux_1_2_aarch64.whl", hash = "sha256:c6f162aabe9a91a309510d74eeb6507fab5fff92337a15acbe77753d88d9dcf0", size = 150077, upload-time = "2025-08-09T07:55:44.903Z" },
    { url = "https://files.pythonhosted.org/packages/3b/38/20a1f44e4851aa1c9105d6e7110c9d020e093dfa5836d712a5f074a12bf7/charset_normalizer-3.4.3-cp310-cp310-musllinux_1_2_ppc64le.whl", hash = "sha256:4ca4c094de7771a98d7fbd67d9e5dbf1eb73efa4f744a730437d8a3a5cf994f0", size = 161631, upload-time = "2025-08-09T07:55:46.346Z" },
    { url = "https://files.pythonhosted.org/packages/a4/fa/384d2c0f57edad03d7bec3ebefb462090d8905b4ff5a2d2525f3bb711fac/charset_normalizer-3.4.3-cp310-cp310-musllinux_1_2_s390x.whl", hash = "sha256:02425242e96bcf29a49711b0ca9f37e451da7c70562bc10e8ed992a5a7a25cc0", size = 159210, upload-time = "2025-08-09T07:55:47.539Z" },
    { url = "https://files.pythonhosted.org/packages/33/9e/eca49d35867ca2db336b6ca27617deed4653b97ebf45dfc21311ce473c37/charset_normalizer-3.4.3-cp310-cp310-musllinux_1_2_x86_64.whl", hash = "sha256:78deba4d8f9590fe4dae384aeff04082510a709957e968753ff3c48399f6f92a", size = 153739, upload-time = "2025-08-09T07:55:48.744Z" },
    { url = "https://files.pythonhosted.org/packages/2a/91/26c3036e62dfe8de8061182d33be5025e2424002125c9500faff74a6735e/charset_normalizer-3.4.3-cp310-cp310-win32.whl", hash = "sha256:d79c198e27580c8e958906f803e63cddb77653731be08851c7df0b1a14a8fc0f", size = 99825, upload-time = "2025-08-09T07:55:50.305Z" },
    { url = "https://files.pythonhosted.org/packages/e2/c6/f05db471f81af1fa01839d44ae2a8bfeec8d2a8b4590f16c4e7393afd323/charset_normalizer-3.4.3-cp310-cp310-win_amd64.whl", hash = "sha256:c6e490913a46fa054e03699c70019ab869e990270597018cef1d8562132c2669", size = 107452, upload-time = "2025-08-09T07:55:51.461Z" },
    { url = "https://files.pythonhosted.org/packages/7f/b5/991245018615474a60965a7c9cd2b4efbaabd16d582a5547c47ee1c7730b/charset_normalizer-3.4.3-cp311-cp311-macosx_10_9_universal2.whl", hash = "sha256:b256ee2e749283ef3ddcff51a675ff43798d92d746d1a6e4631bf8c707d22d0b", size = 204483, upload-time = "2025-08-09T07:55:53.12Z" },
    { url = "https://files.pythonhosted.org/packages/c7/2a/ae245c41c06299ec18262825c1569c5d3298fc920e4ddf56ab011b417efd/charset_normalizer-3.4.3-cp311-cp311-manylinux2014_aarch64.manylinux_2_17_aarch64.manylinux_2_28_aarch64.whl", hash = "sha256:13faeacfe61784e2559e690fc53fa4c5ae97c6fcedb8eb6fb8d0a15b475d2c64", size = 145520, upload-time = "2025-08-09T07:55:54.712Z" },
    { url = "https://files.pythonhosted.org/packages/3a/a4/b3b6c76e7a635748c4421d2b92c7b8f90a432f98bda5082049af37ffc8e3/charset_normalizer-3.4.3-cp311-cp311-manylinux2014_ppc64le.manylinux_2_17_ppc64le.manylinux_2_28_ppc64le.whl", hash = "sha256:00237675befef519d9af72169d8604a067d92755e84fe76492fef5441db05b91", size = 158876, upload-time = "2025-08-09T07:55:56.024Z" },
    { url = "https://files.pythonhosted.org/packages/e2/e6/63bb0e10f90a8243c5def74b5b105b3bbbfb3e7bb753915fe333fb0c11ea/charset_normalizer-3.4.3-cp311-cp311-manylinux2014_s390x.manylinux_2_17_s390x.manylinux_2_28_s390x.whl", hash = "sha256:585f3b2a80fbd26b048a0be90c5aae8f06605d3c92615911c3a2b03a8a3b796f", size = 156083, upload-time = "2025-08-09T07:55:57.582Z" },
    { url = "https://files.pythonhosted.org/packages/87/df/b7737ff046c974b183ea9aa111b74185ac8c3a326c6262d413bd5a1b8c69/charset_normalizer-3.4.3-cp311-cp311-manylinux2014_x86_64.manylinux_2_17_x86_64.manylinux_2_28_x86_64.whl", hash = "sha256:0e78314bdc32fa80696f72fa16dc61168fda4d6a0c014e0380f9d02f0e5d8a07", size = 150295, upload-time = "2025-08-09T07:55:59.147Z" },
    { url = "https://files.pythonhosted.org/packages/61/f1/190d9977e0084d3f1dc169acd060d479bbbc71b90bf3e7bf7b9927dec3eb/charset_normalizer-3.4.3-cp311-cp311-musllinux_1_2_aarch64.whl", hash = "sha256:96b2b3d1a83ad55310de8c7b4a2d04d9277d5591f40761274856635acc5fcb30", size = 148379, upload-time = "2025-08-09T07:56:00.364Z" },
    { url = "https://files.pythonhosted.org/packages/4c/92/27dbe365d34c68cfe0ca76f1edd70e8705d82b378cb54ebbaeabc2e3029d/charset_normalizer-3.4.3-cp311-cp311-musllinux_1_2_ppc64le.whl", hash = "sha256:939578d9d8fd4299220161fdd76e86c6a251987476f5243e8864a7844476ba14", size = 160018, upload-time = "2025-08-09T07:56:01.678Z" },
    { url = "https://files.pythonhosted.org/packages/99/04/baae2a1ea1893a01635d475b9261c889a18fd48393634b6270827869fa34/charset_normalizer-3.4.3-cp311-cp311-musllinux_1_2_s390x.whl", hash = "sha256:fd10de089bcdcd1be95a2f73dbe6254798ec1bda9f450d5828c96f93e2536b9c", size = 157430, upload-time = "2025-08-09T07:56:02.87Z" },
    { url = "https://files.pythonhosted.org/packages/2f/36/77da9c6a328c54d17b960c89eccacfab8271fdaaa228305330915b88afa9/charset_normalizer-3.4.3-cp311-cp311-musllinux_1_2_x86_64.whl", hash = "sha256:1e8ac75d72fa3775e0b7cb7e4629cec13b7514d928d15ef8ea06bca03ef01cae", size = 151600, upload-time = "2025-08-09T07:56:04.089Z" },
    { url = "https://files.pythonhosted.org/packages/64/d4/9eb4ff2c167edbbf08cdd28e19078bf195762e9bd63371689cab5ecd3d0d/charset_normalizer-3.4.3-cp311-cp311-win32.whl", hash = "sha256:6cf8fd4c04756b6b60146d98cd8a77d0cdae0e1ca20329da2ac85eed779b6849", size = 99616, upload-time = "2025-08-09T07:56:05.658Z" },
    { url = "https://files.pythonhosted.org/packages/f4/9c/996a4a028222e7761a96634d1820de8a744ff4327a00ada9c8942033089b/charset_normalizer-3.4.3-cp311-cp311-win_amd64.whl", hash = "sha256:31a9a6f775f9bcd865d88ee350f0ffb0e25936a7f930ca98995c05abf1faf21c", size = 107108, upload-time = "2025-08-09T07:56:07.176Z" },
    { url = "https://files.pythonhosted.org/packages/e9/5e/14c94999e418d9b87682734589404a25854d5f5d0408df68bc15b6ff54bb/charset_normalizer-3.4.3-cp312-cp312-macosx_10_13_universal2.whl", hash = "sha256:e28e334d3ff134e88989d90ba04b47d84382a828c061d0d1027b1b12a62b39b1", size = 205655, upload-time = "2025-08-09T07:56:08.475Z" },
    { url = "https://files.pythonhosted.org/packages/7d/a8/c6ec5d389672521f644505a257f50544c074cf5fc292d5390331cd6fc9c3/charset_normalizer-3.4.3-cp312-cp312-manylinux2014_aarch64.manylinux_2_17_aarch64.manylinux_2_28_aarch64.whl", hash = "sha256:0cacf8f7297b0c4fcb74227692ca46b4a5852f8f4f24b3c766dd94a1075c4884", size = 146223, upload-time = "2025-08-09T07:56:09.708Z" },
    { url = "https://files.pythonhosted.org/packages/fc/eb/a2ffb08547f4e1e5415fb69eb7db25932c52a52bed371429648db4d84fb1/charset_normalizer-3.4.3-cp312-cp312-manylinux2014_ppc64le.manylinux_2_17_ppc64le.manylinux_2_28_ppc64le.whl", hash = "sha256:c6fd51128a41297f5409deab284fecbe5305ebd7e5a1f959bee1c054622b7018", size = 159366, upload-time = "2025-08-09T07:56:11.326Z" },
    { url = "https://files.pythonhosted.org/packages/82/10/0fd19f20c624b278dddaf83b8464dcddc2456cb4b02bb902a6da126b87a1/charset_normalizer-3.4.3-cp312-cp312-manylinux2014_s390x.manylinux_2_17_s390x.manylinux_2_28_s390x.whl", hash = "sha256:3cfb2aad70f2c6debfbcb717f23b7eb55febc0bb23dcffc0f076009da10c6392", size = 157104, upload-time = "2025-08-09T07:56:13.014Z" },
    { url = "https://files.pythonhosted.org/packages/16/ab/0233c3231af734f5dfcf0844aa9582d5a1466c985bbed6cedab85af9bfe3/charset_normalizer-3.4.3-cp312-cp312-manylinux2014_x86_64.manylinux_2_17_x86_64.manylinux_2_28_x86_64.whl", hash = "sha256:1606f4a55c0fd363d754049cdf400175ee96c992b1f8018b993941f221221c5f", size = 151830, upload-time = "2025-08-09T07:56:14.428Z" },
    { url = "https://files.pythonhosted.org/packages/ae/02/e29e22b4e02839a0e4a06557b1999d0a47db3567e82989b5bb21f3fbbd9f/charset_normalizer-3.4.3-cp312-cp312-musllinux_1_2_aarch64.whl", hash = "sha256:027b776c26d38b7f15b26a5da1044f376455fb3766df8fc38563b4efbc515154", size = 148854, upload-time = "2025-08-09T07:56:16.051Z" },
    { url = "https://files.pythonhosted.org/packages/05/6b/e2539a0a4be302b481e8cafb5af8792da8093b486885a1ae4d15d452bcec/charset_normalizer-3.4.3-cp312-cp312-musllinux_1_2_ppc64le.whl", hash = "sha256:42e5088973e56e31e4fa58eb6bd709e42fc03799c11c42929592889a2e54c491", size = 160670, upload-time = "2025-08-09T07:56:17.314Z" },
    { url = "https://files.pythonhosted.org/packages/31/e7/883ee5676a2ef217a40ce0bffcc3d0dfbf9e64cbcfbdf822c52981c3304b/charset_normalizer-3.4.3-cp312-cp312-musllinux_1_2_s390x.whl", hash = "sha256:cc34f233c9e71701040d772aa7490318673aa7164a0efe3172b2981218c26d93", size = 158501, upload-time = "2025-08-09T07:56:18.641Z" },
    { url = "https://files.pythonhosted.org/packages/c1/35/6525b21aa0db614cf8b5792d232021dca3df7f90a1944db934efa5d20bb1/charset_normalizer-3.4.3-cp312-cp312-musllinux_1_2_x86_64.whl", hash = "sha256:320e8e66157cc4e247d9ddca8e21f427efc7a04bbd0ac8a9faf56583fa543f9f", size = 153173, upload-time = "2025-08-09T07:56:20.289Z" },
    { url = "https://files.pythonhosted.org/packages/50/ee/f4704bad8201de513fdc8aac1cabc87e38c5818c93857140e06e772b5892/charset_normalizer-3.4.3-cp312-cp312-win32.whl", hash = "sha256:fb6fecfd65564f208cbf0fba07f107fb661bcd1a7c389edbced3f7a493f70e37", size = 99822, upload-time = "2025-08-09T07:56:21.551Z" },
    { url = "https://files.pythonhosted.org/packages/39/f5/3b3836ca6064d0992c58c7561c6b6eee1b3892e9665d650c803bd5614522/charset_normalizer-3.4.3-cp312-cp312-win_amd64.whl", hash = "sha256:86df271bf921c2ee3818f0522e9a5b8092ca2ad8b065ece5d7d9d0e9f4849bcc", size = 107543, upload-time = "2025-08-09T07:56:23.115Z" },
    { url = "https://files.pythonhosted.org/packages/65/ca/2135ac97709b400c7654b4b764daf5c5567c2da45a30cdd20f9eefe2d658/charset_normalizer-3.4.3-cp313-cp313-macosx_10_13_universal2.whl", hash = "sha256:14c2a87c65b351109f6abfc424cab3927b3bdece6f706e4d12faaf3d52ee5efe", size = 205326, upload-time = "2025-08-09T07:56:24.721Z" },
    { url = "https://files.pythonhosted.org/packages/71/11/98a04c3c97dd34e49c7d247083af03645ca3730809a5509443f3c37f7c99/charset_normalizer-3.4.3-cp313-cp313-manylinux2014_aarch64.manylinux_2_17_aarch64.manylinux_2_28_aarch64.whl", hash = "sha256:41d1fc408ff5fdfb910200ec0e74abc40387bccb3252f3f27c0676731df2b2c8", size = 146008, upload-time = "2025-08-09T07:56:26.004Z" },
    { url = "https://files.pythonhosted.org/packages/60/f5/4659a4cb3c4ec146bec80c32d8bb16033752574c20b1252ee842a95d1a1e/charset_normalizer-3.4.3-cp313-cp313-manylinux2014_ppc64le.manylinux_2_17_ppc64le.manylinux_2_28_ppc64le.whl", hash = "sha256:1bb60174149316da1c35fa5233681f7c0f9f514509b8e399ab70fea5f17e45c9", size = 159196, upload-time = "2025-08-09T07:56:27.25Z" },
    { url = "https://files.pythonhosted.org/packages/86/9e/f552f7a00611f168b9a5865a1414179b2c6de8235a4fa40189f6f79a1753/charset_normalizer-3.4.3-cp313-cp313-manylinux2014_s390x.manylinux_2_17_s390x.manylinux_2_28_s390x.whl", hash = "sha256:30d006f98569de3459c2fc1f2acde170b7b2bd265dc1943e87e1a4efe1b67c31", size = 156819, upload-time = "2025-08-09T07:56:28.515Z" },
    { url = "https://files.pythonhosted.org/packages/7e/95/42aa2156235cbc8fa61208aded06ef46111c4d3f0de233107b3f38631803/charset_normalizer-3.4.3-cp313-cp313-manylinux2014_x86_64.manylinux_2_17_x86_64.manylinux_2_28_x86_64.whl", hash = "sha256:416175faf02e4b0810f1f38bcb54682878a4af94059a1cd63b8747244420801f", size = 151350, upload-time = "2025-08-09T07:56:29.716Z" },
    { url = "https://files.pythonhosted.org/packages/c2/a9/3865b02c56f300a6f94fc631ef54f0a8a29da74fb45a773dfd3dcd380af7/charset_normalizer-3.4.3-cp313-cp313-musllinux_1_2_aarch64.whl", hash = "sha256:6aab0f181c486f973bc7262a97f5aca3ee7e1437011ef0c2ec04b5a11d16c927", size = 148644, upload-time = "2025-08-09T07:56:30.984Z" },
    { url = "https://files.pythonhosted.org/packages/77/d9/cbcf1a2a5c7d7856f11e7ac2d782aec12bdfea60d104e60e0aa1c97849dc/charset_normalizer-3.4.3-cp313-cp313-musllinux_1_2_ppc64le.whl", hash = "sha256:fdabf8315679312cfa71302f9bd509ded4f2f263fb5b765cf1433b39106c3cc9", size = 160468, upload-time = "2025-08-09T07:56:32.252Z" },
    { url = "https://files.pythonhosted.org/packages/f6/42/6f45efee8697b89fda4d50580f292b8f7f9306cb2971d4b53f8914e4d890/charset_normalizer-3.4.3-cp313-cp313-musllinux_1_2_s390x.whl", hash = "sha256:bd28b817ea8c70215401f657edef3a8aa83c29d447fb0b622c35403780ba11d5", size = 158187, upload-time = "2025-08-09T07:56:33.481Z" },
    { url = "https://files.pythonhosted.org/packages/70/99/f1c3bdcfaa9c45b3ce96f70b14f070411366fa19549c1d4832c935d8e2c3/charset_normalizer-3.4.3-cp313-cp313-musllinux_1_2_x86_64.whl", hash = "sha256:18343b2d246dc6761a249ba1fb13f9ee9a2bcd95decc767319506056ea4ad4dc", size = 152699, upload-time = "2025-08-09T07:56:34.739Z" },
    { url = "https://files.pythonhosted.org/packages/a3/ad/b0081f2f99a4b194bcbb1934ef3b12aa4d9702ced80a37026b7607c72e58/charset_normalizer-3.4.3-cp313-cp313-win32.whl", hash = "sha256:6fb70de56f1859a3f71261cbe41005f56a7842cc348d3aeb26237560bfa5e0ce", size = 99580, upload-time = "2025-08-09T07:56:35.981Z" },
    { url = "https://files.pythonhosted.org/packages/9a/8f/ae790790c7b64f925e5c953b924aaa42a243fb778fed9e41f147b2a5715a/charset_normalizer-3.4.3-cp313-cp313-win_amd64.whl", hash = "sha256:cf1ebb7d78e1ad8ec2a8c4732c7be2e736f6e5123a4146c5b89c9d1f585f8cef", size = 107366, upload-time = "2025-08-09T07:56:37.339Z" },
    { url = "https://files.pythonhosted.org/packages/8e/91/b5a06ad970ddc7a0e513112d40113e834638f4ca1120eb727a249fb2715e/charset_normalizer-3.4.3-cp314-cp314-macosx_10_13_universal2.whl", hash = "sha256:3cd35b7e8aedeb9e34c41385fda4f73ba609e561faedfae0a9e75e44ac558a15", size = 204342, upload-time = "2025-08-09T07:56:38.687Z" },
    { url = "https://files.pythonhosted.org/packages/ce/ec/1edc30a377f0a02689342f214455c3f6c2fbedd896a1d2f856c002fc3062/charset_normalizer-3.4.3-cp314-cp314-manylinux2014_aarch64.manylinux_2_17_aarch64.manylinux_2_28_aarch64.whl", hash = "sha256:b89bc04de1d83006373429975f8ef9e7932534b8cc9ca582e4db7d20d91816db", size = 145995, upload-time = "2025-08-09T07:56:40.048Z" },
    { url = "https://files.pythonhosted.org/packages/17/e5/5e67ab85e6d22b04641acb5399c8684f4d37caf7558a53859f0283a650e9/charset_normalizer-3.4.3-cp314-cp314-manylinux2014_ppc64le.manylinux_2_17_ppc64le.manylinux_2_28_ppc64le.whl", hash = "sha256:2001a39612b241dae17b4687898843f254f8748b796a2e16f1051a17078d991d", size = 158640, upload-time = "2025-08-09T07:56:41.311Z" },
    { url = "https://files.pythonhosted.org/packages/f1/e5/38421987f6c697ee3722981289d554957c4be652f963d71c5e46a262e135/charset_normalizer-3.4.3-cp314-cp314-manylinux2014_s390x.manylinux_2_17_s390x.manylinux_2_28_s390x.whl", hash = "sha256:8dcfc373f888e4fb39a7bc57e93e3b845e7f462dacc008d9749568b1c4ece096", size = 156636, upload-time = "2025-08-09T07:56:43.195Z" },
    { url = "https://files.pythonhosted.org/packages/a0/e4/5a075de8daa3ec0745a9a3b54467e0c2967daaaf2cec04c845f73493e9a1/charset_normalizer-3.4.3-cp314-cp314-manylinux2014_x86_64.manylinux_2_17_x86_64.manylinux_2_28_x86_64.whl", hash = "sha256:18b97b8404387b96cdbd30ad660f6407799126d26a39ca65729162fd810a99aa", size = 150939, upload-time = "2025-08-09T07:56:44.819Z" },
    { url = "https://files.pythonhosted.org/packages/02/f7/3611b32318b30974131db62b4043f335861d4d9b49adc6d57c1149cc49d4/charset_normalizer-3.4.3-cp314-cp314-musllinux_1_2_aarch64.whl", hash = "sha256:ccf600859c183d70eb47e05a44cd80a4ce77394d1ac0f79dbd2dd90a69a3a049", size = 148580, upload-time = "2025-08-09T07:56:46.684Z" },
    { url = "https://files.pythonhosted.org/packages/7e/61/19b36f4bd67f2793ab6a99b979b4e4f3d8fc754cbdffb805335df4337126/charset_normalizer-3.4.3-cp314-cp314-musllinux_1_2_ppc64le.whl", hash = "sha256:53cd68b185d98dde4ad8990e56a58dea83a4162161b1ea9272e5c9182ce415e0", size = 159870, upload-time = "2025-08-09T07:56:47.941Z" },
    { url = "https://files.pythonhosted.org/packages/06/57/84722eefdd338c04cf3030ada66889298eaedf3e7a30a624201e0cbe424a/charset_normalizer-3.4.3-cp314-cp314-musllinux_1_2_s390x.whl", hash = "sha256:30a96e1e1f865f78b030d65241c1ee850cdf422d869e9028e2fc1d5e4db73b92", size = 157797, upload-time = "2025-08-09T07:56:49.756Z" },
    { url = "https://files.pythonhosted.org/packages/72/2a/aff5dd112b2f14bcc3462c312dce5445806bfc8ab3a7328555da95330e4b/charset_normalizer-3.4.3-cp314-cp314-musllinux_1_2_x86_64.whl", hash = "sha256:d716a916938e03231e86e43782ca7878fb602a125a91e7acb8b5112e2e96ac16", size = 152224, upload-time = "2025-08-09T07:56:51.369Z" },
    { url = "https://files.pythonhosted.org/packages/b7/8c/9839225320046ed279c6e839d51f028342eb77c91c89b8ef2549f951f3ec/charset_normalizer-3.4.3-cp314-cp314-win32.whl", hash = "sha256:c6dbd0ccdda3a2ba7c2ecd9d77b37f3b5831687d8dc1b6ca5f56a4880cc7b7ce", size = 100086, upload-time = "2025-08-09T07:56:52.722Z" },
    { url = "https://files.pythonhosted.org/packages/ee/7a/36fbcf646e41f710ce0a563c1c9a343c6edf9be80786edeb15b6f62e17db/charset_normalizer-3.4.3-cp314-cp314-win_amd64.whl", hash = "sha256:73dc19b562516fc9bcf6e5d6e596df0b4eb98d87e4f79f3ae71840e6ed21361c", size = 107400, upload-time = "2025-08-09T07:56:55.172Z" },
    { url = "https://files.pythonhosted.org/packages/8a/1f/f041989e93b001bc4e44bb1669ccdcf54d3f00e628229a85b08d330615c5/charset_normalizer-3.4.3-py3-none-any.whl", hash = "sha256:ce571ab16d890d23b5c278547ba694193a45011ff86a9162a71307ed9f86759a", size = 53175, upload-time = "2025-08-09T07:57:26.864Z" },
]

[[package]]
name = "click"
version = "8.2.1"
source = { registry = "https://pypi.org/simple" }
dependencies = [
    { name = "colorama", marker = "sys_platform == 'win32'" },
]
sdist = { url = "https://files.pythonhosted.org/packages/60/6c/8ca2efa64cf75a977a0d7fac081354553ebe483345c734fb6b6515d96bbc/click-8.2.1.tar.gz", hash = "sha256:27c491cc05d968d271d5a1db13e3b5a184636d9d930f148c50b038f0d0646202", size = 286342, upload-time = "2025-05-20T23:19:49.832Z" }
wheels = [
    { url = "https://files.pythonhosted.org/packages/85/32/10bb5764d90a8eee674e9dc6f4db6a0ab47c8c4d0d83c27f7c39ac415a4d/click-8.2.1-py3-none-any.whl", hash = "sha256:61a3265b914e850b85317d0b3109c7f8cd35a670f963866005d6ef1d5175a12b", size = 102215, upload-time = "2025-05-20T23:19:47.796Z" },
]

[[package]]
name = "colorama"
version = "0.4.6"
source = { registry = "https://pypi.org/simple" }
sdist = { url = "https://files.pythonhosted.org/packages/d8/53/6f443c9a4a8358a93a6792e2acffb9d9d5cb0a5cfd8802644b7b1c9a02e4/colorama-0.4.6.tar.gz", hash = "sha256:08695f5cb7ed6e0531a20572697297273c47b8cae5a63ffc6d6ed5c201be6e44", size = 27697, upload-time = "2022-10-25T02:36:22.414Z" }
wheels = [
    { url = "https://files.pythonhosted.org/packages/d1/d6/3965ed04c63042e047cb6a3e6ed1a63a35087b6a609aa3a15ed8ac56c221/colorama-0.4.6-py2.py3-none-any.whl", hash = "sha256:4f1d9991f5acc0ca119f9d443620b77f9d6b33703e51011c16baf57afb285fc6", size = 25335, upload-time = "2022-10-25T02:36:20.889Z" },
]

[[package]]
name = "constantly"
version = "23.10.4"
source = { registry = "https://pypi.org/simple" }
sdist = { url = "https://files.pythonhosted.org/packages/4d/6f/cb2a94494ff74aa9528a36c5b1422756330a75a8367bf20bd63171fc324d/constantly-23.10.4.tar.gz", hash = "sha256:aa92b70a33e2ac0bb33cd745eb61776594dc48764b06c35e0efd050b7f1c7cbd", size = 13300, upload-time = "2023-10-28T23:18:24.316Z" }
wheels = [
    { url = "https://files.pythonhosted.org/packages/b8/40/c199d095151addf69efdb4b9ca3a4f20f70e20508d6222bffb9b76f58573/constantly-23.10.4-py3-none-any.whl", hash = "sha256:3fd9b4d1c3dc1ec9757f3c52aef7e53ad9323dbe39f51dfd4c43853b68dfa3f9", size = 13547, upload-time = "2023-10-28T23:18:23.038Z" },
]

[[package]]
name = "coverage"
version = "7.10.6"
source = { registry = "https://pypi.org/simple" }
sdist = { url = "https://files.pythonhosted.org/packages/14/70/025b179c993f019105b79575ac6edb5e084fb0f0e63f15cdebef4e454fb5/coverage-7.10.6.tar.gz", hash = "sha256:f644a3ae5933a552a29dbb9aa2f90c677a875f80ebea028e5a52a4f429044b90", size = 823736, upload-time = "2025-08-29T15:35:16.668Z" }
wheels = [
    { url = "https://files.pythonhosted.org/packages/a8/1d/2e64b43d978b5bd184e0756a41415597dfef30fcbd90b747474bd749d45f/coverage-7.10.6-cp310-cp310-macosx_10_9_x86_64.whl", hash = "sha256:70e7bfbd57126b5554aa482691145f798d7df77489a177a6bef80de78860a356", size = 217025, upload-time = "2025-08-29T15:32:57.169Z" },
    { url = "https://files.pythonhosted.org/packages/23/62/b1e0f513417c02cc10ef735c3ee5186df55f190f70498b3702d516aad06f/coverage-7.10.6-cp310-cp310-macosx_11_0_arm64.whl", hash = "sha256:e41be6f0f19da64af13403e52f2dec38bbc2937af54df8ecef10850ff8d35301", size = 217419, upload-time = "2025-08-29T15:32:59.908Z" },
    { url = "https://files.pythonhosted.org/packages/e7/16/b800640b7a43e7c538429e4d7223e0a94fd72453a1a048f70bf766f12e96/coverage-7.10.6-cp310-cp310-manylinux1_i686.manylinux_2_28_i686.manylinux_2_5_i686.whl", hash = "sha256:c61fc91ab80b23f5fddbee342d19662f3d3328173229caded831aa0bd7595460", size = 244180, upload-time = "2025-08-29T15:33:01.608Z" },
    { url = "https://files.pythonhosted.org/packages/fb/6f/5e03631c3305cad187eaf76af0b559fff88af9a0b0c180d006fb02413d7a/coverage-7.10.6-cp310-cp310-manylinux1_x86_64.manylinux_2_28_x86_64.manylinux_2_5_x86_64.whl", hash = "sha256:10356fdd33a7cc06e8051413140bbdc6f972137508a3572e3f59f805cd2832fd", size = 245992, upload-time = "2025-08-29T15:33:03.239Z" },
    { url = "https://files.pythonhosted.org/packages/eb/a1/f30ea0fb400b080730125b490771ec62b3375789f90af0bb68bfb8a921d7/coverage-7.10.6-cp310-cp310-manylinux2014_aarch64.manylinux_2_17_aarch64.manylinux_2_28_aarch64.whl", hash = "sha256:80b1695cf7c5ebe7b44bf2521221b9bb8cdf69b1f24231149a7e3eb1ae5fa2fb", size = 247851, upload-time = "2025-08-29T15:33:04.603Z" },
    { url = "https://files.pythonhosted.org/packages/02/8e/cfa8fee8e8ef9a6bb76c7bef039f3302f44e615d2194161a21d3d83ac2e9/coverage-7.10.6-cp310-cp310-musllinux_1_2_aarch64.whl", hash = "sha256:2e4c33e6378b9d52d3454bd08847a8651f4ed23ddbb4a0520227bd346382bbc6", size = 245891, upload-time = "2025-08-29T15:33:06.176Z" },
    { url = "https://files.pythonhosted.org/packages/93/a9/51be09b75c55c4f6c16d8d73a6a1d46ad764acca0eab48fa2ffaef5958fe/coverage-7.10.6-cp310-cp310-musllinux_1_2_i686.whl", hash = "sha256:c8a3ec16e34ef980a46f60dc6ad86ec60f763c3f2fa0db6d261e6e754f72e945", size = 243909, upload-time = "2025-08-29T15:33:07.74Z" },
    { url = "https://files.pythonhosted.org/packages/e9/a6/ba188b376529ce36483b2d585ca7bdac64aacbe5aa10da5978029a9c94db/coverage-7.10.6-cp310-cp310-musllinux_1_2_x86_64.whl", hash = "sha256:7d79dabc0a56f5af990cc6da9ad1e40766e82773c075f09cc571e2076fef882e", size = 244786, upload-time = "2025-08-29T15:33:08.965Z" },
    { url = "https://files.pythonhosted.org/packages/d0/4c/37ed872374a21813e0d3215256180c9a382c3f5ced6f2e5da0102fc2fd3e/coverage-7.10.6-cp310-cp310-win32.whl", hash = "sha256:86b9b59f2b16e981906e9d6383eb6446d5b46c278460ae2c36487667717eccf1", size = 219521, upload-time = "2025-08-29T15:33:10.599Z" },
    { url = "https://files.pythonhosted.org/packages/8e/36/9311352fdc551dec5b973b61f4e453227ce482985a9368305880af4f85dd/coverage-7.10.6-cp310-cp310-win_amd64.whl", hash = "sha256:e132b9152749bd33534e5bd8565c7576f135f157b4029b975e15ee184325f528", size = 220417, upload-time = "2025-08-29T15:33:11.907Z" },
    { url = "https://files.pythonhosted.org/packages/d4/16/2bea27e212c4980753d6d563a0803c150edeaaddb0771a50d2afc410a261/coverage-7.10.6-cp311-cp311-macosx_10_9_x86_64.whl", hash = "sha256:c706db3cabb7ceef779de68270150665e710b46d56372455cd741184f3868d8f", size = 217129, upload-time = "2025-08-29T15:33:13.575Z" },
    { url = "https://files.pythonhosted.org/packages/2a/51/e7159e068831ab37e31aac0969d47b8c5ee25b7d307b51e310ec34869315/coverage-7.10.6-cp311-cp311-macosx_11_0_arm64.whl", hash = "sha256:8e0c38dc289e0508ef68ec95834cb5d2e96fdbe792eaccaa1bccac3966bbadcc", size = 217532, upload-time = "2025-08-29T15:33:14.872Z" },
    { url = "https://files.pythonhosted.org/packages/e7/c0/246ccbea53d6099325d25cd208df94ea435cd55f0db38099dd721efc7a1f/coverage-7.10.6-cp311-cp311-manylinux1_i686.manylinux_2_28_i686.manylinux_2_5_i686.whl", hash = "sha256:752a3005a1ded28f2f3a6e8787e24f28d6abe176ca64677bcd8d53d6fe2ec08a", size = 247931, upload-time = "2025-08-29T15:33:16.142Z" },
    { url = "https://files.pythonhosted.org/packages/7d/fb/7435ef8ab9b2594a6e3f58505cc30e98ae8b33265d844007737946c59389/coverage-7.10.6-cp311-cp311-manylinux1_x86_64.manylinux_2_28_x86_64.manylinux_2_5_x86_64.whl", hash = "sha256:689920ecfd60f992cafca4f5477d55720466ad2c7fa29bb56ac8d44a1ac2b47a", size = 249864, upload-time = "2025-08-29T15:33:17.434Z" },
    { url = "https://files.pythonhosted.org/packages/51/f8/d9d64e8da7bcddb094d511154824038833c81e3a039020a9d6539bf303e9/coverage-7.10.6-cp311-cp311-manylinux2014_aarch64.manylinux_2_17_aarch64.manylinux_2_28_aarch64.whl", hash = "sha256:ec98435796d2624d6905820a42f82149ee9fc4f2d45c2c5bc5a44481cc50db62", size = 251969, upload-time = "2025-08-29T15:33:18.822Z" },
    { url = "https://files.pythonhosted.org/packages/43/28/c43ba0ef19f446d6463c751315140d8f2a521e04c3e79e5c5fe211bfa430/coverage-7.10.6-cp311-cp311-musllinux_1_2_aarch64.whl", hash = "sha256:b37201ce4a458c7a758ecc4efa92fa8ed783c66e0fa3c42ae19fc454a0792153", size = 249659, upload-time = "2025-08-29T15:33:20.407Z" },
    { url = "https://files.pythonhosted.org/packages/79/3e/53635bd0b72beaacf265784508a0b386defc9ab7fad99ff95f79ce9db555/coverage-7.10.6-cp311-cp311-musllinux_1_2_i686.whl", hash = "sha256:2904271c80898663c810a6b067920a61dd8d38341244a3605bd31ab55250dad5", size = 247714, upload-time = "2025-08-29T15:33:21.751Z" },
    { url = "https://files.pythonhosted.org/packages/4c/55/0964aa87126624e8c159e32b0bc4e84edef78c89a1a4b924d28dd8265625/coverage-7.10.6-cp311-cp311-musllinux_1_2_x86_64.whl", hash = "sha256:5aea98383463d6e1fa4e95416d8de66f2d0cb588774ee20ae1b28df826bcb619", size = 248351, upload-time = "2025-08-29T15:33:23.105Z" },
    { url = "https://files.pythonhosted.org/packages/eb/ab/6cfa9dc518c6c8e14a691c54e53a9433ba67336c760607e299bfcf520cb1/coverage-7.10.6-cp311-cp311-win32.whl", hash = "sha256:e3fb1fa01d3598002777dd259c0c2e6d9d5e10e7222976fc8e03992f972a2cba", size = 219562, upload-time = "2025-08-29T15:33:24.717Z" },
    { url = "https://files.pythonhosted.org/packages/5b/18/99b25346690cbc55922e7cfef06d755d4abee803ef335baff0014268eff4/coverage-7.10.6-cp311-cp311-win_amd64.whl", hash = "sha256:f35ed9d945bece26553d5b4c8630453169672bea0050a564456eb88bdffd927e", size = 220453, upload-time = "2025-08-29T15:33:26.482Z" },
    { url = "https://files.pythonhosted.org/packages/d8/ed/81d86648a07ccb124a5cf1f1a7788712b8d7216b593562683cd5c9b0d2c1/coverage-7.10.6-cp311-cp311-win_arm64.whl", hash = "sha256:99e1a305c7765631d74b98bf7dbf54eeea931f975e80f115437d23848ee8c27c", size = 219127, upload-time = "2025-08-29T15:33:27.777Z" },
    { url = "https://files.pythonhosted.org/packages/26/06/263f3305c97ad78aab066d116b52250dd316e74fcc20c197b61e07eb391a/coverage-7.10.6-cp312-cp312-macosx_10_13_x86_64.whl", hash = "sha256:5b2dd6059938063a2c9fee1af729d4f2af28fd1a545e9b7652861f0d752ebcea", size = 217324, upload-time = "2025-08-29T15:33:29.06Z" },
    { url = "https://files.pythonhosted.org/packages/e9/60/1e1ded9a4fe80d843d7d53b3e395c1db3ff32d6c301e501f393b2e6c1c1f/coverage-7.10.6-cp312-cp312-macosx_11_0_arm64.whl", hash = "sha256:388d80e56191bf846c485c14ae2bc8898aa3124d9d35903fef7d907780477634", size = 217560, upload-time = "2025-08-29T15:33:30.748Z" },
    { url = "https://files.pythonhosted.org/packages/b8/25/52136173c14e26dfed8b106ed725811bb53c30b896d04d28d74cb64318b3/coverage-7.10.6-cp312-cp312-manylinux1_i686.manylinux_2_28_i686.manylinux_2_5_i686.whl", hash = "sha256:90cb5b1a4670662719591aa92d0095bb41714970c0b065b02a2610172dbf0af6", size = 249053, upload-time = "2025-08-29T15:33:32.041Z" },
    { url = "https://files.pythonhosted.org/packages/cb/1d/ae25a7dc58fcce8b172d42ffe5313fc267afe61c97fa872b80ee72d9515a/coverage-7.10.6-cp312-cp312-manylinux1_x86_64.manylinux_2_28_x86_64.manylinux_2_5_x86_64.whl", hash = "sha256:961834e2f2b863a0e14260a9a273aff07ff7818ab6e66d2addf5628590c628f9", size = 251802, upload-time = "2025-08-29T15:33:33.625Z" },
    { url = "https://files.pythonhosted.org/packages/f5/7a/1f561d47743710fe996957ed7c124b421320f150f1d38523d8d9102d3e2a/coverage-7.10.6-cp312-cp312-manylinux2014_aarch64.manylinux_2_17_aarch64.manylinux_2_28_aarch64.whl", hash = "sha256:bf9a19f5012dab774628491659646335b1928cfc931bf8d97b0d5918dd58033c", size = 252935, upload-time = "2025-08-29T15:33:34.909Z" },
    { url = "https://files.pythonhosted.org/packages/6c/ad/8b97cd5d28aecdfde792dcbf646bac141167a5cacae2cd775998b45fabb5/coverage-7.10.6-cp312-cp312-musllinux_1_2_aarch64.whl", hash = "sha256:99c4283e2a0e147b9c9cc6bc9c96124de9419d6044837e9799763a0e29a7321a", size = 250855, upload-time = "2025-08-29T15:33:36.922Z" },
    { url = "https://files.pythonhosted.org/packages/33/6a/95c32b558d9a61858ff9d79580d3877df3eb5bc9eed0941b1f187c89e143/coverage-7.10.6-cp312-cp312-musllinux_1_2_i686.whl", hash = "sha256:282b1b20f45df57cc508c1e033403f02283adfb67d4c9c35a90281d81e5c52c5", size = 248974, upload-time = "2025-08-29T15:33:38.175Z" },
    { url = "https://files.pythonhosted.org/packages/0d/9c/8ce95dee640a38e760d5b747c10913e7a06554704d60b41e73fdea6a1ffd/coverage-7.10.6-cp312-cp312-musllinux_1_2_x86_64.whl", hash = "sha256:8cdbe264f11afd69841bd8c0d83ca10b5b32853263ee62e6ac6a0ab63895f972", size = 250409, upload-time = "2025-08-29T15:33:39.447Z" },
    { url = "https://files.pythonhosted.org/packages/04/12/7a55b0bdde78a98e2eb2356771fd2dcddb96579e8342bb52aa5bc52e96f0/coverage-7.10.6-cp312-cp312-win32.whl", hash = "sha256:a517feaf3a0a3eca1ee985d8373135cfdedfbba3882a5eab4362bda7c7cf518d", size = 219724, upload-time = "2025-08-29T15:33:41.172Z" },
    { url = "https://files.pythonhosted.org/packages/36/4a/32b185b8b8e327802c9efce3d3108d2fe2d9d31f153a0f7ecfd59c773705/coverage-7.10.6-cp312-cp312-win_amd64.whl", hash = "sha256:856986eadf41f52b214176d894a7de05331117f6035a28ac0016c0f63d887629", size = 220536, upload-time = "2025-08-29T15:33:42.524Z" },
    { url = "https://files.pythonhosted.org/packages/08/3a/d5d8dc703e4998038c3099eaf77adddb00536a3cec08c8dcd556a36a3eb4/coverage-7.10.6-cp312-cp312-win_arm64.whl", hash = "sha256:acf36b8268785aad739443fa2780c16260ee3fa09d12b3a70f772ef100939d80", size = 219171, upload-time = "2025-08-29T15:33:43.974Z" },
    { url = "https://files.pythonhosted.org/packages/bd/e7/917e5953ea29a28c1057729c1d5af9084ab6d9c66217523fd0e10f14d8f6/coverage-7.10.6-cp313-cp313-macosx_10_13_x86_64.whl", hash = "sha256:ffea0575345e9ee0144dfe5701aa17f3ba546f8c3bb48db62ae101afb740e7d6", size = 217351, upload-time = "2025-08-29T15:33:45.438Z" },
    { url = "https://files.pythonhosted.org/packages/eb/86/2e161b93a4f11d0ea93f9bebb6a53f113d5d6e416d7561ca41bb0a29996b/coverage-7.10.6-cp313-cp313-macosx_11_0_arm64.whl", hash = "sha256:95d91d7317cde40a1c249d6b7382750b7e6d86fad9d8eaf4fa3f8f44cf171e80", size = 217600, upload-time = "2025-08-29T15:33:47.269Z" },
    { url = "https://files.pythonhosted.org/packages/0e/66/d03348fdd8df262b3a7fb4ee5727e6e4936e39e2f3a842e803196946f200/coverage-7.10.6-cp313-cp313-manylinux1_i686.manylinux_2_28_i686.manylinux_2_5_i686.whl", hash = "sha256:3e23dd5408fe71a356b41baa82892772a4cefcf758f2ca3383d2aa39e1b7a003", size = 248600, upload-time = "2025-08-29T15:33:48.953Z" },
    { url = "https://files.pythonhosted.org/packages/73/dd/508420fb47d09d904d962f123221bc249f64b5e56aa93d5f5f7603be475f/coverage-7.10.6-cp313-cp313-manylinux1_x86_64.manylinux_2_28_x86_64.manylinux_2_5_x86_64.whl", hash = "sha256:0f3f56e4cb573755e96a16501a98bf211f100463d70275759e73f3cbc00d4f27", size = 251206, upload-time = "2025-08-29T15:33:50.697Z" },
    { url = "https://files.pythonhosted.org/packages/e9/1f/9020135734184f439da85c70ea78194c2730e56c2d18aee6e8ff1719d50d/coverage-7.10.6-cp313-cp313-manylinux2014_aarch64.manylinux_2_17_aarch64.manylinux_2_28_aarch64.whl", hash = "sha256:db4a1d897bbbe7339946ffa2fe60c10cc81c43fab8b062d3fcb84188688174a4", size = 252478, upload-time = "2025-08-29T15:33:52.303Z" },
    { url = "https://files.pythonhosted.org/packages/a4/a4/3d228f3942bb5a2051fde28c136eea23a761177dc4ff4ef54533164ce255/coverage-7.10.6-cp313-cp313-musllinux_1_2_aarch64.whl", hash = "sha256:d8fd7879082953c156d5b13c74aa6cca37f6a6f4747b39538504c3f9c63d043d", size = 250637, upload-time = "2025-08-29T15:33:53.67Z" },
    { url = "https://files.pythonhosted.org/packages/36/e3/293dce8cdb9a83de971637afc59b7190faad60603b40e32635cbd15fbf61/coverage-7.10.6-cp313-cp313-musllinux_1_2_i686.whl", hash = "sha256:28395ca3f71cd103b8c116333fa9db867f3a3e1ad6a084aa3725ae002b6583bc", size = 248529, upload-time = "2025-08-29T15:33:55.022Z" },
    { url = "https://files.pythonhosted.org/packages/90/26/64eecfa214e80dd1d101e420cab2901827de0e49631d666543d0e53cf597/coverage-7.10.6-cp313-cp313-musllinux_1_2_x86_64.whl", hash = "sha256:61c950fc33d29c91b9e18540e1aed7d9f6787cc870a3e4032493bbbe641d12fc", size = 250143, upload-time = "2025-08-29T15:33:56.386Z" },
    { url = "https://files.pythonhosted.org/packages/3e/70/bd80588338f65ea5b0d97e424b820fb4068b9cfb9597fbd91963086e004b/coverage-7.10.6-cp313-cp313-win32.whl", hash = "sha256:160c00a5e6b6bdf4e5984b0ef21fc860bc94416c41b7df4d63f536d17c38902e", size = 219770, upload-time = "2025-08-29T15:33:58.063Z" },
    { url = "https://files.pythonhosted.org/packages/a7/14/0b831122305abcc1060c008f6c97bbdc0a913ab47d65070a01dc50293c2b/coverage-7.10.6-cp313-cp313-win_amd64.whl", hash = "sha256:628055297f3e2aa181464c3808402887643405573eb3d9de060d81531fa79d32", size = 220566, upload-time = "2025-08-29T15:33:59.766Z" },
    { url = "https://files.pythonhosted.org/packages/83/c6/81a83778c1f83f1a4a168ed6673eeedc205afb562d8500175292ca64b94e/coverage-7.10.6-cp313-cp313-win_arm64.whl", hash = "sha256:df4ec1f8540b0bcbe26ca7dd0f541847cc8a108b35596f9f91f59f0c060bfdd2", size = 219195, upload-time = "2025-08-29T15:34:01.191Z" },
    { url = "https://files.pythonhosted.org/packages/d7/1c/ccccf4bf116f9517275fa85047495515add43e41dfe8e0bef6e333c6b344/coverage-7.10.6-cp313-cp313t-macosx_10_13_x86_64.whl", hash = "sha256:c9a8b7a34a4de3ed987f636f71881cd3b8339f61118b1aa311fbda12741bff0b", size = 218059, upload-time = "2025-08-29T15:34:02.91Z" },
    { url = "https://files.pythonhosted.org/packages/92/97/8a3ceff833d27c7492af4f39d5da6761e9ff624831db9e9f25b3886ddbca/coverage-7.10.6-cp313-cp313t-macosx_11_0_arm64.whl", hash = "sha256:8dd5af36092430c2b075cee966719898f2ae87b636cefb85a653f1d0ba5d5393", size = 218287, upload-time = "2025-08-29T15:34:05.106Z" },
    { url = "https://files.pythonhosted.org/packages/92/d8/50b4a32580cf41ff0423777a2791aaf3269ab60c840b62009aec12d3970d/coverage-7.10.6-cp313-cp313t-manylinux1_i686.manylinux_2_28_i686.manylinux_2_5_i686.whl", hash = "sha256:b0353b0f0850d49ada66fdd7d0c7cdb0f86b900bb9e367024fd14a60cecc1e27", size = 259625, upload-time = "2025-08-29T15:34:06.575Z" },
    { url = "https://files.pythonhosted.org/packages/7e/7e/6a7df5a6fb440a0179d94a348eb6616ed4745e7df26bf2a02bc4db72c421/coverage-7.10.6-cp313-cp313t-manylinux1_x86_64.manylinux_2_28_x86_64.manylinux_2_5_x86_64.whl", hash = "sha256:d6b9ae13d5d3e8aeca9ca94198aa7b3ebbc5acfada557d724f2a1f03d2c0b0df", size = 261801, upload-time = "2025-08-29T15:34:08.006Z" },
    { url = "https://files.pythonhosted.org/packages/3a/4c/a270a414f4ed5d196b9d3d67922968e768cd971d1b251e1b4f75e9362f75/coverage-7.10.6-cp313-cp313t-manylinux2014_aarch64.manylinux_2_17_aarch64.manylinux_2_28_aarch64.whl", hash = "sha256:675824a363cc05781b1527b39dc2587b8984965834a748177ee3c37b64ffeafb", size = 264027, upload-time = "2025-08-29T15:34:09.806Z" },
    { url = "https://files.pythonhosted.org/packages/9c/8b/3210d663d594926c12f373c5370bf1e7c5c3a427519a8afa65b561b9a55c/coverage-7.10.6-cp313-cp313t-musllinux_1_2_aarch64.whl", hash = "sha256:692d70ea725f471a547c305f0d0fc6a73480c62fb0da726370c088ab21aed282", size = 261576, upload-time = "2025-08-29T15:34:11.585Z" },
    { url = "https://files.pythonhosted.org/packages/72/d0/e1961eff67e9e1dba3fc5eb7a4caf726b35a5b03776892da8d79ec895775/coverage-7.10.6-cp313-cp313t-musllinux_1_2_i686.whl", hash = "sha256:851430a9a361c7a8484a36126d1d0ff8d529d97385eacc8dfdc9bfc8c2d2cbe4", size = 259341, upload-time = "2025-08-29T15:34:13.159Z" },
    { url = "https://files.pythonhosted.org/packages/3a/06/d6478d152cd189b33eac691cba27a40704990ba95de49771285f34a5861e/coverage-7.10.6-cp313-cp313t-musllinux_1_2_x86_64.whl", hash = "sha256:d9369a23186d189b2fc95cc08b8160ba242057e887d766864f7adf3c46b2df21", size = 260468, upload-time = "2025-08-29T15:34:14.571Z" },
    { url = "https://files.pythonhosted.org/packages/ed/73/737440247c914a332f0b47f7598535b29965bf305e19bbc22d4c39615d2b/coverage-7.10.6-cp313-cp313t-win32.whl", hash = "sha256:92be86fcb125e9bda0da7806afd29a3fd33fdf58fba5d60318399adf40bf37d0", size = 220429, upload-time = "2025-08-29T15:34:16.394Z" },
    { url = "https://files.pythonhosted.org/packages/bd/76/b92d3214740f2357ef4a27c75a526eb6c28f79c402e9f20a922c295c05e2/coverage-7.10.6-cp313-cp313t-win_amd64.whl", hash = "sha256:6b3039e2ca459a70c79523d39347d83b73f2f06af5624905eba7ec34d64d80b5", size = 221493, upload-time = "2025-08-29T15:34:17.835Z" },
    { url = "https://files.pythonhosted.org/packages/fc/8e/6dcb29c599c8a1f654ec6cb68d76644fe635513af16e932d2d4ad1e5ac6e/coverage-7.10.6-cp313-cp313t-win_arm64.whl", hash = "sha256:3fb99d0786fe17b228eab663d16bee2288e8724d26a199c29325aac4b0319b9b", size = 219757, upload-time = "2025-08-29T15:34:19.248Z" },
    { url = "https://files.pythonhosted.org/packages/d3/aa/76cf0b5ec00619ef208da4689281d48b57f2c7fde883d14bf9441b74d59f/coverage-7.10.6-cp314-cp314-macosx_10_13_x86_64.whl", hash = "sha256:6008a021907be8c4c02f37cdc3ffb258493bdebfeaf9a839f9e71dfdc47b018e", size = 217331, upload-time = "2025-08-29T15:34:20.846Z" },
    { url = "https://files.pythonhosted.org/packages/65/91/8e41b8c7c505d398d7730206f3cbb4a875a35ca1041efc518051bfce0f6b/coverage-7.10.6-cp314-cp314-macosx_11_0_arm64.whl", hash = "sha256:5e75e37f23eb144e78940b40395b42f2321951206a4f50e23cfd6e8a198d3ceb", size = 217607, upload-time = "2025-08-29T15:34:22.433Z" },
    { url = "https://files.pythonhosted.org/packages/87/7f/f718e732a423d442e6616580a951b8d1ec3575ea48bcd0e2228386805e79/coverage-7.10.6-cp314-cp314-manylinux1_i686.manylinux_2_28_i686.manylinux_2_5_i686.whl", hash = "sha256:0f7cb359a448e043c576f0da00aa8bfd796a01b06aa610ca453d4dde09cc1034", size = 248663, upload-time = "2025-08-29T15:34:24.425Z" },
    { url = "https://files.pythonhosted.org/packages/e6/52/c1106120e6d801ac03e12b5285e971e758e925b6f82ee9b86db3aa10045d/coverage-7.10.6-cp314-cp314-manylinux1_x86_64.manylinux_2_28_x86_64.manylinux_2_5_x86_64.whl", hash = "sha256:c68018e4fc4e14b5668f1353b41ccf4bc83ba355f0e1b3836861c6f042d89ac1", size = 251197, upload-time = "2025-08-29T15:34:25.906Z" },
    { url = "https://files.pythonhosted.org/packages/3d/ec/3a8645b1bb40e36acde9c0609f08942852a4af91a937fe2c129a38f2d3f5/coverage-7.10.6-cp314-cp314-manylinux2014_aarch64.manylinux_2_17_aarch64.manylinux_2_28_aarch64.whl", hash = "sha256:cd4b2b0707fc55afa160cd5fc33b27ccbf75ca11d81f4ec9863d5793fc6df56a", size = 252551, upload-time = "2025-08-29T15:34:27.337Z" },
    { url = "https://files.pythonhosted.org/packages/a1/70/09ecb68eeb1155b28a1d16525fd3a9b65fbe75337311a99830df935d62b6/coverage-7.10.6-cp314-cp314-musllinux_1_2_aarch64.whl", hash = "sha256:4cec13817a651f8804a86e4f79d815b3b28472c910e099e4d5a0e8a3b6a1d4cb", size = 250553, upload-time = "2025-08-29T15:34:29.065Z" },
    { url = "https://files.pythonhosted.org/packages/c6/80/47df374b893fa812e953b5bc93dcb1427a7b3d7a1a7d2db33043d17f74b9/coverage-7.10.6-cp314-cp314-musllinux_1_2_i686.whl", hash = "sha256:f2a6a8e06bbda06f78739f40bfb56c45d14eb8249d0f0ea6d4b3d48e1f7c695d", size = 248486, upload-time = "2025-08-29T15:34:30.897Z" },
    { url = "https://files.pythonhosted.org/packages/4a/65/9f98640979ecee1b0d1a7164b589de720ddf8100d1747d9bbdb84be0c0fb/coverage-7.10.6-cp314-cp314-musllinux_1_2_x86_64.whl", hash = "sha256:081b98395ced0d9bcf60ada7661a0b75f36b78b9d7e39ea0790bb4ed8da14747", size = 249981, upload-time = "2025-08-29T15:34:32.365Z" },
    { url = "https://files.pythonhosted.org/packages/1f/55/eeb6603371e6629037f47bd25bef300387257ed53a3c5fdb159b7ac8c651/coverage-7.10.6-cp314-cp314-win32.whl", hash = "sha256:6937347c5d7d069ee776b2bf4e1212f912a9f1f141a429c475e6089462fcecc5", size = 220054, upload-time = "2025-08-29T15:34:34.124Z" },
    { url = "https://files.pythonhosted.org/packages/15/d1/a0912b7611bc35412e919a2cd59ae98e7ea3b475e562668040a43fb27897/coverage-7.10.6-cp314-cp314-win_amd64.whl", hash = "sha256:adec1d980fa07e60b6ef865f9e5410ba760e4e1d26f60f7e5772c73b9a5b0713", size = 220851, upload-time = "2025-08-29T15:34:35.651Z" },
    { url = "https://files.pythonhosted.org/packages/ef/2d/11880bb8ef80a45338e0b3e0725e4c2d73ffbb4822c29d987078224fd6a5/coverage-7.10.6-cp314-cp314-win_arm64.whl", hash = "sha256:a80f7aef9535442bdcf562e5a0d5a5538ce8abe6bb209cfbf170c462ac2c2a32", size = 219429, upload-time = "2025-08-29T15:34:37.16Z" },
    { url = "https://files.pythonhosted.org/packages/83/c0/1f00caad775c03a700146f55536ecd097a881ff08d310a58b353a1421be0/coverage-7.10.6-cp314-cp314t-macosx_10_13_x86_64.whl", hash = "sha256:0de434f4fbbe5af4fa7989521c655c8c779afb61c53ab561b64dcee6149e4c65", size = 218080, upload-time = "2025-08-29T15:34:38.919Z" },
    { url = "https://files.pythonhosted.org/packages/a9/c4/b1c5d2bd7cc412cbeb035e257fd06ed4e3e139ac871d16a07434e145d18d/coverage-7.10.6-cp314-cp314t-macosx_11_0_arm64.whl", hash = "sha256:6e31b8155150c57e5ac43ccd289d079eb3f825187d7c66e755a055d2c85794c6", size = 218293, upload-time = "2025-08-29T15:34:40.425Z" },
    { url = "https://files.pythonhosted.org/packages/3f/07/4468d37c94724bf6ec354e4ec2f205fda194343e3e85fd2e59cec57e6a54/coverage-7.10.6-cp314-cp314t-manylinux1_i686.manylinux_2_28_i686.manylinux_2_5_i686.whl", hash = "sha256:98cede73eb83c31e2118ae8d379c12e3e42736903a8afcca92a7218e1f2903b0", size = 259800, upload-time = "2025-08-29T15:34:41.996Z" },
    { url = "https://files.pythonhosted.org/packages/82/d8/f8fb351be5fee31690cd8da768fd62f1cfab33c31d9f7baba6cd8960f6b8/coverage-7.10.6-cp314-cp314t-manylinux1_x86_64.manylinux_2_28_x86_64.manylinux_2_5_x86_64.whl", hash = "sha256:f863c08f4ff6b64fa8045b1e3da480f5374779ef187f07b82e0538c68cb4ff8e", size = 261965, upload-time = "2025-08-29T15:34:43.61Z" },
    { url = "https://files.pythonhosted.org/packages/e8/70/65d4d7cfc75c5c6eb2fed3ee5cdf420fd8ae09c4808723a89a81d5b1b9c3/coverage-7.10.6-cp314-cp314t-manylinux2014_aarch64.manylinux_2_17_aarch64.manylinux_2_28_aarch64.whl", hash = "sha256:2b38261034fda87be356f2c3f42221fdb4171c3ce7658066ae449241485390d5", size = 264220, upload-time = "2025-08-29T15:34:45.387Z" },
    { url = "https://files.pythonhosted.org/packages/98/3c/069df106d19024324cde10e4ec379fe2fb978017d25e97ebee23002fbadf/coverage-7.10.6-cp314-cp314t-musllinux_1_2_aarch64.whl", hash = "sha256:0e93b1476b79eae849dc3872faeb0bf7948fd9ea34869590bc16a2a00b9c82a7", size = 261660, upload-time = "2025-08-29T15:34:47.288Z" },
    { url = "https://files.pythonhosted.org/packages/fc/8a/2974d53904080c5dc91af798b3a54a4ccb99a45595cc0dcec6eb9616a57d/coverage-7.10.6-cp314-cp314t-musllinux_1_2_i686.whl", hash = "sha256:ff8a991f70f4c0cf53088abf1e3886edcc87d53004c7bb94e78650b4d3dac3b5", size = 259417, upload-time = "2025-08-29T15:34:48.779Z" },
    { url = "https://files.pythonhosted.org/packages/30/38/9616a6b49c686394b318974d7f6e08f38b8af2270ce7488e879888d1e5db/coverage-7.10.6-cp314-cp314t-musllinux_1_2_x86_64.whl", hash = "sha256:ac765b026c9f33044419cbba1da913cfb82cca1b60598ac1c7a5ed6aac4621a0", size = 260567, upload-time = "2025-08-29T15:34:50.718Z" },
    { url = "https://files.pythonhosted.org/packages/76/16/3ed2d6312b371a8cf804abf4e14895b70e4c3491c6e53536d63fd0958a8d/coverage-7.10.6-cp314-cp314t-win32.whl", hash = "sha256:441c357d55f4936875636ef2cfb3bee36e466dcf50df9afbd398ce79dba1ebb7", size = 220831, upload-time = "2025-08-29T15:34:52.653Z" },
    { url = "https://files.pythonhosted.org/packages/d5/e5/d38d0cb830abede2adb8b147770d2a3d0e7fecc7228245b9b1ae6c24930a/coverage-7.10.6-cp314-cp314t-win_amd64.whl", hash = "sha256:073711de3181b2e204e4870ac83a7c4853115b42e9cd4d145f2231e12d670930", size = 221950, upload-time = "2025-08-29T15:34:54.212Z" },
    { url = "https://files.pythonhosted.org/packages/f4/51/e48e550f6279349895b0ffcd6d2a690e3131ba3a7f4eafccc141966d4dea/coverage-7.10.6-cp314-cp314t-win_arm64.whl", hash = "sha256:137921f2bac5559334ba66122b753db6dc5d1cf01eb7b64eb412bb0d064ef35b", size = 219969, upload-time = "2025-08-29T15:34:55.83Z" },
    { url = "https://files.pythonhosted.org/packages/44/0c/50db5379b615854b5cf89146f8f5bd1d5a9693d7f3a987e269693521c404/coverage-7.10.6-py3-none-any.whl", hash = "sha256:92c4ecf6bf11b2e85fd4d8204814dc26e6a19f0c9d938c207c5cb0eadfcabbe3", size = 208986, upload-time = "2025-08-29T15:35:14.506Z" },
]

[package.optional-dependencies]
toml = [
    { name = "tomli", marker = "python_full_version <= '3.11'" },
]

[[package]]
name = "crawlee"
<<<<<<< HEAD
version = "0.6.13"
source = { git = "https://github.com/apify/crawlee-python.git?rev=storage-clients-and-configurations-2#fa2703b1ea900f36a20fbb279b7a292f7ef4660b" }
=======
version = "0.6.13b37"
source = { registry = "https://pypi.org/simple" }
>>>>>>> 68a7f488
dependencies = [
    { name = "cachetools" },
    { name = "colorama" },
    { name = "impit" },
    { name = "more-itertools" },
    { name = "protego" },
    { name = "psutil" },
    { name = "pydantic" },
    { name = "pydantic-settings" },
    { name = "pyee" },
    { name = "tldextract" },
    { name = "typing-extensions" },
    { name = "yarl" },
]
<<<<<<< HEAD
=======
sdist = { url = "https://files.pythonhosted.org/packages/aa/64/13521e97bb0dcd606c1013c1f184a943e3a6b36e2e4ccf3adda9eb474efd/crawlee-0.6.13b37.tar.gz", hash = "sha256:77f8ca0e60689c19e41ec7d608ecc2fd65531eefe79ad98cf3cd77f3c6c1e412", size = 24839556, upload-time = "2025-09-12T16:04:27.011Z" }
wheels = [
    { url = "https://files.pythonhosted.org/packages/74/da/463751960f64e73b8388ef11b0b6f9fddc2776467440c9c841a295b5dc62/crawlee-0.6.13b37-py3-none-any.whl", hash = "sha256:ed10223e27b9c2791056110eca31f4c03b4ab4535c14307754fc7731bd59f70a", size = 278512, upload-time = "2025-09-12T16:04:23.576Z" },
]
>>>>>>> 68a7f488

[package.optional-dependencies]
parsel = [
    { name = "parsel" },
]

[[package]]
name = "cryptography"
version = "45.0.7"
source = { registry = "https://pypi.org/simple" }
dependencies = [
    { name = "cffi", marker = "platform_python_implementation != 'PyPy'" },
]
sdist = { url = "https://files.pythonhosted.org/packages/a7/35/c495bffc2056f2dadb32434f1feedd79abde2a7f8363e1974afa9c33c7e2/cryptography-45.0.7.tar.gz", hash = "sha256:4b1654dfc64ea479c242508eb8c724044f1e964a47d1d1cacc5132292d851971", size = 744980, upload-time = "2025-09-01T11:15:03.146Z" }
wheels = [
    { url = "https://files.pythonhosted.org/packages/0c/91/925c0ac74362172ae4516000fe877912e33b5983df735ff290c653de4913/cryptography-45.0.7-cp311-abi3-macosx_10_9_universal2.whl", hash = "sha256:3be4f21c6245930688bd9e162829480de027f8bf962ede33d4f8ba7d67a00cee", size = 7041105, upload-time = "2025-09-01T11:13:59.684Z" },
    { url = "https://files.pythonhosted.org/packages/fc/63/43641c5acce3a6105cf8bd5baeceeb1846bb63067d26dae3e5db59f1513a/cryptography-45.0.7-cp311-abi3-manylinux2014_aarch64.manylinux_2_17_aarch64.whl", hash = "sha256:67285f8a611b0ebc0857ced2081e30302909f571a46bfa7a3cc0ad303fe015c6", size = 4205799, upload-time = "2025-09-01T11:14:02.517Z" },
    { url = "https://files.pythonhosted.org/packages/bc/29/c238dd9107f10bfde09a4d1c52fd38828b1aa353ced11f358b5dd2507d24/cryptography-45.0.7-cp311-abi3-manylinux2014_x86_64.manylinux_2_17_x86_64.whl", hash = "sha256:577470e39e60a6cd7780793202e63536026d9b8641de011ed9d8174da9ca5339", size = 4430504, upload-time = "2025-09-01T11:14:04.522Z" },
    { url = "https://files.pythonhosted.org/packages/62/62/24203e7cbcc9bd7c94739428cd30680b18ae6b18377ae66075c8e4771b1b/cryptography-45.0.7-cp311-abi3-manylinux_2_28_aarch64.whl", hash = "sha256:4bd3e5c4b9682bc112d634f2c6ccc6736ed3635fc3319ac2bb11d768cc5a00d8", size = 4209542, upload-time = "2025-09-01T11:14:06.309Z" },
    { url = "https://files.pythonhosted.org/packages/cd/e3/e7de4771a08620eef2389b86cd87a2c50326827dea5528feb70595439ce4/cryptography-45.0.7-cp311-abi3-manylinux_2_28_armv7l.manylinux_2_31_armv7l.whl", hash = "sha256:465ccac9d70115cd4de7186e60cfe989de73f7bb23e8a7aa45af18f7412e75bf", size = 3889244, upload-time = "2025-09-01T11:14:08.152Z" },
    { url = "https://files.pythonhosted.org/packages/96/b8/bca71059e79a0bb2f8e4ec61d9c205fbe97876318566cde3b5092529faa9/cryptography-45.0.7-cp311-abi3-manylinux_2_28_x86_64.whl", hash = "sha256:16ede8a4f7929b4b7ff3642eba2bf79aa1d71f24ab6ee443935c0d269b6bc513", size = 4461975, upload-time = "2025-09-01T11:14:09.755Z" },
    { url = "https://files.pythonhosted.org/packages/58/67/3f5b26937fe1218c40e95ef4ff8d23c8dc05aa950d54200cc7ea5fb58d28/cryptography-45.0.7-cp311-abi3-manylinux_2_34_aarch64.whl", hash = "sha256:8978132287a9d3ad6b54fcd1e08548033cc09dc6aacacb6c004c73c3eb5d3ac3", size = 4209082, upload-time = "2025-09-01T11:14:11.229Z" },
    { url = "https://files.pythonhosted.org/packages/0e/e4/b3e68a4ac363406a56cf7b741eeb80d05284d8c60ee1a55cdc7587e2a553/cryptography-45.0.7-cp311-abi3-manylinux_2_34_x86_64.whl", hash = "sha256:b6a0e535baec27b528cb07a119f321ac024592388c5681a5ced167ae98e9fff3", size = 4460397, upload-time = "2025-09-01T11:14:12.924Z" },
    { url = "https://files.pythonhosted.org/packages/22/49/2c93f3cd4e3efc8cb22b02678c1fad691cff9dd71bb889e030d100acbfe0/cryptography-45.0.7-cp311-abi3-musllinux_1_2_aarch64.whl", hash = "sha256:a24ee598d10befaec178efdff6054bc4d7e883f615bfbcd08126a0f4931c83a6", size = 4337244, upload-time = "2025-09-01T11:14:14.431Z" },
    { url = "https://files.pythonhosted.org/packages/04/19/030f400de0bccccc09aa262706d90f2ec23d56bc4eb4f4e8268d0ddf3fb8/cryptography-45.0.7-cp311-abi3-musllinux_1_2_x86_64.whl", hash = "sha256:fa26fa54c0a9384c27fcdc905a2fb7d60ac6e47d14bc2692145f2b3b1e2cfdbd", size = 4568862, upload-time = "2025-09-01T11:14:16.185Z" },
    { url = "https://files.pythonhosted.org/packages/29/56/3034a3a353efa65116fa20eb3c990a8c9f0d3db4085429040a7eef9ada5f/cryptography-45.0.7-cp311-abi3-win32.whl", hash = "sha256:bef32a5e327bd8e5af915d3416ffefdbe65ed975b646b3805be81b23580b57b8", size = 2936578, upload-time = "2025-09-01T11:14:17.638Z" },
    { url = "https://files.pythonhosted.org/packages/b3/61/0ab90f421c6194705a99d0fa9f6ee2045d916e4455fdbb095a9c2c9a520f/cryptography-45.0.7-cp311-abi3-win_amd64.whl", hash = "sha256:3808e6b2e5f0b46d981c24d79648e5c25c35e59902ea4391a0dcb3e667bf7443", size = 3405400, upload-time = "2025-09-01T11:14:18.958Z" },
    { url = "https://files.pythonhosted.org/packages/63/e8/c436233ddf19c5f15b25ace33979a9dd2e7aa1a59209a0ee8554179f1cc0/cryptography-45.0.7-cp37-abi3-macosx_10_9_universal2.whl", hash = "sha256:bfb4c801f65dd61cedfc61a83732327fafbac55a47282e6f26f073ca7a41c3b2", size = 7021824, upload-time = "2025-09-01T11:14:20.954Z" },
    { url = "https://files.pythonhosted.org/packages/bc/4c/8f57f2500d0ccd2675c5d0cc462095adf3faa8c52294ba085c036befb901/cryptography-45.0.7-cp37-abi3-manylinux2014_aarch64.manylinux_2_17_aarch64.whl", hash = "sha256:81823935e2f8d476707e85a78a405953a03ef7b7b4f55f93f7c2d9680e5e0691", size = 4202233, upload-time = "2025-09-01T11:14:22.454Z" },
    { url = "https://files.pythonhosted.org/packages/eb/ac/59b7790b4ccaed739fc44775ce4645c9b8ce54cbec53edf16c74fd80cb2b/cryptography-45.0.7-cp37-abi3-manylinux2014_x86_64.manylinux_2_17_x86_64.whl", hash = "sha256:3994c809c17fc570c2af12c9b840d7cea85a9fd3e5c0e0491f4fa3c029216d59", size = 4423075, upload-time = "2025-09-01T11:14:24.287Z" },
    { url = "https://files.pythonhosted.org/packages/b8/56/d4f07ea21434bf891faa088a6ac15d6d98093a66e75e30ad08e88aa2b9ba/cryptography-45.0.7-cp37-abi3-manylinux_2_28_aarch64.whl", hash = "sha256:dad43797959a74103cb59c5dac71409f9c27d34c8a05921341fb64ea8ccb1dd4", size = 4204517, upload-time = "2025-09-01T11:14:25.679Z" },
    { url = "https://files.pythonhosted.org/packages/e8/ac/924a723299848b4c741c1059752c7cfe09473b6fd77d2920398fc26bfb53/cryptography-45.0.7-cp37-abi3-manylinux_2_28_armv7l.manylinux_2_31_armv7l.whl", hash = "sha256:ce7a453385e4c4693985b4a4a3533e041558851eae061a58a5405363b098fcd3", size = 3882893, upload-time = "2025-09-01T11:14:27.1Z" },
    { url = "https://files.pythonhosted.org/packages/83/dc/4dab2ff0a871cc2d81d3ae6d780991c0192b259c35e4d83fe1de18b20c70/cryptography-45.0.7-cp37-abi3-manylinux_2_28_x86_64.whl", hash = "sha256:b04f85ac3a90c227b6e5890acb0edbaf3140938dbecf07bff618bf3638578cf1", size = 4450132, upload-time = "2025-09-01T11:14:28.58Z" },
    { url = "https://files.pythonhosted.org/packages/12/dd/b2882b65db8fc944585d7fb00d67cf84a9cef4e77d9ba8f69082e911d0de/cryptography-45.0.7-cp37-abi3-manylinux_2_34_aarch64.whl", hash = "sha256:48c41a44ef8b8c2e80ca4527ee81daa4c527df3ecbc9423c41a420a9559d0e27", size = 4204086, upload-time = "2025-09-01T11:14:30.572Z" },
    { url = "https://files.pythonhosted.org/packages/5d/fa/1d5745d878048699b8eb87c984d4ccc5da4f5008dfd3ad7a94040caca23a/cryptography-45.0.7-cp37-abi3-manylinux_2_34_x86_64.whl", hash = "sha256:f3df7b3d0f91b88b2106031fd995802a2e9ae13e02c36c1fc075b43f420f3a17", size = 4449383, upload-time = "2025-09-01T11:14:32.046Z" },
    { url = "https://files.pythonhosted.org/packages/36/8b/fc61f87931bc030598e1876c45b936867bb72777eac693e905ab89832670/cryptography-45.0.7-cp37-abi3-musllinux_1_2_aarch64.whl", hash = "sha256:dd342f085542f6eb894ca00ef70236ea46070c8a13824c6bde0dfdcd36065b9b", size = 4332186, upload-time = "2025-09-01T11:14:33.95Z" },
    { url = "https://files.pythonhosted.org/packages/0b/11/09700ddad7443ccb11d674efdbe9a832b4455dc1f16566d9bd3834922ce5/cryptography-45.0.7-cp37-abi3-musllinux_1_2_x86_64.whl", hash = "sha256:1993a1bb7e4eccfb922b6cd414f072e08ff5816702a0bdb8941c247a6b1b287c", size = 4561639, upload-time = "2025-09-01T11:14:35.343Z" },
    { url = "https://files.pythonhosted.org/packages/71/ed/8f4c1337e9d3b94d8e50ae0b08ad0304a5709d483bfcadfcc77a23dbcb52/cryptography-45.0.7-cp37-abi3-win32.whl", hash = "sha256:18fcf70f243fe07252dcb1b268a687f2358025ce32f9f88028ca5c364b123ef5", size = 2926552, upload-time = "2025-09-01T11:14:36.929Z" },
    { url = "https://files.pythonhosted.org/packages/bc/ff/026513ecad58dacd45d1d24ebe52b852165a26e287177de1d545325c0c25/cryptography-45.0.7-cp37-abi3-win_amd64.whl", hash = "sha256:7285a89df4900ed3bfaad5679b1e668cb4b38a8de1ccbfc84b05f34512da0a90", size = 3392742, upload-time = "2025-09-01T11:14:38.368Z" },
    { url = "https://files.pythonhosted.org/packages/13/3e/e42f1528ca1ea82256b835191eab1be014e0f9f934b60d98b0be8a38ed70/cryptography-45.0.7-pp310-pypy310_pp73-macosx_10_9_x86_64.whl", hash = "sha256:de58755d723e86175756f463f2f0bddd45cc36fbd62601228a3f8761c9f58252", size = 3572442, upload-time = "2025-09-01T11:14:39.836Z" },
    { url = "https://files.pythonhosted.org/packages/59/aa/e947693ab08674a2663ed2534cd8d345cf17bf6a1facf99273e8ec8986dc/cryptography-45.0.7-pp310-pypy310_pp73-manylinux_2_28_aarch64.whl", hash = "sha256:a20e442e917889d1a6b3c570c9e3fa2fdc398c20868abcea268ea33c024c4083", size = 4142233, upload-time = "2025-09-01T11:14:41.305Z" },
    { url = "https://files.pythonhosted.org/packages/24/06/09b6f6a2fc43474a32b8fe259038eef1500ee3d3c141599b57ac6c57612c/cryptography-45.0.7-pp310-pypy310_pp73-manylinux_2_28_x86_64.whl", hash = "sha256:258e0dff86d1d891169b5af222d362468a9570e2532923088658aa866eb11130", size = 4376202, upload-time = "2025-09-01T11:14:43.047Z" },
    { url = "https://files.pythonhosted.org/packages/00/f2/c166af87e95ce6ae6d38471a7e039d3a0549c2d55d74e059680162052824/cryptography-45.0.7-pp310-pypy310_pp73-manylinux_2_34_aarch64.whl", hash = "sha256:d97cf502abe2ab9eff8bd5e4aca274da8d06dd3ef08b759a8d6143f4ad65d4b4", size = 4141900, upload-time = "2025-09-01T11:14:45.089Z" },
    { url = "https://files.pythonhosted.org/packages/16/b9/e96e0b6cb86eae27ea51fa8a3151535a18e66fe7c451fa90f7f89c85f541/cryptography-45.0.7-pp310-pypy310_pp73-manylinux_2_34_x86_64.whl", hash = "sha256:c987dad82e8c65ebc985f5dae5e74a3beda9d0a2a4daf8a1115f3772b59e5141", size = 4375562, upload-time = "2025-09-01T11:14:47.166Z" },
    { url = "https://files.pythonhosted.org/packages/36/d0/36e8ee39274e9d77baf7d0dafda680cba6e52f3936b846f0d56d64fec915/cryptography-45.0.7-pp310-pypy310_pp73-win_amd64.whl", hash = "sha256:c13b1e3afd29a5b3b2656257f14669ca8fa8d7956d509926f0b130b600b50ab7", size = 3322781, upload-time = "2025-09-01T11:14:48.747Z" },
    { url = "https://files.pythonhosted.org/packages/99/4e/49199a4c82946938a3e05d2e8ad9482484ba48bbc1e809e3d506c686d051/cryptography-45.0.7-pp311-pypy311_pp73-macosx_10_9_x86_64.whl", hash = "sha256:4a862753b36620af6fc54209264f92c716367f2f0ff4624952276a6bbd18cbde", size = 3584634, upload-time = "2025-09-01T11:14:50.593Z" },
    { url = "https://files.pythonhosted.org/packages/16/ce/5f6ff59ea9c7779dba51b84871c19962529bdcc12e1a6ea172664916c550/cryptography-45.0.7-pp311-pypy311_pp73-manylinux_2_28_aarch64.whl", hash = "sha256:06ce84dc14df0bf6ea84666f958e6080cdb6fe1231be2a51f3fc1267d9f3fb34", size = 4149533, upload-time = "2025-09-01T11:14:52.091Z" },
    { url = "https://files.pythonhosted.org/packages/ce/13/b3cfbd257ac96da4b88b46372e662009b7a16833bfc5da33bb97dd5631ae/cryptography-45.0.7-pp311-pypy311_pp73-manylinux_2_28_x86_64.whl", hash = "sha256:d0c5c6bac22b177bf8da7435d9d27a6834ee130309749d162b26c3105c0795a9", size = 4385557, upload-time = "2025-09-01T11:14:53.551Z" },
    { url = "https://files.pythonhosted.org/packages/1c/c5/8c59d6b7c7b439ba4fc8d0cab868027fd095f215031bc123c3a070962912/cryptography-45.0.7-pp311-pypy311_pp73-manylinux_2_34_aarch64.whl", hash = "sha256:2f641b64acc00811da98df63df7d59fd4706c0df449da71cb7ac39a0732b40ae", size = 4149023, upload-time = "2025-09-01T11:14:55.022Z" },
    { url = "https://files.pythonhosted.org/packages/55/32/05385c86d6ca9ab0b4d5bb442d2e3d85e727939a11f3e163fc776ce5eb40/cryptography-45.0.7-pp311-pypy311_pp73-manylinux_2_34_x86_64.whl", hash = "sha256:f5414a788ecc6ee6bc58560e85ca624258a55ca434884445440a810796ea0e0b", size = 4385722, upload-time = "2025-09-01T11:14:57.319Z" },
    { url = "https://files.pythonhosted.org/packages/23/87/7ce86f3fa14bc11a5a48c30d8103c26e09b6465f8d8e9d74cf7a0714f043/cryptography-45.0.7-pp311-pypy311_pp73-win_amd64.whl", hash = "sha256:1f3d56f73595376f4244646dd5c5870c14c196949807be39e79e7bd9bac3da63", size = 3332908, upload-time = "2025-09-01T11:14:58.78Z" },
]

[[package]]
name = "cssselect"
version = "1.3.0"
source = { registry = "https://pypi.org/simple" }
sdist = { url = "https://files.pythonhosted.org/packages/72/0a/c3ea9573b1dc2e151abfe88c7fe0c26d1892fe6ed02d0cdb30f0d57029d5/cssselect-1.3.0.tar.gz", hash = "sha256:57f8a99424cfab289a1b6a816a43075a4b00948c86b4dcf3ef4ee7e15f7ab0c7", size = 42870, upload-time = "2025-03-10T09:30:29.638Z" }
wheels = [
    { url = "https://files.pythonhosted.org/packages/ee/58/257350f7db99b4ae12b614a36256d9cc870d71d9e451e79c2dc3b23d7c3c/cssselect-1.3.0-py3-none-any.whl", hash = "sha256:56d1bf3e198080cc1667e137bc51de9cadfca259f03c2d4e09037b3e01e30f0d", size = 18786, upload-time = "2025-03-10T09:30:28.048Z" },
]

[[package]]
name = "databind"
version = "4.5.2"
source = { registry = "https://pypi.org/simple" }
dependencies = [
    { name = "deprecated" },
    { name = "nr-date" },
    { name = "nr-stream" },
    { name = "typeapi" },
    { name = "typing-extensions" },
]
sdist = { url = "https://files.pythonhosted.org/packages/0c/b8/a6beffa3dd3d7898003d32b3ff5dc0be422c54efed5e0e3f85e92c65c2b2/databind-4.5.2.tar.gz", hash = "sha256:0a8aa0ff130a0306581c559388f5ef65e0fae7ef4b86412eacb1f4a0420006c4", size = 43001, upload-time = "2024-05-31T15:29:07.728Z" }
wheels = [
    { url = "https://files.pythonhosted.org/packages/0b/5b/39577d7629da11765786f45a37dccdf7f420038f6040325fe1ca40f52a93/databind-4.5.2-py3-none-any.whl", hash = "sha256:b9c3a03c0414aa4567f095d7218ac904bd2b267b58e3763dac28e83d64b69770", size = 49283, upload-time = "2024-05-31T15:29:00.026Z" },
]

[[package]]
name = "databind-core"
version = "4.5.2"
source = { registry = "https://pypi.org/simple" }
dependencies = [
    { name = "databind" },
]
sdist = { url = "https://files.pythonhosted.org/packages/e9/78/d05b13cc6aee2e84a3253c193e8dd2487c89ca80b9ecf63721e41cce4b78/databind.core-4.5.2.tar.gz", hash = "sha256:b8ac8127bc5d6b239a2a81aeddb268b0c4cadd53fbce7e8b2c7a9ef6413bccb3", size = 1485, upload-time = "2024-05-31T15:29:09.625Z" }
wheels = [
    { url = "https://files.pythonhosted.org/packages/32/54/eed2d15f7e1465a7a5a00958c0c926d153201c6cf37a5012d9012005bd8b/databind.core-4.5.2-py3-none-any.whl", hash = "sha256:a1dd1c6bd8ca9907d1292d8df9ec763ce91543e27f7eda4268e4a1a84fcd1c42", size = 1477, upload-time = "2024-05-31T15:29:02.264Z" },
]

[[package]]
name = "databind-json"
version = "4.5.2"
source = { registry = "https://pypi.org/simple" }
dependencies = [
    { name = "databind" },
]
sdist = { url = "https://files.pythonhosted.org/packages/14/15/77a84f4b552365119dcc03076daeb0e1e0167b337ec7fbdfabe722f2d5e8/databind.json-4.5.2.tar.gz", hash = "sha256:6cc9b5c6fddaebd49b2433932948eb3be8a41633b90aa37998d7922504b8f165", size = 1466, upload-time = "2024-05-31T15:29:11.626Z" }
wheels = [
    { url = "https://files.pythonhosted.org/packages/46/0f/a2f53f5e7be49bfa98dcb4e552382a6dc8c74ea74e755723654b85062316/databind.json-4.5.2-py3-none-any.whl", hash = "sha256:a803bf440634685984361cb2a5a975887e487c854ed48d81ff7aaf3a1ed1e94c", size = 1473, upload-time = "2024-05-31T15:29:05.857Z" },
]

[[package]]
name = "defusedxml"
version = "0.7.1"
source = { registry = "https://pypi.org/simple" }
sdist = { url = "https://files.pythonhosted.org/packages/0f/d5/c66da9b79e5bdb124974bfe172b4daf3c984ebd9c2a06e2b8a4dc7331c72/defusedxml-0.7.1.tar.gz", hash = "sha256:1bb3032db185915b62d7c6209c5a8792be6a32ab2fedacc84e01b52c51aa3e69", size = 75520, upload-time = "2021-03-08T10:59:26.269Z" }
wheels = [
    { url = "https://files.pythonhosted.org/packages/07/6c/aa3f2f849e01cb6a001cd8554a88d4c77c5c1a31c95bdf1cf9301e6d9ef4/defusedxml-0.7.1-py2.py3-none-any.whl", hash = "sha256:a352e7e428770286cc899e2542b6cdaedb2b4953ff269a210103ec58f6198a61", size = 25604, upload-time = "2021-03-08T10:59:24.45Z" },
]

[[package]]
name = "deprecated"
version = "1.2.18"
source = { registry = "https://pypi.org/simple" }
dependencies = [
    { name = "wrapt" },
]
sdist = { url = "https://files.pythonhosted.org/packages/98/97/06afe62762c9a8a86af0cfb7bfdab22a43ad17138b07af5b1a58442690a2/deprecated-1.2.18.tar.gz", hash = "sha256:422b6f6d859da6f2ef57857761bfb392480502a64c3028ca9bbe86085d72115d", size = 2928744, upload-time = "2025-01-27T10:46:25.7Z" }
wheels = [
    { url = "https://files.pythonhosted.org/packages/6e/c6/ac0b6c1e2d138f1002bcf799d330bd6d85084fece321e662a14223794041/Deprecated-1.2.18-py2.py3-none-any.whl", hash = "sha256:bd5011788200372a32418f888e326a09ff80d0214bd961147cfed01b5c018eec", size = 9998, upload-time = "2025-01-27T10:46:09.186Z" },
]

[[package]]
name = "distlib"
version = "0.4.0"
source = { registry = "https://pypi.org/simple" }
sdist = { url = "https://files.pythonhosted.org/packages/96/8e/709914eb2b5749865801041647dc7f4e6d00b549cfe88b65ca192995f07c/distlib-0.4.0.tar.gz", hash = "sha256:feec40075be03a04501a973d81f633735b4b69f98b05450592310c0f401a4e0d", size = 614605, upload-time = "2025-07-17T16:52:00.465Z" }
wheels = [
    { url = "https://files.pythonhosted.org/packages/33/6b/e0547afaf41bf2c42e52430072fa5658766e3d65bd4b03a563d1b6336f57/distlib-0.4.0-py2.py3-none-any.whl", hash = "sha256:9659f7d87e46584a30b5780e43ac7a2143098441670ff0a49d5f9034c54a6c16", size = 469047, upload-time = "2025-07-17T16:51:58.613Z" },
]

[[package]]
name = "docspec"
version = "2.2.2"
source = { registry = "https://pypi.org/simple" }
dependencies = [
    { name = "databind-core" },
    { name = "databind-json" },
    { name = "deprecated" },
]
sdist = { url = "https://files.pythonhosted.org/packages/8b/fe/1ad244d0ca186b5386050ec30dfd59bd3dbeea5baec33ca861dd43b922e6/docspec-2.2.2.tar.gz", hash = "sha256:c772c6facfce839176b647701082c7a22b3d22d872d392552cf5d65e0348c919", size = 14086, upload-time = "2025-05-06T12:39:59.466Z" }
wheels = [
    { url = "https://files.pythonhosted.org/packages/38/57/1011f2e88743a818cced9a95d54200ba6a05decaf43fd91d8c6ed9f6470d/docspec-2.2.2-py3-none-any.whl", hash = "sha256:854d25401e7ec2d155b0c1e001e25819d16b6df3a7575212a7f340ae8b00122e", size = 9726, upload-time = "2025-05-06T12:39:58.047Z" },
]

[[package]]
name = "docspec-python"
version = "2.2.1"
source = { registry = "https://pypi.org/simple" }
dependencies = [
    { name = "black" },
    { name = "docspec" },
    { name = "nr-util" },
]
sdist = { url = "https://files.pythonhosted.org/packages/52/88/99c5e27a894f01290364563c84838cf68f1a8629474b5bbfc3bf35a8d923/docspec_python-2.2.1.tar.gz", hash = "sha256:c41b850b4d6f4de30999ea6f82c9cdb9183d9bcba45559ee9173d3dab7281559", size = 13838, upload-time = "2023-05-28T11:24:19.846Z" }
wheels = [
    { url = "https://files.pythonhosted.org/packages/7b/49/b8d1a2fa01b6f7a1a9daa1d485efc7684489028d6a356fc2bc5b40131061/docspec_python-2.2.1-py3-none-any.whl", hash = "sha256:76ac41d35a8face35b2d766c2e8a416fb8832359785d396f0d53bcb00f178e54", size = 16093, upload-time = "2023-05-28T11:24:17.261Z" },
]

[[package]]
name = "docstring-parser"
version = "0.11"
source = { registry = "https://pypi.org/simple" }
sdist = { url = "https://files.pythonhosted.org/packages/a2/ce/5d6a3782b9f88097ce3e579265015db3372ae78d12f67629b863a9208c96/docstring_parser-0.11.tar.gz", hash = "sha256:93b3f8f481c7d24e37c5d9f30293c89e2933fa209421c8abd731dd3ef0715ecb", size = 22775, upload-time = "2021-09-30T07:44:10.288Z" }

[[package]]
name = "dycw-pytest-only"
version = "2.1.1"
source = { registry = "https://pypi.org/simple" }
dependencies = [
    { name = "pytest" },
]
sdist = { url = "https://files.pythonhosted.org/packages/b9/71/0c544627c131eee64e41653bf35ebbf02a5aa2318b69c2f9d9415b8005f5/dycw_pytest_only-2.1.1.tar.gz", hash = "sha256:b3c7dce202ee3fac6c83a47d7b9b581737d83db89aab4c624102def18edd00d5", size = 5054, upload-time = "2025-06-03T01:04:47.751Z" }
wheels = [
    { url = "https://files.pythonhosted.org/packages/f8/1a/25272fafd13c92a2e3b8e351127410b9ea5557324bfea3552388d65797fc/dycw_pytest_only-2.1.1-py3-none-any.whl", hash = "sha256:ea8fe48878dd95ad0ca804e549225cf3b7a1928eb188c22a284c1d17b48a7b89", size = 2413, upload-time = "2025-06-03T01:04:46.585Z" },
]

[[package]]
name = "exceptiongroup"
version = "1.3.0"
source = { registry = "https://pypi.org/simple" }
dependencies = [
    { name = "typing-extensions", marker = "python_full_version < '3.13'" },
]
sdist = { url = "https://files.pythonhosted.org/packages/0b/9f/a65090624ecf468cdca03533906e7c69ed7588582240cfe7cc9e770b50eb/exceptiongroup-1.3.0.tar.gz", hash = "sha256:b241f5885f560bc56a59ee63ca4c6a8bfa46ae4ad651af316d4e81817bb9fd88", size = 29749, upload-time = "2025-05-10T17:42:51.123Z" }
wheels = [
    { url = "https://files.pythonhosted.org/packages/36/f4/c6e662dade71f56cd2f3735141b265c3c79293c109549c1e6933b0651ffc/exceptiongroup-1.3.0-py3-none-any.whl", hash = "sha256:4d111e6e0c13d0644cad6ddaa7ed0261a0b36971f6d23e7ec9b4b9097da78a10", size = 16674, upload-time = "2025-05-10T17:42:49.33Z" },
]

[[package]]
name = "execnet"
version = "2.1.1"
source = { registry = "https://pypi.org/simple" }
sdist = { url = "https://files.pythonhosted.org/packages/bb/ff/b4c0dc78fbe20c3e59c0c7334de0c27eb4001a2b2017999af398bf730817/execnet-2.1.1.tar.gz", hash = "sha256:5189b52c6121c24feae288166ab41b32549c7e2348652736540b9e6e7d4e72e3", size = 166524, upload-time = "2024-04-08T09:04:19.245Z" }
wheels = [
    { url = "https://files.pythonhosted.org/packages/43/09/2aea36ff60d16dd8879bdb2f5b3ee0ba8d08cbbdcdfe870e695ce3784385/execnet-2.1.1-py3-none-any.whl", hash = "sha256:26dee51f1b80cebd6d0ca8e74dd8745419761d3bef34163928cbebbdc4749fdc", size = 40612, upload-time = "2024-04-08T09:04:17.414Z" },
]

[[package]]
name = "filelock"
version = "3.19.1"
source = { registry = "https://pypi.org/simple" }
sdist = { url = "https://files.pythonhosted.org/packages/40/bb/0ab3e58d22305b6f5440629d20683af28959bf793d98d11950e305c1c326/filelock-3.19.1.tar.gz", hash = "sha256:66eda1888b0171c998b35be2bcc0f6d75c388a7ce20c3f3f37aa8e96c2dddf58", size = 17687, upload-time = "2025-08-14T16:56:03.016Z" }
wheels = [
    { url = "https://files.pythonhosted.org/packages/42/14/42b2651a2f46b022ccd948bca9f2d5af0fd8929c4eec235b8d6d844fbe67/filelock-3.19.1-py3-none-any.whl", hash = "sha256:d38e30481def20772f5baf097c122c3babc4fcdb7e14e57049eb9d88c6dc017d", size = 15988, upload-time = "2025-08-14T16:56:01.633Z" },
]

[[package]]
name = "griffe"
version = "1.14.0"
source = { registry = "https://pypi.org/simple" }
dependencies = [
    { name = "colorama" },
]
sdist = { url = "https://files.pythonhosted.org/packages/ec/d7/6c09dd7ce4c7837e4cdb11dce980cb45ae3cd87677298dc3b781b6bce7d3/griffe-1.14.0.tar.gz", hash = "sha256:9d2a15c1eca966d68e00517de5d69dd1bc5c9f2335ef6c1775362ba5b8651a13", size = 424684, upload-time = "2025-09-05T15:02:29.167Z" }
wheels = [
    { url = "https://files.pythonhosted.org/packages/2a/b1/9ff6578d789a89812ff21e4e0f80ffae20a65d5dd84e7a17873fe3b365be/griffe-1.14.0-py3-none-any.whl", hash = "sha256:0e9d52832cccf0f7188cfe585ba962d2674b241c01916d780925df34873bceb0", size = 144439, upload-time = "2025-09-05T15:02:27.511Z" },
]

[[package]]
name = "h11"
version = "0.16.0"
source = { registry = "https://pypi.org/simple" }
sdist = { url = "https://files.pythonhosted.org/packages/01/ee/02a2c011bdab74c6fb3c75474d40b3052059d95df7e73351460c8588d963/h11-0.16.0.tar.gz", hash = "sha256:4e35b956cf45792e4caa5885e69fba00bdbc6ffafbfa020300e549b208ee5ff1", size = 101250, upload-time = "2025-04-24T03:35:25.427Z" }
wheels = [
    { url = "https://files.pythonhosted.org/packages/04/4b/29cac41a4d98d144bf5f6d33995617b185d14b22401f75ca86f384e87ff1/h11-0.16.0-py3-none-any.whl", hash = "sha256:63cf8bbe7522de3bf65932fda1d9c2772064ffb3dae62d55932da54b31cb6c86", size = 37515, upload-time = "2025-04-24T03:35:24.344Z" },
]

[[package]]
name = "httptools"
version = "0.6.4"
source = { registry = "https://pypi.org/simple" }
sdist = { url = "https://files.pythonhosted.org/packages/a7/9a/ce5e1f7e131522e6d3426e8e7a490b3a01f39a6696602e1c4f33f9e94277/httptools-0.6.4.tar.gz", hash = "sha256:4e93eee4add6493b59a5c514da98c939b244fce4a0d8879cd3f466562f4b7d5c", size = 240639, upload-time = "2024-10-16T19:45:08.902Z" }
wheels = [
    { url = "https://files.pythonhosted.org/packages/3b/6f/972f8eb0ea7d98a1c6be436e2142d51ad2a64ee18e02b0e7ff1f62171ab1/httptools-0.6.4-cp310-cp310-macosx_10_9_universal2.whl", hash = "sha256:3c73ce323711a6ffb0d247dcd5a550b8babf0f757e86a52558fe5b86d6fefcc0", size = 198780, upload-time = "2024-10-16T19:44:06.882Z" },
    { url = "https://files.pythonhosted.org/packages/6a/b0/17c672b4bc5c7ba7f201eada4e96c71d0a59fbc185e60e42580093a86f21/httptools-0.6.4-cp310-cp310-macosx_11_0_arm64.whl", hash = "sha256:345c288418f0944a6fe67be8e6afa9262b18c7626c3ef3c28adc5eabc06a68da", size = 103297, upload-time = "2024-10-16T19:44:08.129Z" },
    { url = "https://files.pythonhosted.org/packages/92/5e/b4a826fe91971a0b68e8c2bd4e7db3e7519882f5a8ccdb1194be2b3ab98f/httptools-0.6.4-cp310-cp310-manylinux_2_17_aarch64.manylinux2014_aarch64.whl", hash = "sha256:deee0e3343f98ee8047e9f4c5bc7cedbf69f5734454a94c38ee829fb2d5fa3c1", size = 443130, upload-time = "2024-10-16T19:44:09.45Z" },
    { url = "https://files.pythonhosted.org/packages/b0/51/ce61e531e40289a681a463e1258fa1e05e0be54540e40d91d065a264cd8f/httptools-0.6.4-cp310-cp310-manylinux_2_5_x86_64.manylinux1_x86_64.manylinux_2_17_x86_64.manylinux2014_x86_64.whl", hash = "sha256:ca80b7485c76f768a3bc83ea58373f8db7b015551117375e4918e2aa77ea9b50", size = 442148, upload-time = "2024-10-16T19:44:11.539Z" },
    { url = "https://files.pythonhosted.org/packages/ea/9e/270b7d767849b0c96f275c695d27ca76c30671f8eb8cc1bab6ced5c5e1d0/httptools-0.6.4-cp310-cp310-musllinux_1_2_aarch64.whl", hash = "sha256:90d96a385fa941283ebd231464045187a31ad932ebfa541be8edf5b3c2328959", size = 415949, upload-time = "2024-10-16T19:44:13.388Z" },
    { url = "https://files.pythonhosted.org/packages/81/86/ced96e3179c48c6f656354e106934e65c8963d48b69be78f355797f0e1b3/httptools-0.6.4-cp310-cp310-musllinux_1_2_x86_64.whl", hash = "sha256:59e724f8b332319e2875efd360e61ac07f33b492889284a3e05e6d13746876f4", size = 417591, upload-time = "2024-10-16T19:44:15.258Z" },
    { url = "https://files.pythonhosted.org/packages/75/73/187a3f620ed3175364ddb56847d7a608a6fc42d551e133197098c0143eca/httptools-0.6.4-cp310-cp310-win_amd64.whl", hash = "sha256:c26f313951f6e26147833fc923f78f95604bbec812a43e5ee37f26dc9e5a686c", size = 88344, upload-time = "2024-10-16T19:44:16.54Z" },
    { url = "https://files.pythonhosted.org/packages/7b/26/bb526d4d14c2774fe07113ca1db7255737ffbb119315839af2065abfdac3/httptools-0.6.4-cp311-cp311-macosx_10_9_universal2.whl", hash = "sha256:f47f8ed67cc0ff862b84a1189831d1d33c963fb3ce1ee0c65d3b0cbe7b711069", size = 199029, upload-time = "2024-10-16T19:44:18.427Z" },
    { url = "https://files.pythonhosted.org/packages/a6/17/3e0d3e9b901c732987a45f4f94d4e2c62b89a041d93db89eafb262afd8d5/httptools-0.6.4-cp311-cp311-macosx_11_0_arm64.whl", hash = "sha256:0614154d5454c21b6410fdf5262b4a3ddb0f53f1e1721cfd59d55f32138c578a", size = 103492, upload-time = "2024-10-16T19:44:19.515Z" },
    { url = "https://files.pythonhosted.org/packages/b7/24/0fe235d7b69c42423c7698d086d4db96475f9b50b6ad26a718ef27a0bce6/httptools-0.6.4-cp311-cp311-manylinux_2_17_aarch64.manylinux2014_aarch64.whl", hash = "sha256:f8787367fbdfccae38e35abf7641dafc5310310a5987b689f4c32cc8cc3ee975", size = 462891, upload-time = "2024-10-16T19:44:21.067Z" },
    { url = "https://files.pythonhosted.org/packages/b1/2f/205d1f2a190b72da6ffb5f41a3736c26d6fa7871101212b15e9b5cd8f61d/httptools-0.6.4-cp311-cp311-manylinux_2_5_x86_64.manylinux1_x86_64.manylinux_2_17_x86_64.manylinux2014_x86_64.whl", hash = "sha256:40b0f7fe4fd38e6a507bdb751db0379df1e99120c65fbdc8ee6c1d044897a636", size = 459788, upload-time = "2024-10-16T19:44:22.958Z" },
    { url = "https://files.pythonhosted.org/packages/6e/4c/d09ce0eff09057a206a74575ae8f1e1e2f0364d20e2442224f9e6612c8b9/httptools-0.6.4-cp311-cp311-musllinux_1_2_aarch64.whl", hash = "sha256:40a5ec98d3f49904b9fe36827dcf1aadfef3b89e2bd05b0e35e94f97c2b14721", size = 433214, upload-time = "2024-10-16T19:44:24.513Z" },
    { url = "https://files.pythonhosted.org/packages/3e/d2/84c9e23edbccc4a4c6f96a1b8d99dfd2350289e94f00e9ccc7aadde26fb5/httptools-0.6.4-cp311-cp311-musllinux_1_2_x86_64.whl", hash = "sha256:dacdd3d10ea1b4ca9df97a0a303cbacafc04b5cd375fa98732678151643d4988", size = 434120, upload-time = "2024-10-16T19:44:26.295Z" },
    { url = "https://files.pythonhosted.org/packages/d0/46/4d8e7ba9581416de1c425b8264e2cadd201eb709ec1584c381f3e98f51c1/httptools-0.6.4-cp311-cp311-win_amd64.whl", hash = "sha256:288cd628406cc53f9a541cfaf06041b4c71d751856bab45e3702191f931ccd17", size = 88565, upload-time = "2024-10-16T19:44:29.188Z" },
    { url = "https://files.pythonhosted.org/packages/bb/0e/d0b71465c66b9185f90a091ab36389a7352985fe857e352801c39d6127c8/httptools-0.6.4-cp312-cp312-macosx_10_13_universal2.whl", hash = "sha256:df017d6c780287d5c80601dafa31f17bddb170232d85c066604d8558683711a2", size = 200683, upload-time = "2024-10-16T19:44:30.175Z" },
    { url = "https://files.pythonhosted.org/packages/e2/b8/412a9bb28d0a8988de3296e01efa0bd62068b33856cdda47fe1b5e890954/httptools-0.6.4-cp312-cp312-macosx_11_0_arm64.whl", hash = "sha256:85071a1e8c2d051b507161f6c3e26155b5c790e4e28d7f236422dbacc2a9cc44", size = 104337, upload-time = "2024-10-16T19:44:31.786Z" },
    { url = "https://files.pythonhosted.org/packages/9b/01/6fb20be3196ffdc8eeec4e653bc2a275eca7f36634c86302242c4fbb2760/httptools-0.6.4-cp312-cp312-manylinux_2_17_aarch64.manylinux2014_aarch64.whl", hash = "sha256:69422b7f458c5af875922cdb5bd586cc1f1033295aa9ff63ee196a87519ac8e1", size = 508796, upload-time = "2024-10-16T19:44:32.825Z" },
    { url = "https://files.pythonhosted.org/packages/f7/d8/b644c44acc1368938317d76ac991c9bba1166311880bcc0ac297cb9d6bd7/httptools-0.6.4-cp312-cp312-manylinux_2_5_x86_64.manylinux1_x86_64.manylinux_2_17_x86_64.manylinux2014_x86_64.whl", hash = "sha256:16e603a3bff50db08cd578d54f07032ca1631450ceb972c2f834c2b860c28ea2", size = 510837, upload-time = "2024-10-16T19:44:33.974Z" },
    { url = "https://files.pythonhosted.org/packages/52/d8/254d16a31d543073a0e57f1c329ca7378d8924e7e292eda72d0064987486/httptools-0.6.4-cp312-cp312-musllinux_1_2_aarch64.whl", hash = "sha256:ec4f178901fa1834d4a060320d2f3abc5c9e39766953d038f1458cb885f47e81", size = 485289, upload-time = "2024-10-16T19:44:35.111Z" },
    { url = "https://files.pythonhosted.org/packages/5f/3c/4aee161b4b7a971660b8be71a92c24d6c64372c1ab3ae7f366b3680df20f/httptools-0.6.4-cp312-cp312-musllinux_1_2_x86_64.whl", hash = "sha256:f9eb89ecf8b290f2e293325c646a211ff1c2493222798bb80a530c5e7502494f", size = 489779, upload-time = "2024-10-16T19:44:36.253Z" },
    { url = "https://files.pythonhosted.org/packages/12/b7/5cae71a8868e555f3f67a50ee7f673ce36eac970f029c0c5e9d584352961/httptools-0.6.4-cp312-cp312-win_amd64.whl", hash = "sha256:db78cb9ca56b59b016e64b6031eda5653be0589dba2b1b43453f6e8b405a0970", size = 88634, upload-time = "2024-10-16T19:44:37.357Z" },
    { url = "https://files.pythonhosted.org/packages/94/a3/9fe9ad23fd35f7de6b91eeb60848986058bd8b5a5c1e256f5860a160cc3e/httptools-0.6.4-cp313-cp313-macosx_10_13_universal2.whl", hash = "sha256:ade273d7e767d5fae13fa637f4d53b6e961fb7fd93c7797562663f0171c26660", size = 197214, upload-time = "2024-10-16T19:44:38.738Z" },
    { url = "https://files.pythonhosted.org/packages/ea/d9/82d5e68bab783b632023f2fa31db20bebb4e89dfc4d2293945fd68484ee4/httptools-0.6.4-cp313-cp313-macosx_11_0_arm64.whl", hash = "sha256:856f4bc0478ae143bad54a4242fccb1f3f86a6e1be5548fecfd4102061b3a083", size = 102431, upload-time = "2024-10-16T19:44:39.818Z" },
    { url = "https://files.pythonhosted.org/packages/96/c1/cb499655cbdbfb57b577734fde02f6fa0bbc3fe9fb4d87b742b512908dff/httptools-0.6.4-cp313-cp313-manylinux_2_17_aarch64.manylinux2014_aarch64.whl", hash = "sha256:322d20ea9cdd1fa98bd6a74b77e2ec5b818abdc3d36695ab402a0de8ef2865a3", size = 473121, upload-time = "2024-10-16T19:44:41.189Z" },
    { url = "https://files.pythonhosted.org/packages/af/71/ee32fd358f8a3bb199b03261f10921716990808a675d8160b5383487a317/httptools-0.6.4-cp313-cp313-manylinux_2_5_x86_64.manylinux1_x86_64.manylinux_2_17_x86_64.manylinux2014_x86_64.whl", hash = "sha256:4d87b29bd4486c0093fc64dea80231f7c7f7eb4dc70ae394d70a495ab8436071", size = 473805, upload-time = "2024-10-16T19:44:42.384Z" },
    { url = "https://files.pythonhosted.org/packages/8a/0a/0d4df132bfca1507114198b766f1737d57580c9ad1cf93c1ff673e3387be/httptools-0.6.4-cp313-cp313-musllinux_1_2_aarch64.whl", hash = "sha256:342dd6946aa6bda4b8f18c734576106b8a31f2fe31492881a9a160ec84ff4bd5", size = 448858, upload-time = "2024-10-16T19:44:43.959Z" },
    { url = "https://files.pythonhosted.org/packages/1e/6a/787004fdef2cabea27bad1073bf6a33f2437b4dbd3b6fb4a9d71172b1c7c/httptools-0.6.4-cp313-cp313-musllinux_1_2_x86_64.whl", hash = "sha256:4b36913ba52008249223042dca46e69967985fb4051951f94357ea681e1f5dc0", size = 452042, upload-time = "2024-10-16T19:44:45.071Z" },
    { url = "https://files.pythonhosted.org/packages/4d/dc/7decab5c404d1d2cdc1bb330b1bf70e83d6af0396fd4fc76fc60c0d522bf/httptools-0.6.4-cp313-cp313-win_amd64.whl", hash = "sha256:28908df1b9bb8187393d5b5db91435ccc9c8e891657f9cbb42a2541b44c82fc8", size = 87682, upload-time = "2024-10-16T19:44:46.46Z" },
]

[[package]]
name = "hyperlink"
version = "21.0.0"
source = { registry = "https://pypi.org/simple" }
dependencies = [
    { name = "idna" },
]
sdist = { url = "https://files.pythonhosted.org/packages/3a/51/1947bd81d75af87e3bb9e34593a4cf118115a8feb451ce7a69044ef1412e/hyperlink-21.0.0.tar.gz", hash = "sha256:427af957daa58bc909471c6c40f74c5450fa123dd093fc53efd2e91d2705a56b", size = 140743, upload-time = "2021-01-08T05:51:20.972Z" }
wheels = [
    { url = "https://files.pythonhosted.org/packages/6e/aa/8caf6a0a3e62863cbb9dab27135660acba46903b703e224f14f447e57934/hyperlink-21.0.0-py2.py3-none-any.whl", hash = "sha256:e6b14c37ecb73e89c77d78cdb4c2cc8f3fb59a885c5b3f819ff4ed80f25af1b4", size = 74638, upload-time = "2021-01-08T05:51:22.906Z" },
]

[[package]]
name = "identify"
version = "2.6.14"
source = { registry = "https://pypi.org/simple" }
sdist = { url = "https://files.pythonhosted.org/packages/52/c4/62963f25a678f6a050fb0505a65e9e726996171e6dbe1547f79619eefb15/identify-2.6.14.tar.gz", hash = "sha256:663494103b4f717cb26921c52f8751363dc89db64364cd836a9bf1535f53cd6a", size = 99283, upload-time = "2025-09-06T19:30:52.938Z" }
wheels = [
    { url = "https://files.pythonhosted.org/packages/e5/ae/2ad30f4652712c82f1c23423d79136fbce338932ad166d70c1efb86a5998/identify-2.6.14-py2.py3-none-any.whl", hash = "sha256:11a073da82212c6646b1f39bb20d4483bfb9543bd5566fec60053c4bb309bf2e", size = 99172, upload-time = "2025-09-06T19:30:51.759Z" },
]

[[package]]
name = "idna"
version = "3.10"
source = { registry = "https://pypi.org/simple" }
sdist = { url = "https://files.pythonhosted.org/packages/f1/70/7703c29685631f5a7590aa73f1f1d3fa9a380e654b86af429e0934a32f7d/idna-3.10.tar.gz", hash = "sha256:12f65c9b470abda6dc35cf8e63cc574b1c52b11df2c86030af0ac09b01b13ea9", size = 190490, upload-time = "2024-09-15T18:07:39.745Z" }
wheels = [
    { url = "https://files.pythonhosted.org/packages/76/c6/c88e154df9c4e1a2a66ccf0005a88dfb2650c1dffb6f5ce603dfbd452ce3/idna-3.10-py3-none-any.whl", hash = "sha256:946d195a0d259cbba61165e88e65941f16e9b36ea6ddb97f00452bae8b1287d3", size = 70442, upload-time = "2024-09-15T18:07:37.964Z" },
]

[[package]]
name = "impit"
version = "0.7.1"
source = { registry = "https://pypi.org/simple" }
sdist = { url = "https://files.pythonhosted.org/packages/8e/eb/2ce605322052906eda03344c8318b213b9f804ad903f83d104d6214dae64/impit-0.7.1.tar.gz", hash = "sha256:c0aeded889d08b7defa4652acc0c65a02f6ba5d9544df6f30bb04589489fe6dd", size = 94829, upload-time = "2025-09-08T10:48:29.512Z" }
wheels = [
    { url = "https://files.pythonhosted.org/packages/8d/31/0cfcd425ffe44afd6d6a67f19a732fce7b83cf342a13a8cd8e3f7364731b/impit-0.7.1-cp310-cp310-macosx_10_12_x86_64.whl", hash = "sha256:5a791baade21d4e6cd62409cf22f710e23e475c671871ea674b9d358b4ba9604", size = 3862290, upload-time = "2025-09-08T10:46:50.176Z" },
    { url = "https://files.pythonhosted.org/packages/d0/ef/6e7206e08cda472b8955b5fa6015dc7412fd901e24215510c87dcf6a34d4/impit-0.7.1-cp310-cp310-macosx_11_0_arm64.whl", hash = "sha256:42c74c02fa03197e4b16414c4f25ad0934ab6db669bc30f5ce40cf3ff33272f5", size = 3691913, upload-time = "2025-09-08T10:46:53.641Z" },
    { url = "https://files.pythonhosted.org/packages/a0/1d/d4b49c9f968041889b9eec1cd9bea7d031b91da31b2b2d1e7885edfc7bd5/impit-0.7.1-cp310-cp310-manylinux_2_17_x86_64.manylinux2014_x86_64.whl", hash = "sha256:4a721ed6a2778aaf0b5a399a8dcb757aa68ef8d99e5d978621d26baf81b516fe", size = 6103945, upload-time = "2025-09-08T10:46:55.706Z" },
    { url = "https://files.pythonhosted.org/packages/ae/1d/d5a8d454cfb330f99e17da2af8c68afa9ceaf0999ca61591663f34931644/impit-0.7.1-cp310-cp310-manylinux_2_28_aarch64.whl", hash = "sha256:e691a3d17250bd2d0ac7430cae418b784c8e27d41dd788dc368e939987b135c8", size = 6051422, upload-time = "2025-09-08T10:46:57.419Z" },
    { url = "https://files.pythonhosted.org/packages/5f/13/e7c82cc949a9a23db5e1131f5901800327903829cb7985596e7e409910de/impit-0.7.1-cp310-cp310-musllinux_1_2_aarch64.whl", hash = "sha256:37b3dbdbcea0e9f18da0a4062e03f056e5f77521b9c4a09d00bca6cce84a1ee1", size = 6401516, upload-time = "2025-09-08T10:46:59.455Z" },
    { url = "https://files.pythonhosted.org/packages/72/ad/ef5a0e91c32aa2c621f8789c57cb1daf69b1b0b1b15bbab2ec3bcfc5658b/impit-0.7.1-cp310-cp310-musllinux_1_2_x86_64.whl", hash = "sha256:9c34c31d47fcb7427b6927911b908a72b04d3783a17b5969db6b232ccf655152", size = 6257993, upload-time = "2025-09-08T10:47:01.577Z" },
    { url = "https://files.pythonhosted.org/packages/4e/31/4bdb8e77b7c5b71b7f8e690674b7f50227453663e11bc1cf6448d0b1a421/impit-0.7.1-cp310-cp310-win_amd64.whl", hash = "sha256:ec8f04bf7681a8a7cba84e8d3f4f800c01342c6b72b8660a858626dc373b52dd", size = 3872068, upload-time = "2025-09-08T10:47:03.374Z" },
    { url = "https://files.pythonhosted.org/packages/bd/11/878f37d5a5aad658ae9f9e7a8b9a6802285108bbe5ddd48c8975667e5fe5/impit-0.7.1-cp311-cp311-macosx_10_12_x86_64.whl", hash = "sha256:7757f5bd4ee922d67d64cab438791fd88da2985282d71a7272afe185ae5d89f3", size = 3862299, upload-time = "2025-09-08T10:47:04.887Z" },
    { url = "https://files.pythonhosted.org/packages/df/c4/6f9f754680f0b6abcc4c87704a4d6d82c6c1e30fec6ecb620e4457cc6b0f/impit-0.7.1-cp311-cp311-macosx_11_0_arm64.whl", hash = "sha256:07ebb816aabbc121d1d7d135e47d7126e834fffa211da60589c7ed97f00aa2e2", size = 3688743, upload-time = "2025-09-08T10:47:06.845Z" },
    { url = "https://files.pythonhosted.org/packages/62/1c/fbbe2ca1a230096e8d455aa1483571c0277d552a854aa161db8e14f6aa50/impit-0.7.1-cp311-cp311-manylinux_2_17_x86_64.manylinux2014_x86_64.whl", hash = "sha256:88fc88ab3dea6931feeb64510c66aa9358fff22712b2540d3fa7f4cae522b419", size = 6103684, upload-time = "2025-09-08T10:47:08.709Z" },
    { url = "https://files.pythonhosted.org/packages/32/e4/91a4ed986a942887e2d1a54f8da5c70ff60b6310cdd09df0b1a71cbf0320/impit-0.7.1-cp311-cp311-manylinux_2_28_aarch64.whl", hash = "sha256:0b39016a23e13469755f1d00383099d57b48bae1804e9b40c9d41afc2aa31764", size = 6051490, upload-time = "2025-09-08T10:47:10.776Z" },
    { url = "https://files.pythonhosted.org/packages/55/ba/eca41845dcadb9d201ad63ec50ad1727493391b3d92205437933c103d057/impit-0.7.1-cp311-cp311-musllinux_1_2_aarch64.whl", hash = "sha256:78b515b9ab287af150966a6d42f860f4c23aab18e384c34e0f746fa6030a3863", size = 6401440, upload-time = "2025-09-08T10:47:12.801Z" },
    { url = "https://files.pythonhosted.org/packages/70/1a/f1d2e2244f15abc76f641a11feaae2ff4fa139f0cae4e765edd0266d02ea/impit-0.7.1-cp311-cp311-musllinux_1_2_x86_64.whl", hash = "sha256:7c8795b050f77296af5305a97ab8debc7e4d931753ab5926421c16e38972c298", size = 6257891, upload-time = "2025-09-08T10:47:14.939Z" },
    { url = "https://files.pythonhosted.org/packages/c1/94/3f0796d8af75ef3466810d93a817031607fd41b13444871ffe108caf7a8f/impit-0.7.1-cp311-cp311-win_amd64.whl", hash = "sha256:dcd6636fe069323c5f5a7321d35d17d9b5331315c89b699b0f2863c6e846d54d", size = 3872067, upload-time = "2025-09-08T10:47:17.635Z" },
    { url = "https://files.pythonhosted.org/packages/22/a6/55f438a932f665a7d84a9599d274f84bf6a1a5106422d3266b7720159b39/impit-0.7.1-cp312-cp312-macosx_10_12_x86_64.whl", hash = "sha256:7381dd958fb3243b287042e2ed2daeda08b1b341c90e6b14163a2ff691e4a8da", size = 3862388, upload-time = "2025-09-08T10:47:19.709Z" },
    { url = "https://files.pythonhosted.org/packages/73/4c/f630a44fe8480accacb593c4a3312b72960d84988df155e1c3a12b129657/impit-0.7.1-cp312-cp312-macosx_11_0_arm64.whl", hash = "sha256:86346180991afbeeb540514cc82f200b752cf9de662f8f11381da387c9474ac8", size = 3690890, upload-time = "2025-09-08T10:47:21.312Z" },
    { url = "https://files.pythonhosted.org/packages/8b/8d/b8cfc7ca71212620f70a5589d040b3b64367e6d7e086069141f730f1c3d4/impit-0.7.1-cp312-cp312-manylinux_2_17_x86_64.manylinux2014_x86_64.whl", hash = "sha256:3c223e53c5e5eaf543bd307508c62b536a38c823e71552d652c5cc0196265ea4", size = 6102766, upload-time = "2025-09-08T10:47:23.076Z" },
    { url = "https://files.pythonhosted.org/packages/14/1d/86decd4f47dc3300d5cd84d61b4ef85f8bcce23d8bf1dccd1752fdbc8f60/impit-0.7.1-cp312-cp312-manylinux_2_28_aarch64.whl", hash = "sha256:82e6c7398f13aad321ae54842f3f753fef9d44dc0ac602793fcf53c0c0e53a7f", size = 6046205, upload-time = "2025-09-08T10:47:25.499Z" },
    { url = "https://files.pythonhosted.org/packages/f0/61/20c252e7559e4eccc53d3f2db97435c21435621022bfb4f567f7327df5f9/impit-0.7.1-cp312-cp312-musllinux_1_2_aarch64.whl", hash = "sha256:dc5c296c3d3ad4d5f0f62b102444d72acc748a9517dc8c0677de63eaa04dfec7", size = 6400586, upload-time = "2025-09-08T10:47:28.684Z" },
    { url = "https://files.pythonhosted.org/packages/15/1a/acf90ec454fa87b2a9817d3be92f1c4d7524e2b01e94f42584dfa4c8a314/impit-0.7.1-cp312-cp312-musllinux_1_2_x86_64.whl", hash = "sha256:929ebdf3bd6d85632c8ac6dd6fa1a74cc160f1189d2b8b2136eece22307c2f99", size = 6257123, upload-time = "2025-09-08T10:47:30.861Z" },
    { url = "https://files.pythonhosted.org/packages/d0/67/ea0604fe65ef30d7869369c1febf9c424370133bb10a2ccdf8ec035a9fec/impit-0.7.1-cp312-cp312-win_amd64.whl", hash = "sha256:049f96a81758b3eb1e0c5b045725339b4b6ddb77a9c0b080c82f69eb0de1453a", size = 3870677, upload-time = "2025-09-08T10:47:32.876Z" },
    { url = "https://files.pythonhosted.org/packages/f9/f8/94584445b21256705714f1cf809451c425750ead967b33b863a7ed6bc8b3/impit-0.7.1-cp313-cp313-macosx_10_12_x86_64.whl", hash = "sha256:3508c326791f10a3709986e1b5f3e54dba336c3df60488295e371789322f5d65", size = 3862281, upload-time = "2025-09-08T10:47:34.638Z" },
    { url = "https://files.pythonhosted.org/packages/88/78/7e62084927ef0756a750a52de9c8dc05035bed5f8fd522740c4a771ffe75/impit-0.7.1-cp313-cp313-macosx_11_0_arm64.whl", hash = "sha256:0fcb7b9a7ef770a10e186b42cb6cf573ed8f4a1f30a537d0233226315bfafdc0", size = 3691035, upload-time = "2025-09-08T10:47:36.218Z" },
    { url = "https://files.pythonhosted.org/packages/bf/2d/ee62826e0edb0f66afca3c4348ea1591318e27848097d49d930765183807/impit-0.7.1-cp313-cp313-manylinux_2_17_x86_64.manylinux2014_x86_64.whl", hash = "sha256:d8f3813015b764fbb4d01e11a600376ad4bf6346ac32ce61fd9b60c0c1818929", size = 6102958, upload-time = "2025-09-08T10:47:38.319Z" },
    { url = "https://files.pythonhosted.org/packages/1d/48/3552142c70a41285cfae3e45401c0720edc047ed8ebf72412d2ccefe6035/impit-0.7.1-cp313-cp313-manylinux_2_28_aarch64.whl", hash = "sha256:ac088dd0f5eeff5584593e54eba4e0af307632947dcbe1e839433d6a100eec05", size = 6046205, upload-time = "2025-09-08T10:47:40.113Z" },
    { url = "https://files.pythonhosted.org/packages/ac/b9/9756e7146f9ff6f53e41c834b7a4f80d9cb3987c522f43755b40288e0d90/impit-0.7.1-cp313-cp313-musllinux_1_2_aarch64.whl", hash = "sha256:7aae188c904a27c9d587009be63604f691ea2b8eba627cc256508a0ae99a1deb", size = 6400556, upload-time = "2025-09-08T10:47:41.845Z" },
    { url = "https://files.pythonhosted.org/packages/61/bd/1c947842b9ab464c9a93ec4c28457535451377dd32e338b66e31c3924e24/impit-0.7.1-cp313-cp313-musllinux_1_2_x86_64.whl", hash = "sha256:81723a2ea00d447703223577b3e1a4a5fafe4227a210b88e5e2cd1081ed9b3d1", size = 6256999, upload-time = "2025-09-08T10:47:44.49Z" },
    { url = "https://files.pythonhosted.org/packages/d4/d2/6d112234e2860ffccdcfcc4c3a4bfe69bed621d2bfd0dd3c0e56118b94a2/impit-0.7.1-cp313-cp313-win_amd64.whl", hash = "sha256:1e1c9024ccafd6a4e3b4cf390fc8aa039cd666fb2c85fd7ac8c20e0304a0d2dc", size = 3870607, upload-time = "2025-09-08T10:47:46.15Z" },
    { url = "https://files.pythonhosted.org/packages/ba/98/7fc60cda1862893790db81c634f563d43b9280a76ba5c9f9e983865b9fa9/impit-0.7.1-cp313-cp313t-manylinux_2_28_aarch64.whl", hash = "sha256:7e1aa90f7a944dc33031499d06d618ac20c69c7ba7e40bc1480b0cb203985b61", size = 6045764, upload-time = "2025-09-08T10:47:48.383Z" },
    { url = "https://files.pythonhosted.org/packages/55/3d/2fc7b098956dbe3e6d9e43680d33334db483844a651a89e9b2974166210b/impit-0.7.1-cp313-cp313t-musllinux_1_2_aarch64.whl", hash = "sha256:6ac90a37f38b0a196a9b00713d4c28bca705fceae332ea5290a262b2435560ba", size = 6400974, upload-time = "2025-09-08T10:47:50.178Z" },
    { url = "https://files.pythonhosted.org/packages/2e/13/169357aa83925d213d26e548150e471142b565f6f58ee4e8afa3c31113d8/impit-0.7.1-cp313-cp313t-musllinux_1_2_x86_64.whl", hash = "sha256:23abfc85f3b98eeee6c3be5c5c08ec8b97d483dd6e08cdabc151b9210713ae2d", size = 6258112, upload-time = "2025-09-08T10:47:51.946Z" },
    { url = "https://files.pythonhosted.org/packages/ea/b4/343b5008887d9746c920743c9d8a40dd9c4f7c06a618cda0222931bf5980/impit-0.7.1-cp314-cp314-manylinux_2_17_x86_64.manylinux2014_x86_64.whl", hash = "sha256:962022ae1bdafc1d8296746e1b68385b604e119cfc80c57ed1a2d7c512b251e6", size = 6103684, upload-time = "2025-09-08T10:47:53.712Z" },
    { url = "https://files.pythonhosted.org/packages/b4/3f/5c013d5dfe5bda1ce0b78244718b7507739dacae85b584bac1ae6d95b711/impit-0.7.1-pp310-pypy310_pp73-manylinux_2_17_x86_64.manylinux2014_x86_64.whl", hash = "sha256:8327eff29263338533b60f4af4092b0483c099c5a569a5bc340bb92d0b29d460", size = 6104423, upload-time = "2025-09-08T10:48:08.437Z" },
    { url = "https://files.pythonhosted.org/packages/51/cb/3ec260ce1860b7ccffbe83d29fef685629cf3260ab7bd3923721a7ba621e/impit-0.7.1-pp310-pypy310_pp73-manylinux_2_28_aarch64.whl", hash = "sha256:aa0c64dae700a52ee7c694d43bd7d0f2fd3374b995451915e7106c48e14d9417", size = 6051790, upload-time = "2025-09-08T10:48:10.267Z" },
    { url = "https://files.pythonhosted.org/packages/46/b9/04c1f197bcadfeb534193d8d4670460e643fdbd9da83f223842e7af05420/impit-0.7.1-pp310-pypy310_pp73-musllinux_1_2_aarch64.whl", hash = "sha256:9af9bfad7c0b94025a4c9a9e81122e52e6b0f4f55c3593dc3dfb42738fb6547f", size = 6402278, upload-time = "2025-09-08T10:48:11.971Z" },
    { url = "https://files.pythonhosted.org/packages/59/e2/a5543dc981d97ac3a10112cf75d2d60fb22baf7870b5fce0b052866c91f3/impit-0.7.1-pp310-pypy310_pp73-musllinux_1_2_x86_64.whl", hash = "sha256:9c120eb55dd98b6f0fae94d62c0e7d0db249f63ce4f49a5770f8d6aeb86c099d", size = 6258198, upload-time = "2025-09-08T10:48:13.64Z" },
    { url = "https://files.pythonhosted.org/packages/dc/3c/281c3f36b1d51d1addd638a553b72f922872108d1028cff4baf300218d9b/impit-0.7.1-pp311-pypy311_pp73-manylinux_2_17_x86_64.manylinux2014_x86_64.whl", hash = "sha256:39ba8b54fa090e79751caacce0cd6cba69c484e7a7136a7e9b63fdbf1beff0bf", size = 6103562, upload-time = "2025-09-08T10:48:15.455Z" },
    { url = "https://files.pythonhosted.org/packages/76/c0/eec65578c879a5ccecc991685ac6726cdaa674a81a6370075e5f3c8aca64/impit-0.7.1-pp311-pypy311_pp73-manylinux_2_28_aarch64.whl", hash = "sha256:23fbab708afd4df8950bde9d0229138df928ccf8374c14ccb8a0805d1e56de32", size = 6046675, upload-time = "2025-09-08T10:48:17.18Z" },
    { url = "https://files.pythonhosted.org/packages/48/20/674eb41382e41665f7e12e0eb909b1cc4e33eaba80670d7bf9696d92891e/impit-0.7.1-pp311-pypy311_pp73-musllinux_1_2_aarch64.whl", hash = "sha256:8bc839d78f214fc8de94d5af2642f8dab7bcca8428eee0c2a46403a537bdef15", size = 6401223, upload-time = "2025-09-08T10:48:19.317Z" },
    { url = "https://files.pythonhosted.org/packages/cf/1d/d2874c50ec29e66f2e22e569686d8cdcfa30ff1600265f64c33fdae8fc8a/impit-0.7.1-pp311-pypy311_pp73-musllinux_1_2_x86_64.whl", hash = "sha256:3f6449a9f8d4c0eb547e6b821fb622f8e84dcb19264e0abf5a49d7e0c71e3792", size = 6257905, upload-time = "2025-09-08T10:48:21.752Z" },
]

[[package]]
name = "importlib-metadata"
version = "8.7.0"
source = { registry = "https://pypi.org/simple" }
dependencies = [
    { name = "zipp" },
]
sdist = { url = "https://files.pythonhosted.org/packages/76/66/650a33bd90f786193e4de4b3ad86ea60b53c89b669a5c7be931fac31cdb0/importlib_metadata-8.7.0.tar.gz", hash = "sha256:d13b81ad223b890aa16c5471f2ac3056cf76c5f10f82d6f9292f0b415f389000", size = 56641, upload-time = "2025-04-27T15:29:01.736Z" }
wheels = [
    { url = "https://files.pythonhosted.org/packages/20/b0/36bd937216ec521246249be3bf9855081de4c5e06a0c9b4219dbeda50373/importlib_metadata-8.7.0-py3-none-any.whl", hash = "sha256:e5dd1551894c77868a30651cef00984d50e1002d06942a7101d34870c5f02afd", size = 27656, upload-time = "2025-04-27T15:29:00.214Z" },
]

[[package]]
name = "incremental"
version = "24.7.2"
source = { registry = "https://pypi.org/simple" }
dependencies = [
    { name = "setuptools" },
    { name = "tomli", marker = "python_full_version < '3.11'" },
]
sdist = { url = "https://files.pythonhosted.org/packages/27/87/156b374ff6578062965afe30cc57627d35234369b3336cf244b240c8d8e6/incremental-24.7.2.tar.gz", hash = "sha256:fb4f1d47ee60efe87d4f6f0ebb5f70b9760db2b2574c59c8e8912be4ebd464c9", size = 28157, upload-time = "2024-07-29T20:03:55.441Z" }
wheels = [
    { url = "https://files.pythonhosted.org/packages/0d/38/221e5b2ae676a3938c2c1919131410c342b6efc2baffeda395dd66eeca8f/incremental-24.7.2-py3-none-any.whl", hash = "sha256:8cb2c3431530bec48ad70513931a760f446ad6c25e8333ca5d95e24b0ed7b8fe", size = 20516, upload-time = "2024-07-29T20:03:53.677Z" },
]

[[package]]
name = "iniconfig"
version = "2.1.0"
source = { registry = "https://pypi.org/simple" }
sdist = { url = "https://files.pythonhosted.org/packages/f2/97/ebf4da567aa6827c909642694d71c9fcf53e5b504f2d96afea02718862f3/iniconfig-2.1.0.tar.gz", hash = "sha256:3abbd2e30b36733fee78f9c7f7308f2d0050e88f0087fd25c2645f63c773e1c7", size = 4793, upload-time = "2025-03-19T20:09:59.721Z" }
wheels = [
    { url = "https://files.pythonhosted.org/packages/2c/e1/e6716421ea10d38022b952c159d5161ca1193197fb744506875fbb87ea7b/iniconfig-2.1.0-py3-none-any.whl", hash = "sha256:9deba5723312380e77435581c6bf4935c94cbfab9b1ed33ef8d238ea168eb760", size = 6050, upload-time = "2025-03-19T20:10:01.071Z" },
]

[[package]]
name = "itemadapter"
version = "0.12.2"
source = { registry = "https://pypi.org/simple" }
sdist = { url = "https://files.pythonhosted.org/packages/e9/50/2fd91416acfbd316b58de909cfc2a5c2daaa4ced67fb76cb0dedcbd13197/itemadapter-0.12.2.tar.gz", hash = "sha256:8e05c07cea966a7a8c4f096150ee2c91d9b4104a76f9afd029b235e1b564a61f", size = 32089, upload-time = "2025-09-02T12:15:19.751Z" }
wheels = [
    { url = "https://files.pythonhosted.org/packages/9a/ce/b2d995ddf3d493849f5608c7eab92c24cc50933503c645de3e4843aa7800/itemadapter-0.12.2-py3-none-any.whl", hash = "sha256:17ff8acb169fb11dbed8af83e805c19c3b890bde4653761b4d3c1544142e04b6", size = 18480, upload-time = "2025-09-02T12:15:18.259Z" },
]

[[package]]
name = "itemloaders"
version = "1.3.2"
source = { registry = "https://pypi.org/simple" }
dependencies = [
    { name = "itemadapter" },
    { name = "jmespath" },
    { name = "parsel" },
]
sdist = { url = "https://files.pythonhosted.org/packages/b6/3e/c549370e95c9dc7ec5e155c075e2700fa75abe5625608a4ce5009eabe0bf/itemloaders-1.3.2.tar.gz", hash = "sha256:4faf5b3abe83bf014476e3fd9ccf66867282971d9f1d4e96d9a61b60c3786770", size = 19707, upload-time = "2024-09-30T13:48:49.417Z" }
wheels = [
    { url = "https://files.pythonhosted.org/packages/d5/68/9592dcfd9c24467b545fac17b098a171e372bf0d775400fa1971712bca57/itemloaders-1.3.2-py3-none-any.whl", hash = "sha256:6a91465f721c7bad8b07e1fbb0560cf99f4845156ed9f7bf2ca424336c6a677c", size = 12194, upload-time = "2024-09-30T13:48:47.82Z" },
]

[[package]]
name = "jinja2"
version = "3.1.6"
source = { registry = "https://pypi.org/simple" }
dependencies = [
    { name = "markupsafe" },
]
sdist = { url = "https://files.pythonhosted.org/packages/df/bf/f7da0350254c0ed7c72f3e33cef02e048281fec7ecec5f032d4aac52226b/jinja2-3.1.6.tar.gz", hash = "sha256:0137fb05990d35f1275a587e9aee6d56da821fc83491a0fb838183be43f66d6d", size = 245115, upload-time = "2025-03-05T20:05:02.478Z" }
wheels = [
    { url = "https://files.pythonhosted.org/packages/62/a1/3d680cbfd5f4b8f15abc1d571870c5fc3e594bb582bc3b64ea099db13e56/jinja2-3.1.6-py3-none-any.whl", hash = "sha256:85ece4451f492d0c13c5dd7c13a64681a86afae63a5f347908daf103ce6d2f67", size = 134899, upload-time = "2025-03-05T20:05:00.369Z" },
]

[[package]]
name = "jmespath"
version = "1.0.1"
source = { registry = "https://pypi.org/simple" }
sdist = { url = "https://files.pythonhosted.org/packages/00/2a/e867e8531cf3e36b41201936b7fa7ba7b5702dbef42922193f05c8976cd6/jmespath-1.0.1.tar.gz", hash = "sha256:90261b206d6defd58fdd5e85f478bf633a2901798906be2ad389150c5c60edbe", size = 25843, upload-time = "2022-06-17T18:00:12.224Z" }
wheels = [
    { url = "https://files.pythonhosted.org/packages/31/b4/b9b800c45527aadd64d5b442f9b932b00648617eb5d63d2c7a6587b7cafc/jmespath-1.0.1-py3-none-any.whl", hash = "sha256:02e2e4cc71b5bcab88332eebf907519190dd9e6e82107fa7f83b1003a6252980", size = 20256, upload-time = "2022-06-17T18:00:10.251Z" },
]

[[package]]
name = "lazy-object-proxy"
version = "1.12.0"
source = { registry = "https://pypi.org/simple" }
sdist = { url = "https://files.pythonhosted.org/packages/08/a2/69df9c6ba6d316cfd81fe2381e464db3e6de5db45f8c43c6a23504abf8cb/lazy_object_proxy-1.12.0.tar.gz", hash = "sha256:1f5a462d92fd0cfb82f1fab28b51bfb209fabbe6aabf7f0d51472c0c124c0c61", size = 43681, upload-time = "2025-08-22T13:50:06.783Z" }
wheels = [
    { url = "https://files.pythonhosted.org/packages/d6/2b/d5e8915038acbd6c6a9fcb8aaf923dc184222405d3710285a1fec6e262bc/lazy_object_proxy-1.12.0-cp310-cp310-macosx_11_0_arm64.whl", hash = "sha256:61d5e3310a4aa5792c2b599a7a78ccf8687292c8eb09cf187cca8f09cf6a7519", size = 26658, upload-time = "2025-08-22T13:42:23.373Z" },
    { url = "https://files.pythonhosted.org/packages/da/8f/91fc00eeea46ee88b9df67f7c5388e60993341d2a406243d620b2fdfde57/lazy_object_proxy-1.12.0-cp310-cp310-manylinux_2_17_aarch64.manylinux2014_aarch64.whl", hash = "sha256:c1ca33565f698ac1aece152a10f432415d1a2aa9a42dfe23e5ba2bc255ab91f6", size = 68412, upload-time = "2025-08-22T13:42:24.727Z" },
    { url = "https://files.pythonhosted.org/packages/07/d2/b7189a0e095caedfea4d42e6b6949d2685c354263bdf18e19b21ca9b3cd6/lazy_object_proxy-1.12.0-cp310-cp310-manylinux_2_5_x86_64.manylinux1_x86_64.manylinux_2_17_x86_64.manylinux2014_x86_64.whl", hash = "sha256:d01c7819a410f7c255b20799b65d36b414379a30c6f1684c7bd7eb6777338c1b", size = 67559, upload-time = "2025-08-22T13:42:25.875Z" },
    { url = "https://files.pythonhosted.org/packages/a3/ad/b013840cc43971582ff1ceaf784d35d3a579650eb6cc348e5e6ed7e34d28/lazy_object_proxy-1.12.0-cp310-cp310-musllinux_1_2_aarch64.whl", hash = "sha256:029d2b355076710505c9545aef5ab3f750d89779310e26ddf2b7b23f6ea03cd8", size = 66651, upload-time = "2025-08-22T13:42:27.427Z" },
    { url = "https://files.pythonhosted.org/packages/7e/6f/b7368d301c15612fcc4cd00412b5d6ba55548bde09bdae71930e1a81f2ab/lazy_object_proxy-1.12.0-cp310-cp310-musllinux_1_2_x86_64.whl", hash = "sha256:cc6e3614eca88b1c8a625fc0a47d0d745e7c3255b21dac0e30b3037c5e3deeb8", size = 66901, upload-time = "2025-08-22T13:42:28.585Z" },
    { url = "https://files.pythonhosted.org/packages/61/1b/c6b1865445576b2fc5fa0fbcfce1c05fee77d8979fd1aa653dd0f179aefc/lazy_object_proxy-1.12.0-cp310-cp310-win_amd64.whl", hash = "sha256:be5fe974e39ceb0d6c9db0663c0464669cf866b2851c73971409b9566e880eab", size = 26536, upload-time = "2025-08-22T13:42:29.636Z" },
    { url = "https://files.pythonhosted.org/packages/01/b3/4684b1e128a87821e485f5a901b179790e6b5bc02f89b7ee19c23be36ef3/lazy_object_proxy-1.12.0-cp311-cp311-macosx_11_0_arm64.whl", hash = "sha256:1cf69cd1a6c7fe2dbcc3edaa017cf010f4192e53796538cc7d5e1fedbfa4bcff", size = 26656, upload-time = "2025-08-22T13:42:30.605Z" },
    { url = "https://files.pythonhosted.org/packages/3a/03/1bdc21d9a6df9ff72d70b2ff17d8609321bea4b0d3cffd2cea92fb2ef738/lazy_object_proxy-1.12.0-cp311-cp311-manylinux1_x86_64.manylinux_2_28_x86_64.manylinux_2_5_x86_64.whl", hash = "sha256:efff4375a8c52f55a145dc8487a2108c2140f0bec4151ab4e1843e52eb9987ad", size = 68832, upload-time = "2025-08-22T13:42:31.675Z" },
    { url = "https://files.pythonhosted.org/packages/3d/4b/5788e5e8bd01d19af71e50077ab020bc5cce67e935066cd65e1215a09ff9/lazy_object_proxy-1.12.0-cp311-cp311-manylinux2014_aarch64.manylinux_2_17_aarch64.manylinux_2_28_aarch64.whl", hash = "sha256:1192e8c2f1031a6ff453ee40213afa01ba765b3dc861302cd91dbdb2e2660b00", size = 69148, upload-time = "2025-08-22T13:42:32.876Z" },
    { url = "https://files.pythonhosted.org/packages/79/0e/090bf070f7a0de44c61659cb7f74c2fe02309a77ca8c4b43adfe0b695f66/lazy_object_proxy-1.12.0-cp311-cp311-musllinux_1_2_aarch64.whl", hash = "sha256:3605b632e82a1cbc32a1e5034278a64db555b3496e0795723ee697006b980508", size = 67800, upload-time = "2025-08-22T13:42:34.054Z" },
    { url = "https://files.pythonhosted.org/packages/cf/d2/b320325adbb2d119156f7c506a5fbfa37fcab15c26d13cf789a90a6de04e/lazy_object_proxy-1.12.0-cp311-cp311-musllinux_1_2_x86_64.whl", hash = "sha256:a61095f5d9d1a743e1e20ec6d6db6c2ca511961777257ebd9b288951b23b44fa", size = 68085, upload-time = "2025-08-22T13:42:35.197Z" },
    { url = "https://files.pythonhosted.org/packages/6a/48/4b718c937004bf71cd82af3713874656bcb8d0cc78600bf33bb9619adc6c/lazy_object_proxy-1.12.0-cp311-cp311-win_amd64.whl", hash = "sha256:997b1d6e10ecc6fb6fe0f2c959791ae59599f41da61d652f6c903d1ee58b7370", size = 26535, upload-time = "2025-08-22T13:42:36.521Z" },
    { url = "https://files.pythonhosted.org/packages/0d/1b/b5f5bd6bda26f1e15cd3232b223892e4498e34ec70a7f4f11c401ac969f1/lazy_object_proxy-1.12.0-cp312-cp312-macosx_11_0_arm64.whl", hash = "sha256:8ee0d6027b760a11cc18281e702c0309dd92da458a74b4c15025d7fc490deede", size = 26746, upload-time = "2025-08-22T13:42:37.572Z" },
    { url = "https://files.pythonhosted.org/packages/55/64/314889b618075c2bfc19293ffa9153ce880ac6153aacfd0a52fcabf21a66/lazy_object_proxy-1.12.0-cp312-cp312-manylinux1_x86_64.manylinux_2_28_x86_64.manylinux_2_5_x86_64.whl", hash = "sha256:4ab2c584e3cc8be0dfca422e05ad30a9abe3555ce63e9ab7a559f62f8dbc6ff9", size = 71457, upload-time = "2025-08-22T13:42:38.743Z" },
    { url = "https://files.pythonhosted.org/packages/11/53/857fc2827fc1e13fbdfc0ba2629a7d2579645a06192d5461809540b78913/lazy_object_proxy-1.12.0-cp312-cp312-manylinux2014_aarch64.manylinux_2_17_aarch64.manylinux_2_28_aarch64.whl", hash = "sha256:14e348185adbd03ec17d051e169ec45686dcd840a3779c9d4c10aabe2ca6e1c0", size = 71036, upload-time = "2025-08-22T13:42:40.184Z" },
    { url = "https://files.pythonhosted.org/packages/2b/24/e581ffed864cd33c1b445b5763d617448ebb880f48675fc9de0471a95cbc/lazy_object_proxy-1.12.0-cp312-cp312-musllinux_1_2_aarch64.whl", hash = "sha256:c4fcbe74fb85df8ba7825fa05eddca764138da752904b378f0ae5ab33a36c308", size = 69329, upload-time = "2025-08-22T13:42:41.311Z" },
    { url = "https://files.pythonhosted.org/packages/78/be/15f8f5a0b0b2e668e756a152257d26370132c97f2f1943329b08f057eff0/lazy_object_proxy-1.12.0-cp312-cp312-musllinux_1_2_x86_64.whl", hash = "sha256:563d2ec8e4d4b68ee7848c5ab4d6057a6d703cb7963b342968bb8758dda33a23", size = 70690, upload-time = "2025-08-22T13:42:42.51Z" },
    { url = "https://files.pythonhosted.org/packages/5d/aa/f02be9bbfb270e13ee608c2b28b8771f20a5f64356c6d9317b20043c6129/lazy_object_proxy-1.12.0-cp312-cp312-win_amd64.whl", hash = "sha256:53c7fd99eb156bbb82cbc5d5188891d8fdd805ba6c1e3b92b90092da2a837073", size = 26563, upload-time = "2025-08-22T13:42:43.685Z" },
    { url = "https://files.pythonhosted.org/packages/f4/26/b74c791008841f8ad896c7f293415136c66cc27e7c7577de4ee68040c110/lazy_object_proxy-1.12.0-cp313-cp313-macosx_11_0_arm64.whl", hash = "sha256:86fd61cb2ba249b9f436d789d1356deae69ad3231dc3c0f17293ac535162672e", size = 26745, upload-time = "2025-08-22T13:42:44.982Z" },
    { url = "https://files.pythonhosted.org/packages/9b/52/641870d309e5d1fb1ea7d462a818ca727e43bfa431d8c34b173eb090348c/lazy_object_proxy-1.12.0-cp313-cp313-manylinux1_x86_64.manylinux_2_28_x86_64.manylinux_2_5_x86_64.whl", hash = "sha256:81d1852fb30fab81696f93db1b1e55a5d1ff7940838191062f5f56987d5fcc3e", size = 71537, upload-time = "2025-08-22T13:42:46.141Z" },
    { url = "https://files.pythonhosted.org/packages/47/b6/919118e99d51c5e76e8bf5a27df406884921c0acf2c7b8a3b38d847ab3e9/lazy_object_proxy-1.12.0-cp313-cp313-manylinux2014_aarch64.manylinux_2_17_aarch64.manylinux_2_28_aarch64.whl", hash = "sha256:be9045646d83f6c2664c1330904b245ae2371b5c57a3195e4028aedc9f999655", size = 71141, upload-time = "2025-08-22T13:42:47.375Z" },
    { url = "https://files.pythonhosted.org/packages/e5/47/1d20e626567b41de085cf4d4fb3661a56c159feaa73c825917b3b4d4f806/lazy_object_proxy-1.12.0-cp313-cp313-musllinux_1_2_aarch64.whl", hash = "sha256:67f07ab742f1adfb3966c40f630baaa7902be4222a17941f3d85fd1dae5565ff", size = 69449, upload-time = "2025-08-22T13:42:48.49Z" },
    { url = "https://files.pythonhosted.org/packages/58/8d/25c20ff1a1a8426d9af2d0b6f29f6388005fc8cd10d6ee71f48bff86fdd0/lazy_object_proxy-1.12.0-cp313-cp313-musllinux_1_2_x86_64.whl", hash = "sha256:75ba769017b944fcacbf6a80c18b2761a1795b03f8899acdad1f1c39db4409be", size = 70744, upload-time = "2025-08-22T13:42:49.608Z" },
    { url = "https://files.pythonhosted.org/packages/c0/67/8ec9abe15c4f8a4bcc6e65160a2c667240d025cbb6591b879bea55625263/lazy_object_proxy-1.12.0-cp313-cp313-win_amd64.whl", hash = "sha256:7b22c2bbfb155706b928ac4d74c1a63ac8552a55ba7fff4445155523ea4067e1", size = 26568, upload-time = "2025-08-22T13:42:57.719Z" },
    { url = "https://files.pythonhosted.org/packages/23/12/cd2235463f3469fd6c62d41d92b7f120e8134f76e52421413a0ad16d493e/lazy_object_proxy-1.12.0-cp313-cp313t-macosx_11_0_arm64.whl", hash = "sha256:4a79b909aa16bde8ae606f06e6bbc9d3219d2e57fb3e0076e17879072b742c65", size = 27391, upload-time = "2025-08-22T13:42:50.62Z" },
    { url = "https://files.pythonhosted.org/packages/60/9e/f1c53e39bbebad2e8609c67d0830cc275f694d0ea23d78e8f6db526c12d3/lazy_object_proxy-1.12.0-cp313-cp313t-manylinux1_x86_64.manylinux_2_28_x86_64.manylinux_2_5_x86_64.whl", hash = "sha256:338ab2f132276203e404951205fe80c3fd59429b3a724e7b662b2eb539bb1be9", size = 80552, upload-time = "2025-08-22T13:42:51.731Z" },
    { url = "https://files.pythonhosted.org/packages/4c/b6/6c513693448dcb317d9d8c91d91f47addc09553613379e504435b4cc8b3e/lazy_object_proxy-1.12.0-cp313-cp313t-manylinux2014_aarch64.manylinux_2_17_aarch64.manylinux_2_28_aarch64.whl", hash = "sha256:8c40b3c9faee2e32bfce0df4ae63f4e73529766893258eca78548bac801c8f66", size = 82857, upload-time = "2025-08-22T13:42:53.225Z" },
    { url = "https://files.pythonhosted.org/packages/12/1c/d9c4aaa4c75da11eb7c22c43d7c90a53b4fca0e27784a5ab207768debea7/lazy_object_proxy-1.12.0-cp313-cp313t-musllinux_1_2_aarch64.whl", hash = "sha256:717484c309df78cedf48396e420fa57fc8a2b1f06ea889df7248fdd156e58847", size = 80833, upload-time = "2025-08-22T13:42:54.391Z" },
    { url = "https://files.pythonhosted.org/packages/0b/ae/29117275aac7d7d78ae4f5a4787f36ff33262499d486ac0bf3e0b97889f6/lazy_object_proxy-1.12.0-cp313-cp313t-musllinux_1_2_x86_64.whl", hash = "sha256:a6b7ea5ea1ffe15059eb44bcbcb258f97bcb40e139b88152c40d07b1a1dfc9ac", size = 79516, upload-time = "2025-08-22T13:42:55.812Z" },
    { url = "https://files.pythonhosted.org/packages/19/40/b4e48b2c38c69392ae702ae7afa7b6551e0ca5d38263198b7c79de8b3bdf/lazy_object_proxy-1.12.0-cp313-cp313t-win_amd64.whl", hash = "sha256:08c465fb5cd23527512f9bd7b4c7ba6cec33e28aad36fbbe46bf7b858f9f3f7f", size = 27656, upload-time = "2025-08-22T13:42:56.793Z" },
    { url = "https://files.pythonhosted.org/packages/ef/3a/277857b51ae419a1574557c0b12e0d06bf327b758ba94cafc664cb1e2f66/lazy_object_proxy-1.12.0-cp314-cp314-macosx_11_0_arm64.whl", hash = "sha256:c9defba70ab943f1df98a656247966d7729da2fe9c2d5d85346464bf320820a3", size = 26582, upload-time = "2025-08-22T13:49:49.366Z" },
    { url = "https://files.pythonhosted.org/packages/1a/b6/c5e0fa43535bb9c87880e0ba037cdb1c50e01850b0831e80eb4f4762f270/lazy_object_proxy-1.12.0-cp314-cp314-manylinux1_x86_64.manylinux_2_28_x86_64.manylinux_2_5_x86_64.whl", hash = "sha256:6763941dbf97eea6b90f5b06eb4da9418cc088fce0e3883f5816090f9afcde4a", size = 71059, upload-time = "2025-08-22T13:49:50.488Z" },
    { url = "https://files.pythonhosted.org/packages/06/8a/7dcad19c685963c652624702f1a968ff10220b16bfcc442257038216bf55/lazy_object_proxy-1.12.0-cp314-cp314-manylinux2014_aarch64.manylinux_2_17_aarch64.manylinux_2_28_aarch64.whl", hash = "sha256:fdc70d81235fc586b9e3d1aeef7d1553259b62ecaae9db2167a5d2550dcc391a", size = 71034, upload-time = "2025-08-22T13:49:54.224Z" },
    { url = "https://files.pythonhosted.org/packages/12/ac/34cbfb433a10e28c7fd830f91c5a348462ba748413cbb950c7f259e67aa7/lazy_object_proxy-1.12.0-cp314-cp314-musllinux_1_2_aarch64.whl", hash = "sha256:0a83c6f7a6b2bfc11ef3ed67f8cbe99f8ff500b05655d8e7df9aab993a6abc95", size = 69529, upload-time = "2025-08-22T13:49:55.29Z" },
    { url = "https://files.pythonhosted.org/packages/6f/6a/11ad7e349307c3ca4c0175db7a77d60ce42a41c60bcb11800aabd6a8acb8/lazy_object_proxy-1.12.0-cp314-cp314-musllinux_1_2_x86_64.whl", hash = "sha256:256262384ebd2a77b023ad02fbcc9326282bcfd16484d5531154b02bc304f4c5", size = 70391, upload-time = "2025-08-22T13:49:56.35Z" },
    { url = "https://files.pythonhosted.org/packages/59/97/9b410ed8fbc6e79c1ee8b13f8777a80137d4bc189caf2c6202358e66192c/lazy_object_proxy-1.12.0-cp314-cp314-win_amd64.whl", hash = "sha256:7601ec171c7e8584f8ff3f4e440aa2eebf93e854f04639263875b8c2971f819f", size = 26988, upload-time = "2025-08-22T13:49:57.302Z" },
    { url = "https://files.pythonhosted.org/packages/41/a0/b91504515c1f9a299fc157967ffbd2f0321bce0516a3d5b89f6f4cad0355/lazy_object_proxy-1.12.0-pp39.pp310.pp311.graalpy311-none-any.whl", hash = "sha256:c3b2e0af1f7f77c4263759c4824316ce458fabe0fceadcd24ef8ca08b2d1e402", size = 15072, upload-time = "2025-08-22T13:50:05.498Z" },
]

[[package]]
name = "lxml"
version = "6.0.1"
source = { registry = "https://pypi.org/simple" }
sdist = { url = "https://files.pythonhosted.org/packages/8f/bd/f9d01fd4132d81c6f43ab01983caea69ec9614b913c290a26738431a015d/lxml-6.0.1.tar.gz", hash = "sha256:2b3a882ebf27dd026df3801a87cf49ff791336e0f94b0fad195db77e01240690", size = 4070214, upload-time = "2025-08-22T10:37:53.525Z" }
wheels = [
    { url = "https://files.pythonhosted.org/packages/b2/06/29693634ad5fc8ae0bab6723ba913c821c780614eea9ab9ebb5b2105d0e4/lxml-6.0.1-cp310-cp310-macosx_10_9_universal2.whl", hash = "sha256:3b38e20c578149fdbba1fd3f36cb1928a3aaca4b011dfd41ba09d11fb396e1b9", size = 8381164, upload-time = "2025-08-22T10:31:55.164Z" },
    { url = "https://files.pythonhosted.org/packages/97/e0/69d4113afbda9441f0e4d5574d9336535ead6a0608ee6751b3db0832ade0/lxml-6.0.1-cp310-cp310-macosx_10_9_x86_64.whl", hash = "sha256:11a052cbd013b7140bbbb38a14e2329b6192478344c99097e378c691b7119551", size = 4553444, upload-time = "2025-08-22T10:31:57.86Z" },
    { url = "https://files.pythonhosted.org/packages/eb/3d/8fa1dbf48a3ea0d6c646f0129bef89a5ecf9a1cfe935e26e07554261d728/lxml-6.0.1-cp310-cp310-manylinux2014_aarch64.manylinux_2_17_aarch64.whl", hash = "sha256:21344d29c82ca8547ea23023bb8e7538fa5d4615a1773b991edf8176a870c1ea", size = 4997433, upload-time = "2025-08-22T10:32:00.058Z" },
    { url = "https://files.pythonhosted.org/packages/2c/52/a48331a269900488b886d527611ab66238cddc6373054a60b3c15d4cefb2/lxml-6.0.1-cp310-cp310-manylinux2014_x86_64.manylinux_2_17_x86_64.whl", hash = "sha256:aa8f130f4b2dc94baa909c17bb7994f0268a2a72b9941c872e8e558fd6709050", size = 5155765, upload-time = "2025-08-22T10:32:01.951Z" },
    { url = "https://files.pythonhosted.org/packages/33/3b/8f6778a6fb9d30a692db2b1f5a9547dfcb674b27b397e1d864ca797486b1/lxml-6.0.1-cp310-cp310-manylinux_2_26_aarch64.manylinux_2_28_aarch64.whl", hash = "sha256:4588806a721552692310ebe9f90c17ac6c7c5dac438cd93e3d74dd60531c3211", size = 5066508, upload-time = "2025-08-22T10:32:04.358Z" },
    { url = "https://files.pythonhosted.org/packages/42/15/c9364f23fa89ef2d3dbb896912aa313108820286223cfa833a0a9e183c9e/lxml-6.0.1-cp310-cp310-manylinux_2_26_i686.manylinux_2_28_i686.whl", hash = "sha256:8466faa66b0353802fb7c054a400ac17ce2cf416e3ad8516eadeff9cba85b741", size = 5405401, upload-time = "2025-08-22T10:32:06.741Z" },
    { url = "https://files.pythonhosted.org/packages/04/af/11985b0d47786161ddcdc53dc06142dc863b81a38da7f221c7b997dd5d4b/lxml-6.0.1-cp310-cp310-manylinux_2_26_x86_64.manylinux_2_28_x86_64.whl", hash = "sha256:50b5e54f6a9461b1e9c08b4a3420415b538d4773bd9df996b9abcbfe95f4f1fd", size = 5287651, upload-time = "2025-08-22T10:32:08.697Z" },
    { url = "https://files.pythonhosted.org/packages/6a/42/74b35ccc9ef1bb53f0487a4dace5ff612f1652d27faafe91ada7f7b9ee60/lxml-6.0.1-cp310-cp310-manylinux_2_31_armv7l.whl", hash = "sha256:6f393e10685b37f15b1daef8aa0d734ec61860bb679ec447afa0001a31e7253f", size = 4771036, upload-time = "2025-08-22T10:32:10.579Z" },
    { url = "https://files.pythonhosted.org/packages/b0/5a/b934534f83561ad71fb64ba1753992e836ea73776cfb56fc0758dbb46bdf/lxml-6.0.1-cp310-cp310-musllinux_1_2_aarch64.whl", hash = "sha256:07038c62fd0fe2743e2f5326f54d464715373c791035d7dda377b3c9a5d0ad77", size = 5109855, upload-time = "2025-08-22T10:32:13.012Z" },
    { url = "https://files.pythonhosted.org/packages/6c/26/d833a56ec8ca943b696f3a7a1e54f97cfb63754c951037de5e222c011f3b/lxml-6.0.1-cp310-cp310-musllinux_1_2_armv7l.whl", hash = "sha256:7a44a5fb1edd11b3a65c12c23e1049c8ae49d90a24253ff18efbcb6aa042d012", size = 4798088, upload-time = "2025-08-22T10:32:15.128Z" },
    { url = "https://files.pythonhosted.org/packages/3f/cb/601aa274c7cda51d0cc84a13d9639096c1191de9d9adf58f6c195d4822a2/lxml-6.0.1-cp310-cp310-musllinux_1_2_x86_64.whl", hash = "sha256:a57d9eb9aadf311c9e8785230eec83c6abb9aef2adac4c0587912caf8f3010b8", size = 5313252, upload-time = "2025-08-22T10:32:17.44Z" },
    { url = "https://files.pythonhosted.org/packages/76/4e/e079f7b324e6d5f83007f30855448646e1cba74b5c30da1a081df75eba89/lxml-6.0.1-cp310-cp310-win32.whl", hash = "sha256:d877874a31590b72d1fa40054b50dc33084021bfc15d01b3a661d85a302af821", size = 3611251, upload-time = "2025-08-22T10:32:19.223Z" },
    { url = "https://files.pythonhosted.org/packages/65/0a/da298d7a96316c75ae096686de8d036d814ec3b72c7d643a2c226c364168/lxml-6.0.1-cp310-cp310-win_amd64.whl", hash = "sha256:c43460f4aac016ee0e156bfa14a9de9b3e06249b12c228e27654ac3996a46d5b", size = 4031884, upload-time = "2025-08-22T10:32:21.054Z" },
    { url = "https://files.pythonhosted.org/packages/0f/65/d7f61082fecf4543ab084e8bd3d4b9be0c1a0c83979f1fa2258e2a7987fb/lxml-6.0.1-cp310-cp310-win_arm64.whl", hash = "sha256:615bb6c73fed7929e3a477a3297a797892846b253d59c84a62c98bdce3849a0a", size = 3679487, upload-time = "2025-08-22T10:32:22.781Z" },
    { url = "https://files.pythonhosted.org/packages/29/c8/262c1d19339ef644cdc9eb5aad2e85bd2d1fa2d7c71cdef3ede1a3eed84d/lxml-6.0.1-cp311-cp311-macosx_10_9_universal2.whl", hash = "sha256:c6acde83f7a3d6399e6d83c1892a06ac9b14ea48332a5fbd55d60b9897b9570a", size = 8422719, upload-time = "2025-08-22T10:32:24.848Z" },
    { url = "https://files.pythonhosted.org/packages/e5/d4/1b0afbeb801468a310642c3a6f6704e53c38a4a6eb1ca6faea013333e02f/lxml-6.0.1-cp311-cp311-macosx_10_9_x86_64.whl", hash = "sha256:0d21c9cacb6a889cbb8eeb46c77ef2c1dd529cde10443fdeb1de847b3193c541", size = 4575763, upload-time = "2025-08-22T10:32:27.057Z" },
    { url = "https://files.pythonhosted.org/packages/5b/c1/8db9b5402bf52ceb758618313f7423cd54aea85679fcf607013707d854a8/lxml-6.0.1-cp311-cp311-manylinux2014_aarch64.manylinux_2_17_aarch64.whl", hash = "sha256:847458b7cd0d04004895f1fb2cca8e7c0f8ec923c49c06b7a72ec2d48ea6aca2", size = 4943244, upload-time = "2025-08-22T10:32:28.847Z" },
    { url = "https://files.pythonhosted.org/packages/e7/78/838e115358dd2369c1c5186080dd874a50a691fb5cd80db6afe5e816e2c6/lxml-6.0.1-cp311-cp311-manylinux2014_x86_64.manylinux_2_17_x86_64.whl", hash = "sha256:1dc13405bf315d008fe02b1472d2a9d65ee1c73c0a06de5f5a45e6e404d9a1c0", size = 5081725, upload-time = "2025-08-22T10:32:30.666Z" },
    { url = "https://files.pythonhosted.org/packages/c7/b6/bdcb3a3ddd2438c5b1a1915161f34e8c85c96dc574b0ef3be3924f36315c/lxml-6.0.1-cp311-cp311-manylinux_2_26_aarch64.manylinux_2_28_aarch64.whl", hash = "sha256:70f540c229a8c0a770dcaf6d5af56a5295e0fc314fc7ef4399d543328054bcea", size = 5021238, upload-time = "2025-08-22T10:32:32.49Z" },
    { url = "https://files.pythonhosted.org/packages/73/e5/1bfb96185dc1a64c7c6fbb7369192bda4461952daa2025207715f9968205/lxml-6.0.1-cp311-cp311-manylinux_2_26_i686.manylinux_2_28_i686.whl", hash = "sha256:d2f73aef768c70e8deb8c4742fca4fd729b132fda68458518851c7735b55297e", size = 5343744, upload-time = "2025-08-22T10:32:34.385Z" },
    { url = "https://files.pythonhosted.org/packages/a2/ae/df3ea9ebc3c493b9c6bdc6bd8c554ac4e147f8d7839993388aab57ec606d/lxml-6.0.1-cp311-cp311-manylinux_2_26_x86_64.manylinux_2_28_x86_64.whl", hash = "sha256:e7f4066b85a4fa25ad31b75444bd578c3ebe6b8ed47237896341308e2ce923c3", size = 5223477, upload-time = "2025-08-22T10:32:36.256Z" },
    { url = "https://files.pythonhosted.org/packages/37/b3/65e1e33600542c08bc03a4c5c9c306c34696b0966a424a3be6ffec8038ed/lxml-6.0.1-cp311-cp311-manylinux_2_31_armv7l.whl", hash = "sha256:0cce65db0cd8c750a378639900d56f89f7d6af11cd5eda72fde054d27c54b8ce", size = 4676626, upload-time = "2025-08-22T10:32:38.793Z" },
    { url = "https://files.pythonhosted.org/packages/7a/46/ee3ed8f3a60e9457d7aea46542d419917d81dbfd5700fe64b2a36fb5ef61/lxml-6.0.1-cp311-cp311-musllinux_1_2_aarch64.whl", hash = "sha256:c372d42f3eee5844b69dcab7b8d18b2f449efd54b46ac76970d6e06b8e8d9a66", size = 5066042, upload-time = "2025-08-22T10:32:41.134Z" },
    { url = "https://files.pythonhosted.org/packages/9c/b9/8394538e7cdbeb3bfa36bc74924be1a4383e0bb5af75f32713c2c4aa0479/lxml-6.0.1-cp311-cp311-musllinux_1_2_armv7l.whl", hash = "sha256:2e2b0e042e1408bbb1c5f3cfcb0f571ff4ac98d8e73f4bf37c5dd179276beedd", size = 4724714, upload-time = "2025-08-22T10:32:43.94Z" },
    { url = "https://files.pythonhosted.org/packages/b3/21/3ef7da1ea2a73976c1a5a311d7cde5d379234eec0968ee609517714940b4/lxml-6.0.1-cp311-cp311-musllinux_1_2_x86_64.whl", hash = "sha256:cc73bb8640eadd66d25c5a03175de6801f63c535f0f3cf50cac2f06a8211f420", size = 5247376, upload-time = "2025-08-22T10:32:46.263Z" },
    { url = "https://files.pythonhosted.org/packages/26/7d/0980016f124f00c572cba6f4243e13a8e80650843c66271ee692cddf25f3/lxml-6.0.1-cp311-cp311-win32.whl", hash = "sha256:7c23fd8c839708d368e406282d7953cee5134f4592ef4900026d84566d2b4c88", size = 3609499, upload-time = "2025-08-22T10:32:48.156Z" },
    { url = "https://files.pythonhosted.org/packages/b1/08/28440437521f265eff4413eb2a65efac269c4c7db5fd8449b586e75d8de2/lxml-6.0.1-cp311-cp311-win_amd64.whl", hash = "sha256:2516acc6947ecd3c41a4a4564242a87c6786376989307284ddb115f6a99d927f", size = 4036003, upload-time = "2025-08-22T10:32:50.662Z" },
    { url = "https://files.pythonhosted.org/packages/7b/dc/617e67296d98099213a505d781f04804e7b12923ecd15a781a4ab9181992/lxml-6.0.1-cp311-cp311-win_arm64.whl", hash = "sha256:cb46f8cfa1b0334b074f40c0ff94ce4d9a6755d492e6c116adb5f4a57fb6ad96", size = 3679662, upload-time = "2025-08-22T10:32:52.739Z" },
    { url = "https://files.pythonhosted.org/packages/b0/a9/82b244c8198fcdf709532e39a1751943a36b3e800b420adc739d751e0299/lxml-6.0.1-cp312-cp312-macosx_10_13_universal2.whl", hash = "sha256:c03ac546adaabbe0b8e4a15d9ad815a281afc8d36249c246aecf1aaad7d6f200", size = 8422788, upload-time = "2025-08-22T10:32:56.612Z" },
    { url = "https://files.pythonhosted.org/packages/c9/8d/1ed2bc20281b0e7ed3e6c12b0a16e64ae2065d99be075be119ba88486e6d/lxml-6.0.1-cp312-cp312-macosx_10_13_x86_64.whl", hash = "sha256:33b862c7e3bbeb4ba2c96f3a039f925c640eeba9087a4dc7a572ec0f19d89392", size = 4593547, upload-time = "2025-08-22T10:32:59.016Z" },
    { url = "https://files.pythonhosted.org/packages/76/53/d7fd3af95b72a3493bf7fbe842a01e339d8f41567805cecfecd5c71aa5ee/lxml-6.0.1-cp312-cp312-manylinux2014_aarch64.manylinux_2_17_aarch64.whl", hash = "sha256:7a3ec1373f7d3f519de595032d4dcafae396c29407cfd5073f42d267ba32440d", size = 4948101, upload-time = "2025-08-22T10:33:00.765Z" },
    { url = "https://files.pythonhosted.org/packages/9d/51/4e57cba4d55273c400fb63aefa2f0d08d15eac021432571a7eeefee67bed/lxml-6.0.1-cp312-cp312-manylinux2014_x86_64.manylinux_2_17_x86_64.whl", hash = "sha256:03b12214fb1608f4cffa181ec3d046c72f7e77c345d06222144744c122ded870", size = 5108090, upload-time = "2025-08-22T10:33:03.108Z" },
    { url = "https://files.pythonhosted.org/packages/f6/6e/5f290bc26fcc642bc32942e903e833472271614e24d64ad28aaec09d5dae/lxml-6.0.1-cp312-cp312-manylinux_2_26_aarch64.manylinux_2_28_aarch64.whl", hash = "sha256:207ae0d5f0f03b30f95e649a6fa22aa73f5825667fee9c7ec6854d30e19f2ed8", size = 5021791, upload-time = "2025-08-22T10:33:06.972Z" },
    { url = "https://files.pythonhosted.org/packages/13/d4/2e7551a86992ece4f9a0f6eebd4fb7e312d30f1e372760e2109e721d4ce6/lxml-6.0.1-cp312-cp312-manylinux_2_26_i686.manylinux_2_28_i686.whl", hash = "sha256:32297b09ed4b17f7b3f448de87a92fb31bb8747496623483788e9f27c98c0f00", size = 5358861, upload-time = "2025-08-22T10:33:08.967Z" },
    { url = "https://files.pythonhosted.org/packages/8a/5f/cb49d727fc388bf5fd37247209bab0da11697ddc5e976ccac4826599939e/lxml-6.0.1-cp312-cp312-manylinux_2_26_ppc64le.manylinux_2_28_ppc64le.whl", hash = "sha256:7e18224ea241b657a157c85e9cac82c2b113ec90876e01e1f127312006233756", size = 5652569, upload-time = "2025-08-22T10:33:10.815Z" },
    { url = "https://files.pythonhosted.org/packages/ca/b8/66c1ef8c87ad0f958b0a23998851e610607c74849e75e83955d5641272e6/lxml-6.0.1-cp312-cp312-manylinux_2_26_x86_64.manylinux_2_28_x86_64.whl", hash = "sha256:a07a994d3c46cd4020c1ea566345cf6815af205b1e948213a4f0f1d392182072", size = 5252262, upload-time = "2025-08-22T10:33:12.673Z" },
    { url = "https://files.pythonhosted.org/packages/1a/ef/131d3d6b9590e64fdbb932fbc576b81fcc686289da19c7cb796257310e82/lxml-6.0.1-cp312-cp312-manylinux_2_31_armv7l.whl", hash = "sha256:2287fadaa12418a813b05095485c286c47ea58155930cfbd98c590d25770e225", size = 4710309, upload-time = "2025-08-22T10:33:14.952Z" },
    { url = "https://files.pythonhosted.org/packages/bc/3f/07f48ae422dce44902309aa7ed386c35310929dc592439c403ec16ef9137/lxml-6.0.1-cp312-cp312-manylinux_2_38_riscv64.manylinux_2_39_riscv64.whl", hash = "sha256:b4e597efca032ed99f418bd21314745522ab9fa95af33370dcee5533f7f70136", size = 5265786, upload-time = "2025-08-22T10:33:16.721Z" },
    { url = "https://files.pythonhosted.org/packages/11/c7/125315d7b14ab20d9155e8316f7d287a4956098f787c22d47560b74886c4/lxml-6.0.1-cp312-cp312-musllinux_1_2_aarch64.whl", hash = "sha256:9696d491f156226decdd95d9651c6786d43701e49f32bf23715c975539aa2b3b", size = 5062272, upload-time = "2025-08-22T10:33:18.478Z" },
    { url = "https://files.pythonhosted.org/packages/8b/c3/51143c3a5fc5168a7c3ee626418468ff20d30f5a59597e7b156c1e61fba8/lxml-6.0.1-cp312-cp312-musllinux_1_2_armv7l.whl", hash = "sha256:e4e3cd3585f3c6f87cdea44cda68e692cc42a012f0131d25957ba4ce755241a7", size = 4786955, upload-time = "2025-08-22T10:33:20.34Z" },
    { url = "https://files.pythonhosted.org/packages/11/86/73102370a420ec4529647b31c4a8ce8c740c77af3a5fae7a7643212d6f6e/lxml-6.0.1-cp312-cp312-musllinux_1_2_ppc64le.whl", hash = "sha256:45cbc92f9d22c28cd3b97f8d07fcefa42e569fbd587dfdac76852b16a4924277", size = 5673557, upload-time = "2025-08-22T10:33:22.282Z" },
    { url = "https://files.pythonhosted.org/packages/d7/2d/aad90afaec51029aef26ef773b8fd74a9e8706e5e2f46a57acd11a421c02/lxml-6.0.1-cp312-cp312-musllinux_1_2_riscv64.whl", hash = "sha256:f8c9bcfd2e12299a442fba94459adf0b0d001dbc68f1594439bfa10ad1ecb74b", size = 5254211, upload-time = "2025-08-22T10:33:24.15Z" },
    { url = "https://files.pythonhosted.org/packages/63/01/c9e42c8c2d8b41f4bdefa42ab05448852e439045f112903dd901b8fbea4d/lxml-6.0.1-cp312-cp312-musllinux_1_2_x86_64.whl", hash = "sha256:1e9dc2b9f1586e7cd77753eae81f8d76220eed9b768f337dc83a3f675f2f0cf9", size = 5275817, upload-time = "2025-08-22T10:33:26.007Z" },
    { url = "https://files.pythonhosted.org/packages/bc/1f/962ea2696759abe331c3b0e838bb17e92224f39c638c2068bf0d8345e913/lxml-6.0.1-cp312-cp312-win32.whl", hash = "sha256:987ad5c3941c64031f59c226167f55a04d1272e76b241bfafc968bdb778e07fb", size = 3610889, upload-time = "2025-08-22T10:33:28.169Z" },
    { url = "https://files.pythonhosted.org/packages/41/e2/22c86a990b51b44442b75c43ecb2f77b8daba8c4ba63696921966eac7022/lxml-6.0.1-cp312-cp312-win_amd64.whl", hash = "sha256:abb05a45394fd76bf4a60c1b7bec0e6d4e8dfc569fc0e0b1f634cd983a006ddc", size = 4010925, upload-time = "2025-08-22T10:33:29.874Z" },
    { url = "https://files.pythonhosted.org/packages/b2/21/dc0c73325e5eb94ef9c9d60dbb5dcdcb2e7114901ea9509735614a74e75a/lxml-6.0.1-cp312-cp312-win_arm64.whl", hash = "sha256:c4be29bce35020d8579d60aa0a4e95effd66fcfce31c46ffddf7e5422f73a299", size = 3671922, upload-time = "2025-08-22T10:33:31.535Z" },
    { url = "https://files.pythonhosted.org/packages/43/c4/cd757eeec4548e6652eff50b944079d18ce5f8182d2b2cf514e125e8fbcb/lxml-6.0.1-cp313-cp313-macosx_10_13_universal2.whl", hash = "sha256:485eda5d81bb7358db96a83546949c5fe7474bec6c68ef3fa1fb61a584b00eea", size = 8405139, upload-time = "2025-08-22T10:33:34.09Z" },
    { url = "https://files.pythonhosted.org/packages/ff/99/0290bb86a7403893f5e9658490c705fcea103b9191f2039752b071b4ef07/lxml-6.0.1-cp313-cp313-macosx_10_13_x86_64.whl", hash = "sha256:d12160adea318ce3d118f0b4fbdff7d1225c75fb7749429541b4d217b85c3f76", size = 4585954, upload-time = "2025-08-22T10:33:36.294Z" },
    { url = "https://files.pythonhosted.org/packages/88/a7/4bb54dd1e626342a0f7df6ec6ca44fdd5d0e100ace53acc00e9a689ead04/lxml-6.0.1-cp313-cp313-manylinux2014_aarch64.manylinux_2_17_aarch64.whl", hash = "sha256:48c8d335d8ab72f9265e7ba598ae5105a8272437403f4032107dbcb96d3f0b29", size = 4944052, upload-time = "2025-08-22T10:33:38.19Z" },
    { url = "https://files.pythonhosted.org/packages/71/8d/20f51cd07a7cbef6214675a8a5c62b2559a36d9303fe511645108887c458/lxml-6.0.1-cp313-cp313-manylinux2014_x86_64.manylinux_2_17_x86_64.whl", hash = "sha256:405e7cf9dbdbb52722c231e0f1257214202dfa192327fab3de45fd62e0554082", size = 5098885, upload-time = "2025-08-22T10:33:40.035Z" },
    { url = "https://files.pythonhosted.org/packages/5a/63/efceeee7245d45f97d548e48132258a36244d3c13c6e3ddbd04db95ff496/lxml-6.0.1-cp313-cp313-manylinux_2_26_aarch64.manylinux_2_28_aarch64.whl", hash = "sha256:299a790d403335a6a057ade46f92612ebab87b223e4e8c5308059f2dc36f45ed", size = 5017542, upload-time = "2025-08-22T10:33:41.896Z" },
    { url = "https://files.pythonhosted.org/packages/57/5d/92cb3d3499f5caba17f7933e6be3b6c7de767b715081863337ced42eb5f2/lxml-6.0.1-cp313-cp313-manylinux_2_26_i686.manylinux_2_28_i686.whl", hash = "sha256:48da704672f6f9c461e9a73250440c647638cc6ff9567ead4c3b1f189a604ee8", size = 5347303, upload-time = "2025-08-22T10:33:43.868Z" },
    { url = "https://files.pythonhosted.org/packages/69/f8/606fa16a05d7ef5e916c6481c634f40870db605caffed9d08b1a4fb6b989/lxml-6.0.1-cp313-cp313-manylinux_2_26_ppc64le.manylinux_2_28_ppc64le.whl", hash = "sha256:21e364e1bb731489e3f4d51db416f991a5d5da5d88184728d80ecfb0904b1d68", size = 5641055, upload-time = "2025-08-22T10:33:45.784Z" },
    { url = "https://files.pythonhosted.org/packages/b3/01/15d5fc74ebb49eac4e5df031fbc50713dcc081f4e0068ed963a510b7d457/lxml-6.0.1-cp313-cp313-manylinux_2_26_x86_64.manylinux_2_28_x86_64.whl", hash = "sha256:1bce45a2c32032afddbd84ed8ab092130649acb935536ef7a9559636ce7ffd4a", size = 5242719, upload-time = "2025-08-22T10:33:48.089Z" },
    { url = "https://files.pythonhosted.org/packages/42/a5/1b85e2aaaf8deaa67e04c33bddb41f8e73d07a077bf9db677cec7128bfb4/lxml-6.0.1-cp313-cp313-manylinux_2_31_armv7l.whl", hash = "sha256:fa164387ff20ab0e575fa909b11b92ff1481e6876835014e70280769920c4433", size = 4717310, upload-time = "2025-08-22T10:33:49.852Z" },
    { url = "https://files.pythonhosted.org/packages/42/23/f3bb1292f55a725814317172eeb296615db3becac8f1a059b53c51fc1da8/lxml-6.0.1-cp313-cp313-manylinux_2_38_riscv64.manylinux_2_39_riscv64.whl", hash = "sha256:7587ac5e000e1594e62278422c5783b34a82b22f27688b1074d71376424b73e8", size = 5254024, upload-time = "2025-08-22T10:33:52.22Z" },
    { url = "https://files.pythonhosted.org/packages/b4/be/4d768f581ccd0386d424bac615d9002d805df7cc8482ae07d529f60a3c1e/lxml-6.0.1-cp313-cp313-musllinux_1_2_aarch64.whl", hash = "sha256:57478424ac4c9170eabf540237125e8d30fad1940648924c058e7bc9fb9cf6dd", size = 5055335, upload-time = "2025-08-22T10:33:54.041Z" },
    { url = "https://files.pythonhosted.org/packages/40/07/ed61d1a3e77d1a9f856c4fab15ee5c09a2853fb7af13b866bb469a3a6d42/lxml-6.0.1-cp313-cp313-musllinux_1_2_armv7l.whl", hash = "sha256:09c74afc7786c10dd6afaa0be2e4805866beadc18f1d843cf517a7851151b499", size = 4784864, upload-time = "2025-08-22T10:33:56.382Z" },
    { url = "https://files.pythonhosted.org/packages/01/37/77e7971212e5c38a55431744f79dff27fd751771775165caea096d055ca4/lxml-6.0.1-cp313-cp313-musllinux_1_2_ppc64le.whl", hash = "sha256:7fd70681aeed83b196482d42a9b0dc5b13bab55668d09ad75ed26dff3be5a2f5", size = 5657173, upload-time = "2025-08-22T10:33:58.698Z" },
    { url = "https://files.pythonhosted.org/packages/32/a3/e98806d483941cd9061cc838b1169626acef7b2807261fbe5e382fcef881/lxml-6.0.1-cp313-cp313-musllinux_1_2_riscv64.whl", hash = "sha256:10a72e456319b030b3dd900df6b1f19d89adf06ebb688821636dc406788cf6ac", size = 5245896, upload-time = "2025-08-22T10:34:00.586Z" },
    { url = "https://files.pythonhosted.org/packages/07/de/9bb5a05e42e8623bf06b4638931ea8c8f5eb5a020fe31703abdbd2e83547/lxml-6.0.1-cp313-cp313-musllinux_1_2_x86_64.whl", hash = "sha256:b0fa45fb5f55111ce75b56c703843b36baaf65908f8b8d2fbbc0e249dbc127ed", size = 5267417, upload-time = "2025-08-22T10:34:02.719Z" },
    { url = "https://files.pythonhosted.org/packages/f2/43/c1cb2a7c67226266c463ef8a53b82d42607228beb763b5fbf4867e88a21f/lxml-6.0.1-cp313-cp313-win32.whl", hash = "sha256:01dab65641201e00c69338c9c2b8a0f2f484b6b3a22d10779bb417599fae32b5", size = 3610051, upload-time = "2025-08-22T10:34:04.553Z" },
    { url = "https://files.pythonhosted.org/packages/34/96/6a6c3b8aa480639c1a0b9b6faf2a63fb73ab79ffcd2a91cf28745faa22de/lxml-6.0.1-cp313-cp313-win_amd64.whl", hash = "sha256:bdf8f7c8502552d7bff9e4c98971910a0a59f60f88b5048f608d0a1a75e94d1c", size = 4009325, upload-time = "2025-08-22T10:34:06.24Z" },
    { url = "https://files.pythonhosted.org/packages/8c/66/622e8515121e1fd773e3738dae71b8df14b12006d9fb554ce90886689fd0/lxml-6.0.1-cp313-cp313-win_arm64.whl", hash = "sha256:a6aeca75959426b9fd8d4782c28723ba224fe07cfa9f26a141004210528dcbe2", size = 3670443, upload-time = "2025-08-22T10:34:07.974Z" },
    { url = "https://files.pythonhosted.org/packages/38/e3/b7eb612ce07abe766918a7e581ec6a0e5212352194001fd287c3ace945f0/lxml-6.0.1-cp314-cp314-macosx_10_13_universal2.whl", hash = "sha256:29b0e849ec7030e3ecb6112564c9f7ad6881e3b2375dd4a0c486c5c1f3a33859", size = 8426160, upload-time = "2025-08-22T10:34:10.154Z" },
    { url = "https://files.pythonhosted.org/packages/35/8f/ab3639a33595cf284fe733c6526da2ca3afbc5fd7f244ae67f3303cec654/lxml-6.0.1-cp314-cp314-macosx_10_13_x86_64.whl", hash = "sha256:02a0f7e629f73cc0be598c8b0611bf28ec3b948c549578a26111b01307fd4051", size = 4589288, upload-time = "2025-08-22T10:34:12.972Z" },
    { url = "https://files.pythonhosted.org/packages/2c/65/819d54f2e94d5c4458c1db8c1ccac9d05230b27c1038937d3d788eb406f9/lxml-6.0.1-cp314-cp314-manylinux2014_aarch64.manylinux_2_17_aarch64.whl", hash = "sha256:beab5e54de016e730875f612ba51e54c331e2fa6dc78ecf9a5415fc90d619348", size = 4964523, upload-time = "2025-08-22T10:34:15.474Z" },
    { url = "https://files.pythonhosted.org/packages/5b/4a/d4a74ce942e60025cdaa883c5a4478921a99ce8607fc3130f1e349a83b28/lxml-6.0.1-cp314-cp314-manylinux2014_x86_64.manylinux_2_17_x86_64.whl", hash = "sha256:92a08aefecd19ecc4ebf053c27789dd92c87821df2583a4337131cf181a1dffa", size = 5101108, upload-time = "2025-08-22T10:34:17.348Z" },
    { url = "https://files.pythonhosted.org/packages/cb/48/67f15461884074edd58af17b1827b983644d1fae83b3d909e9045a08b61e/lxml-6.0.1-cp314-cp314-manylinux_2_26_aarch64.manylinux_2_28_aarch64.whl", hash = "sha256:36c8fa7e177649470bc3dcf7eae6bee1e4984aaee496b9ccbf30e97ac4127fa2", size = 5053498, upload-time = "2025-08-22T10:34:19.232Z" },
    { url = "https://files.pythonhosted.org/packages/b6/d4/ec1bf1614828a5492f4af0b6a9ee2eb3e92440aea3ac4fa158e5228b772b/lxml-6.0.1-cp314-cp314-manylinux_2_26_i686.manylinux_2_28_i686.whl", hash = "sha256:5d08e0f1af6916267bb7eff21c09fa105620f07712424aaae09e8cb5dd4164d1", size = 5351057, upload-time = "2025-08-22T10:34:21.143Z" },
    { url = "https://files.pythonhosted.org/packages/65/2b/c85929dacac08821f2100cea3eb258ce5c8804a4e32b774f50ebd7592850/lxml-6.0.1-cp314-cp314-manylinux_2_26_ppc64le.manylinux_2_28_ppc64le.whl", hash = "sha256:9705cdfc05142f8c38c97a61bd3a29581ceceb973a014e302ee4a73cc6632476", size = 5671579, upload-time = "2025-08-22T10:34:23.528Z" },
    { url = "https://files.pythonhosted.org/packages/d0/36/cf544d75c269b9aad16752fd9f02d8e171c5a493ca225cb46bb7ba72868c/lxml-6.0.1-cp314-cp314-manylinux_2_26_x86_64.manylinux_2_28_x86_64.whl", hash = "sha256:74555e2da7c1636e30bff4e6e38d862a634cf020ffa591f1f63da96bf8b34772", size = 5250403, upload-time = "2025-08-22T10:34:25.642Z" },
    { url = "https://files.pythonhosted.org/packages/c2/e8/83dbc946ee598fd75fdeae6151a725ddeaab39bb321354a9468d4c9f44f3/lxml-6.0.1-cp314-cp314-manylinux_2_31_armv7l.whl", hash = "sha256:e38b5f94c5a2a5dadaddd50084098dfd005e5a2a56cd200aaf5e0a20e8941782", size = 4696712, upload-time = "2025-08-22T10:34:27.753Z" },
    { url = "https://files.pythonhosted.org/packages/f4/72/889c633b47c06205743ba935f4d1f5aa4eb7f0325d701ed2b0540df1b004/lxml-6.0.1-cp314-cp314-manylinux_2_38_riscv64.manylinux_2_39_riscv64.whl", hash = "sha256:a5ec101a92ddacb4791977acfc86c1afd624c032974bfb6a21269d1083c9bc49", size = 5268177, upload-time = "2025-08-22T10:34:29.804Z" },
    { url = "https://files.pythonhosted.org/packages/b0/b6/f42a21a1428479b66ea0da7bd13e370436aecaff0cfe93270c7e165bd2a4/lxml-6.0.1-cp314-cp314-musllinux_1_2_aarch64.whl", hash = "sha256:5c17e70c82fd777df586c12114bbe56e4e6f823a971814fd40dec9c0de518772", size = 5094648, upload-time = "2025-08-22T10:34:31.703Z" },
    { url = "https://files.pythonhosted.org/packages/51/b0/5f8c1e8890e2ee1c2053c2eadd1cb0e4b79e2304e2912385f6ca666f48b1/lxml-6.0.1-cp314-cp314-musllinux_1_2_armv7l.whl", hash = "sha256:45fdd0415a0c3d91640b5d7a650a8f37410966a2e9afebb35979d06166fd010e", size = 4745220, upload-time = "2025-08-22T10:34:33.595Z" },
    { url = "https://files.pythonhosted.org/packages/eb/f9/820b5125660dae489ca3a21a36d9da2e75dd6b5ffe922088f94bbff3b8a0/lxml-6.0.1-cp314-cp314-musllinux_1_2_ppc64le.whl", hash = "sha256:d417eba28981e720a14fcb98f95e44e7a772fe25982e584db38e5d3b6ee02e79", size = 5692913, upload-time = "2025-08-22T10:34:35.482Z" },
    { url = "https://files.pythonhosted.org/packages/23/8e/a557fae9eec236618aecf9ff35fec18df41b6556d825f3ad6017d9f6e878/lxml-6.0.1-cp314-cp314-musllinux_1_2_riscv64.whl", hash = "sha256:8e5d116b9e59be7934febb12c41cce2038491ec8fdb743aeacaaf36d6e7597e4", size = 5259816, upload-time = "2025-08-22T10:34:37.482Z" },
    { url = "https://files.pythonhosted.org/packages/fa/fd/b266cfaab81d93a539040be699b5854dd24c84e523a1711ee5f615aa7000/lxml-6.0.1-cp314-cp314-musllinux_1_2_x86_64.whl", hash = "sha256:c238f0d0d40fdcb695c439fe5787fa69d40f45789326b3bb6ef0d61c4b588d6e", size = 5276162, upload-time = "2025-08-22T10:34:39.507Z" },
    { url = "https://files.pythonhosted.org/packages/25/6c/6f9610fbf1de002048e80585ea4719591921a0316a8565968737d9f125ca/lxml-6.0.1-cp314-cp314-win32.whl", hash = "sha256:537b6cf1c5ab88cfd159195d412edb3e434fee880f206cbe68dff9c40e17a68a", size = 3669595, upload-time = "2025-08-22T10:34:41.783Z" },
    { url = "https://files.pythonhosted.org/packages/72/a5/506775e3988677db24dc75a7b03e04038e0b3d114ccd4bccea4ce0116c15/lxml-6.0.1-cp314-cp314-win_amd64.whl", hash = "sha256:911d0a2bb3ef3df55b3d97ab325a9ca7e438d5112c102b8495321105d25a441b", size = 4079818, upload-time = "2025-08-22T10:34:44.04Z" },
    { url = "https://files.pythonhosted.org/packages/0a/44/9613f300201b8700215856e5edd056d4e58dd23368699196b58877d4408b/lxml-6.0.1-cp314-cp314-win_arm64.whl", hash = "sha256:2834377b0145a471a654d699bdb3a2155312de492142ef5a1d426af2c60a0a31", size = 3753901, upload-time = "2025-08-22T10:34:45.799Z" },
    { url = "https://files.pythonhosted.org/packages/ae/61/ad51fbecaf741f825d496947b19d8aea0dcd323fdc2be304e93ce59f66f0/lxml-6.0.1-pp310-pypy310_pp73-macosx_10_15_x86_64.whl", hash = "sha256:0abfbaf4ebbd7fd33356217d317b6e4e2ef1648be6a9476a52b57ffc6d8d1780", size = 3891543, upload-time = "2025-08-22T10:37:27.849Z" },
    { url = "https://files.pythonhosted.org/packages/1b/7f/310bef082cc69d0db46a8b9d8ca5f4a8fb41e1c5d299ef4ca5f391c4f12d/lxml-6.0.1-pp310-pypy310_pp73-manylinux2014_aarch64.manylinux_2_17_aarch64.whl", hash = "sha256:1ebbf2d9775be149235abebdecae88fe3b3dd06b1797cd0f6dffe6948e85309d", size = 4215518, upload-time = "2025-08-22T10:37:30.065Z" },
    { url = "https://files.pythonhosted.org/packages/86/cc/dc5833def5998c783500666468df127d6d919e8b9678866904e5680b0b13/lxml-6.0.1-pp310-pypy310_pp73-manylinux2014_x86_64.manylinux_2_17_x86_64.whl", hash = "sha256:a389e9f11c010bd30531325805bbe97bdf7f728a73d0ec475adef57ffec60547", size = 4325058, upload-time = "2025-08-22T10:37:32.125Z" },
    { url = "https://files.pythonhosted.org/packages/1b/dc/bdd4d413844b5348134444d64911f6f34b211f8b778361946d07623fc904/lxml-6.0.1-pp310-pypy310_pp73-manylinux_2_26_aarch64.manylinux_2_28_aarch64.whl", hash = "sha256:8f5cf2addfbbe745251132c955ad62d8519bb4b2c28b0aa060eca4541798d86e", size = 4267739, upload-time = "2025-08-22T10:37:34.03Z" },
    { url = "https://files.pythonhosted.org/packages/d9/14/e60e9d46972603753824eb7bea06fbe4153c627cc0f7110111253b7c9fc5/lxml-6.0.1-pp310-pypy310_pp73-manylinux_2_26_x86_64.manylinux_2_28_x86_64.whl", hash = "sha256:f1b60a3287bf33a2a54805d76b82055bcc076e445fd539ee9ae1fe85ed373691", size = 4410303, upload-time = "2025-08-22T10:37:36.002Z" },
    { url = "https://files.pythonhosted.org/packages/42/fa/268c9be8c69a418b8106e096687aba2b1a781fb6fc1b3f04955fac2be2b9/lxml-6.0.1-pp310-pypy310_pp73-win_amd64.whl", hash = "sha256:f7bbfb0751551a8786915fc6b615ee56344dacc1b1033697625b553aefdd9837", size = 3516013, upload-time = "2025-08-22T10:37:38.739Z" },
    { url = "https://files.pythonhosted.org/packages/41/37/41961f53f83ded57b37e65e4f47d1c6c6ef5fd02cb1d6ffe028ba0efa7d4/lxml-6.0.1-pp311-pypy311_pp73-macosx_10_15_x86_64.whl", hash = "sha256:b556aaa6ef393e989dac694b9c95761e32e058d5c4c11ddeef33f790518f7a5e", size = 3903412, upload-time = "2025-08-22T10:37:40.758Z" },
    { url = "https://files.pythonhosted.org/packages/3d/47/8631ea73f3dc776fb6517ccde4d5bd5072f35f9eacbba8c657caa4037a69/lxml-6.0.1-pp311-pypy311_pp73-manylinux2014_aarch64.manylinux_2_17_aarch64.whl", hash = "sha256:64fac7a05ebb3737b79fd89fe5a5b6c5546aac35cfcfd9208eb6e5d13215771c", size = 4224810, upload-time = "2025-08-22T10:37:42.839Z" },
    { url = "https://files.pythonhosted.org/packages/3d/b8/39ae30ca3b1516729faeef941ed84bf8f12321625f2644492ed8320cb254/lxml-6.0.1-pp311-pypy311_pp73-manylinux2014_x86_64.manylinux_2_17_x86_64.whl", hash = "sha256:038d3c08babcfce9dc89aaf498e6da205efad5b7106c3b11830a488d4eadf56b", size = 4329221, upload-time = "2025-08-22T10:37:45.223Z" },
    { url = "https://files.pythonhosted.org/packages/9c/ea/048dea6cdfc7a72d40ae8ed7e7d23cf4a6b6a6547b51b492a3be50af0e80/lxml-6.0.1-pp311-pypy311_pp73-manylinux_2_26_aarch64.manylinux_2_28_aarch64.whl", hash = "sha256:445f2cee71c404ab4259bc21e20339a859f75383ba2d7fb97dfe7c163994287b", size = 4270228, upload-time = "2025-08-22T10:37:47.276Z" },
    { url = "https://files.pythonhosted.org/packages/6b/d4/c2b46e432377c45d611ae2f669aa47971df1586c1a5240675801d0f02bac/lxml-6.0.1-pp311-pypy311_pp73-manylinux_2_26_x86_64.manylinux_2_28_x86_64.whl", hash = "sha256:e352d8578e83822d70bea88f3d08b9912528e4c338f04ab707207ab12f4b7aac", size = 4416077, upload-time = "2025-08-22T10:37:49.822Z" },
    { url = "https://files.pythonhosted.org/packages/b6/db/8f620f1ac62cf32554821b00b768dd5957ac8e3fd051593532be5b40b438/lxml-6.0.1-pp311-pypy311_pp73-win_amd64.whl", hash = "sha256:51bd5d1a9796ca253db6045ab45ca882c09c071deafffc22e06975b7ace36300", size = 3518127, upload-time = "2025-08-22T10:37:51.66Z" },
]

[[package]]
name = "markupsafe"
version = "3.0.2"
source = { registry = "https://pypi.org/simple" }
sdist = { url = "https://files.pythonhosted.org/packages/b2/97/5d42485e71dfc078108a86d6de8fa46db44a1a9295e89c5d6d4a06e23a62/markupsafe-3.0.2.tar.gz", hash = "sha256:ee55d3edf80167e48ea11a923c7386f4669df67d7994554387f84e7d8b0a2bf0", size = 20537, upload-time = "2024-10-18T15:21:54.129Z" }
wheels = [
    { url = "https://files.pythonhosted.org/packages/04/90/d08277ce111dd22f77149fd1a5d4653eeb3b3eaacbdfcbae5afb2600eebd/MarkupSafe-3.0.2-cp310-cp310-macosx_10_9_universal2.whl", hash = "sha256:7e94c425039cde14257288fd61dcfb01963e658efbc0ff54f5306b06054700f8", size = 14357, upload-time = "2024-10-18T15:20:51.44Z" },
    { url = "https://files.pythonhosted.org/packages/04/e1/6e2194baeae0bca1fae6629dc0cbbb968d4d941469cbab11a3872edff374/MarkupSafe-3.0.2-cp310-cp310-macosx_11_0_arm64.whl", hash = "sha256:9e2d922824181480953426608b81967de705c3cef4d1af983af849d7bd619158", size = 12393, upload-time = "2024-10-18T15:20:52.426Z" },
    { url = "https://files.pythonhosted.org/packages/1d/69/35fa85a8ece0a437493dc61ce0bb6d459dcba482c34197e3efc829aa357f/MarkupSafe-3.0.2-cp310-cp310-manylinux_2_17_aarch64.manylinux2014_aarch64.whl", hash = "sha256:38a9ef736c01fccdd6600705b09dc574584b89bea478200c5fbf112a6b0d5579", size = 21732, upload-time = "2024-10-18T15:20:53.578Z" },
    { url = "https://files.pythonhosted.org/packages/22/35/137da042dfb4720b638d2937c38a9c2df83fe32d20e8c8f3185dbfef05f7/MarkupSafe-3.0.2-cp310-cp310-manylinux_2_17_x86_64.manylinux2014_x86_64.whl", hash = "sha256:bbcb445fa71794da8f178f0f6d66789a28d7319071af7a496d4d507ed566270d", size = 20866, upload-time = "2024-10-18T15:20:55.06Z" },
    { url = "https://files.pythonhosted.org/packages/29/28/6d029a903727a1b62edb51863232152fd335d602def598dade38996887f0/MarkupSafe-3.0.2-cp310-cp310-manylinux_2_5_i686.manylinux1_i686.manylinux_2_17_i686.manylinux2014_i686.whl", hash = "sha256:57cb5a3cf367aeb1d316576250f65edec5bb3be939e9247ae594b4bcbc317dfb", size = 20964, upload-time = "2024-10-18T15:20:55.906Z" },
    { url = "https://files.pythonhosted.org/packages/cc/cd/07438f95f83e8bc028279909d9c9bd39e24149b0d60053a97b2bc4f8aa51/MarkupSafe-3.0.2-cp310-cp310-musllinux_1_2_aarch64.whl", hash = "sha256:3809ede931876f5b2ec92eef964286840ed3540dadf803dd570c3b7e13141a3b", size = 21977, upload-time = "2024-10-18T15:20:57.189Z" },
    { url = "https://files.pythonhosted.org/packages/29/01/84b57395b4cc062f9c4c55ce0df7d3108ca32397299d9df00fedd9117d3d/MarkupSafe-3.0.2-cp310-cp310-musllinux_1_2_i686.whl", hash = "sha256:e07c3764494e3776c602c1e78e298937c3315ccc9043ead7e685b7f2b8d47b3c", size = 21366, upload-time = "2024-10-18T15:20:58.235Z" },
    { url = "https://files.pythonhosted.org/packages/bd/6e/61ebf08d8940553afff20d1fb1ba7294b6f8d279df9fd0c0db911b4bbcfd/MarkupSafe-3.0.2-cp310-cp310-musllinux_1_2_x86_64.whl", hash = "sha256:b424c77b206d63d500bcb69fa55ed8d0e6a3774056bdc4839fc9298a7edca171", size = 21091, upload-time = "2024-10-18T15:20:59.235Z" },
    { url = "https://files.pythonhosted.org/packages/11/23/ffbf53694e8c94ebd1e7e491de185124277964344733c45481f32ede2499/MarkupSafe-3.0.2-cp310-cp310-win32.whl", hash = "sha256:fcabf5ff6eea076f859677f5f0b6b5c1a51e70a376b0579e0eadef8db48c6b50", size = 15065, upload-time = "2024-10-18T15:21:00.307Z" },
    { url = "https://files.pythonhosted.org/packages/44/06/e7175d06dd6e9172d4a69a72592cb3f7a996a9c396eee29082826449bbc3/MarkupSafe-3.0.2-cp310-cp310-win_amd64.whl", hash = "sha256:6af100e168aa82a50e186c82875a5893c5597a0c1ccdb0d8b40240b1f28b969a", size = 15514, upload-time = "2024-10-18T15:21:01.122Z" },
    { url = "https://files.pythonhosted.org/packages/6b/28/bbf83e3f76936960b850435576dd5e67034e200469571be53f69174a2dfd/MarkupSafe-3.0.2-cp311-cp311-macosx_10_9_universal2.whl", hash = "sha256:9025b4018f3a1314059769c7bf15441064b2207cb3f065e6ea1e7359cb46db9d", size = 14353, upload-time = "2024-10-18T15:21:02.187Z" },
    { url = "https://files.pythonhosted.org/packages/6c/30/316d194b093cde57d448a4c3209f22e3046c5bb2fb0820b118292b334be7/MarkupSafe-3.0.2-cp311-cp311-macosx_11_0_arm64.whl", hash = "sha256:93335ca3812df2f366e80509ae119189886b0f3c2b81325d39efdb84a1e2ae93", size = 12392, upload-time = "2024-10-18T15:21:02.941Z" },
    { url = "https://files.pythonhosted.org/packages/f2/96/9cdafba8445d3a53cae530aaf83c38ec64c4d5427d975c974084af5bc5d2/MarkupSafe-3.0.2-cp311-cp311-manylinux_2_17_aarch64.manylinux2014_aarch64.whl", hash = "sha256:2cb8438c3cbb25e220c2ab33bb226559e7afb3baec11c4f218ffa7308603c832", size = 23984, upload-time = "2024-10-18T15:21:03.953Z" },
    { url = "https://files.pythonhosted.org/packages/f1/a4/aefb044a2cd8d7334c8a47d3fb2c9f328ac48cb349468cc31c20b539305f/MarkupSafe-3.0.2-cp311-cp311-manylinux_2_17_x86_64.manylinux2014_x86_64.whl", hash = "sha256:a123e330ef0853c6e822384873bef7507557d8e4a082961e1defa947aa59ba84", size = 23120, upload-time = "2024-10-18T15:21:06.495Z" },
    { url = "https://files.pythonhosted.org/packages/8d/21/5e4851379f88f3fad1de30361db501300d4f07bcad047d3cb0449fc51f8c/MarkupSafe-3.0.2-cp311-cp311-manylinux_2_5_i686.manylinux1_i686.manylinux_2_17_i686.manylinux2014_i686.whl", hash = "sha256:1e084f686b92e5b83186b07e8a17fc09e38fff551f3602b249881fec658d3eca", size = 23032, upload-time = "2024-10-18T15:21:07.295Z" },
    { url = "https://files.pythonhosted.org/packages/00/7b/e92c64e079b2d0d7ddf69899c98842f3f9a60a1ae72657c89ce2655c999d/MarkupSafe-3.0.2-cp311-cp311-musllinux_1_2_aarch64.whl", hash = "sha256:d8213e09c917a951de9d09ecee036d5c7d36cb6cb7dbaece4c71a60d79fb9798", size = 24057, upload-time = "2024-10-18T15:21:08.073Z" },
    { url = "https://files.pythonhosted.org/packages/f9/ac/46f960ca323037caa0a10662ef97d0a4728e890334fc156b9f9e52bcc4ca/MarkupSafe-3.0.2-cp311-cp311-musllinux_1_2_i686.whl", hash = "sha256:5b02fb34468b6aaa40dfc198d813a641e3a63b98c2b05a16b9f80b7ec314185e", size = 23359, upload-time = "2024-10-18T15:21:09.318Z" },
    { url = "https://files.pythonhosted.org/packages/69/84/83439e16197337b8b14b6a5b9c2105fff81d42c2a7c5b58ac7b62ee2c3b1/MarkupSafe-3.0.2-cp311-cp311-musllinux_1_2_x86_64.whl", hash = "sha256:0bff5e0ae4ef2e1ae4fdf2dfd5b76c75e5c2fa4132d05fc1b0dabcd20c7e28c4", size = 23306, upload-time = "2024-10-18T15:21:10.185Z" },
    { url = "https://files.pythonhosted.org/packages/9a/34/a15aa69f01e2181ed8d2b685c0d2f6655d5cca2c4db0ddea775e631918cd/MarkupSafe-3.0.2-cp311-cp311-win32.whl", hash = "sha256:6c89876f41da747c8d3677a2b540fb32ef5715f97b66eeb0c6b66f5e3ef6f59d", size = 15094, upload-time = "2024-10-18T15:21:11.005Z" },
    { url = "https://files.pythonhosted.org/packages/da/b8/3a3bd761922d416f3dc5d00bfbed11f66b1ab89a0c2b6e887240a30b0f6b/MarkupSafe-3.0.2-cp311-cp311-win_amd64.whl", hash = "sha256:70a87b411535ccad5ef2f1df5136506a10775d267e197e4cf531ced10537bd6b", size = 15521, upload-time = "2024-10-18T15:21:12.911Z" },
    { url = "https://files.pythonhosted.org/packages/22/09/d1f21434c97fc42f09d290cbb6350d44eb12f09cc62c9476effdb33a18aa/MarkupSafe-3.0.2-cp312-cp312-macosx_10_13_universal2.whl", hash = "sha256:9778bd8ab0a994ebf6f84c2b949e65736d5575320a17ae8984a77fab08db94cf", size = 14274, upload-time = "2024-10-18T15:21:13.777Z" },
    { url = "https://files.pythonhosted.org/packages/6b/b0/18f76bba336fa5aecf79d45dcd6c806c280ec44538b3c13671d49099fdd0/MarkupSafe-3.0.2-cp312-cp312-macosx_11_0_arm64.whl", hash = "sha256:846ade7b71e3536c4e56b386c2a47adf5741d2d8b94ec9dc3e92e5e1ee1e2225", size = 12348, upload-time = "2024-10-18T15:21:14.822Z" },
    { url = "https://files.pythonhosted.org/packages/e0/25/dd5c0f6ac1311e9b40f4af06c78efde0f3b5cbf02502f8ef9501294c425b/MarkupSafe-3.0.2-cp312-cp312-manylinux_2_17_aarch64.manylinux2014_aarch64.whl", hash = "sha256:1c99d261bd2d5f6b59325c92c73df481e05e57f19837bdca8413b9eac4bd8028", size = 24149, upload-time = "2024-10-18T15:21:15.642Z" },
    { url = "https://files.pythonhosted.org/packages/f3/f0/89e7aadfb3749d0f52234a0c8c7867877876e0a20b60e2188e9850794c17/MarkupSafe-3.0.2-cp312-cp312-manylinux_2_17_x86_64.manylinux2014_x86_64.whl", hash = "sha256:e17c96c14e19278594aa4841ec148115f9c7615a47382ecb6b82bd8fea3ab0c8", size = 23118, upload-time = "2024-10-18T15:21:17.133Z" },
    { url = "https://files.pythonhosted.org/packages/d5/da/f2eeb64c723f5e3777bc081da884b414671982008c47dcc1873d81f625b6/MarkupSafe-3.0.2-cp312-cp312-manylinux_2_5_i686.manylinux1_i686.manylinux_2_17_i686.manylinux2014_i686.whl", hash = "sha256:88416bd1e65dcea10bc7569faacb2c20ce071dd1f87539ca2ab364bf6231393c", size = 22993, upload-time = "2024-10-18T15:21:18.064Z" },
    { url = "https://files.pythonhosted.org/packages/da/0e/1f32af846df486dce7c227fe0f2398dc7e2e51d4a370508281f3c1c5cddc/MarkupSafe-3.0.2-cp312-cp312-musllinux_1_2_aarch64.whl", hash = "sha256:2181e67807fc2fa785d0592dc2d6206c019b9502410671cc905d132a92866557", size = 24178, upload-time = "2024-10-18T15:21:18.859Z" },
    { url = "https://files.pythonhosted.org/packages/c4/f6/bb3ca0532de8086cbff5f06d137064c8410d10779c4c127e0e47d17c0b71/MarkupSafe-3.0.2-cp312-cp312-musllinux_1_2_i686.whl", hash = "sha256:52305740fe773d09cffb16f8ed0427942901f00adedac82ec8b67752f58a1b22", size = 23319, upload-time = "2024-10-18T15:21:19.671Z" },
    { url = "https://files.pythonhosted.org/packages/a2/82/8be4c96ffee03c5b4a034e60a31294daf481e12c7c43ab8e34a1453ee48b/MarkupSafe-3.0.2-cp312-cp312-musllinux_1_2_x86_64.whl", hash = "sha256:ad10d3ded218f1039f11a75f8091880239651b52e9bb592ca27de44eed242a48", size = 23352, upload-time = "2024-10-18T15:21:20.971Z" },
    { url = "https://files.pythonhosted.org/packages/51/ae/97827349d3fcffee7e184bdf7f41cd6b88d9919c80f0263ba7acd1bbcb18/MarkupSafe-3.0.2-cp312-cp312-win32.whl", hash = "sha256:0f4ca02bea9a23221c0182836703cbf8930c5e9454bacce27e767509fa286a30", size = 15097, upload-time = "2024-10-18T15:21:22.646Z" },
    { url = "https://files.pythonhosted.org/packages/c1/80/a61f99dc3a936413c3ee4e1eecac96c0da5ed07ad56fd975f1a9da5bc630/MarkupSafe-3.0.2-cp312-cp312-win_amd64.whl", hash = "sha256:8e06879fc22a25ca47312fbe7c8264eb0b662f6db27cb2d3bbbc74b1df4b9b87", size = 15601, upload-time = "2024-10-18T15:21:23.499Z" },
    { url = "https://files.pythonhosted.org/packages/83/0e/67eb10a7ecc77a0c2bbe2b0235765b98d164d81600746914bebada795e97/MarkupSafe-3.0.2-cp313-cp313-macosx_10_13_universal2.whl", hash = "sha256:ba9527cdd4c926ed0760bc301f6728ef34d841f405abf9d4f959c478421e4efd", size = 14274, upload-time = "2024-10-18T15:21:24.577Z" },
    { url = "https://files.pythonhosted.org/packages/2b/6d/9409f3684d3335375d04e5f05744dfe7e9f120062c9857df4ab490a1031a/MarkupSafe-3.0.2-cp313-cp313-macosx_11_0_arm64.whl", hash = "sha256:f8b3d067f2e40fe93e1ccdd6b2e1d16c43140e76f02fb1319a05cf2b79d99430", size = 12352, upload-time = "2024-10-18T15:21:25.382Z" },
    { url = "https://files.pythonhosted.org/packages/d2/f5/6eadfcd3885ea85fe2a7c128315cc1bb7241e1987443d78c8fe712d03091/MarkupSafe-3.0.2-cp313-cp313-manylinux_2_17_aarch64.manylinux2014_aarch64.whl", hash = "sha256:569511d3b58c8791ab4c2e1285575265991e6d8f8700c7be0e88f86cb0672094", size = 24122, upload-time = "2024-10-18T15:21:26.199Z" },
    { url = "https://files.pythonhosted.org/packages/0c/91/96cf928db8236f1bfab6ce15ad070dfdd02ed88261c2afafd4b43575e9e9/MarkupSafe-3.0.2-cp313-cp313-manylinux_2_17_x86_64.manylinux2014_x86_64.whl", hash = "sha256:15ab75ef81add55874e7ab7055e9c397312385bd9ced94920f2802310c930396", size = 23085, upload-time = "2024-10-18T15:21:27.029Z" },
    { url = "https://files.pythonhosted.org/packages/c2/cf/c9d56af24d56ea04daae7ac0940232d31d5a8354f2b457c6d856b2057d69/MarkupSafe-3.0.2-cp313-cp313-manylinux_2_5_i686.manylinux1_i686.manylinux_2_17_i686.manylinux2014_i686.whl", hash = "sha256:f3818cb119498c0678015754eba762e0d61e5b52d34c8b13d770f0719f7b1d79", size = 22978, upload-time = "2024-10-18T15:21:27.846Z" },
    { url = "https://files.pythonhosted.org/packages/2a/9f/8619835cd6a711d6272d62abb78c033bda638fdc54c4e7f4272cf1c0962b/MarkupSafe-3.0.2-cp313-cp313-musllinux_1_2_aarch64.whl", hash = "sha256:cdb82a876c47801bb54a690c5ae105a46b392ac6099881cdfb9f6e95e4014c6a", size = 24208, upload-time = "2024-10-18T15:21:28.744Z" },
    { url = "https://files.pythonhosted.org/packages/f9/bf/176950a1792b2cd2102b8ffeb5133e1ed984547b75db47c25a67d3359f77/MarkupSafe-3.0.2-cp313-cp313-musllinux_1_2_i686.whl", hash = "sha256:cabc348d87e913db6ab4aa100f01b08f481097838bdddf7c7a84b7575b7309ca", size = 23357, upload-time = "2024-10-18T15:21:29.545Z" },
    { url = "https://files.pythonhosted.org/packages/ce/4f/9a02c1d335caabe5c4efb90e1b6e8ee944aa245c1aaaab8e8a618987d816/MarkupSafe-3.0.2-cp313-cp313-musllinux_1_2_x86_64.whl", hash = "sha256:444dcda765c8a838eaae23112db52f1efaf750daddb2d9ca300bcae1039adc5c", size = 23344, upload-time = "2024-10-18T15:21:30.366Z" },
    { url = "https://files.pythonhosted.org/packages/ee/55/c271b57db36f748f0e04a759ace9f8f759ccf22b4960c270c78a394f58be/MarkupSafe-3.0.2-cp313-cp313-win32.whl", hash = "sha256:bcf3e58998965654fdaff38e58584d8937aa3096ab5354d493c77d1fdd66d7a1", size = 15101, upload-time = "2024-10-18T15:21:31.207Z" },
    { url = "https://files.pythonhosted.org/packages/29/88/07df22d2dd4df40aba9f3e402e6dc1b8ee86297dddbad4872bd5e7b0094f/MarkupSafe-3.0.2-cp313-cp313-win_amd64.whl", hash = "sha256:e6a2a455bd412959b57a172ce6328d2dd1f01cb2135efda2e4576e8a23fa3b0f", size = 15603, upload-time = "2024-10-18T15:21:32.032Z" },
    { url = "https://files.pythonhosted.org/packages/62/6a/8b89d24db2d32d433dffcd6a8779159da109842434f1dd2f6e71f32f738c/MarkupSafe-3.0.2-cp313-cp313t-macosx_10_13_universal2.whl", hash = "sha256:b5a6b3ada725cea8a5e634536b1b01c30bcdcd7f9c6fff4151548d5bf6b3a36c", size = 14510, upload-time = "2024-10-18T15:21:33.625Z" },
    { url = "https://files.pythonhosted.org/packages/7a/06/a10f955f70a2e5a9bf78d11a161029d278eeacbd35ef806c3fd17b13060d/MarkupSafe-3.0.2-cp313-cp313t-macosx_11_0_arm64.whl", hash = "sha256:a904af0a6162c73e3edcb969eeeb53a63ceeb5d8cf642fade7d39e7963a22ddb", size = 12486, upload-time = "2024-10-18T15:21:34.611Z" },
    { url = "https://files.pythonhosted.org/packages/34/cf/65d4a571869a1a9078198ca28f39fba5fbb910f952f9dbc5220afff9f5e6/MarkupSafe-3.0.2-cp313-cp313t-manylinux_2_17_aarch64.manylinux2014_aarch64.whl", hash = "sha256:4aa4e5faecf353ed117801a068ebab7b7e09ffb6e1d5e412dc852e0da018126c", size = 25480, upload-time = "2024-10-18T15:21:35.398Z" },
    { url = "https://files.pythonhosted.org/packages/0c/e3/90e9651924c430b885468b56b3d597cabf6d72be4b24a0acd1fa0e12af67/MarkupSafe-3.0.2-cp313-cp313t-manylinux_2_17_x86_64.manylinux2014_x86_64.whl", hash = "sha256:c0ef13eaeee5b615fb07c9a7dadb38eac06a0608b41570d8ade51c56539e509d", size = 23914, upload-time = "2024-10-18T15:21:36.231Z" },
    { url = "https://files.pythonhosted.org/packages/66/8c/6c7cf61f95d63bb866db39085150df1f2a5bd3335298f14a66b48e92659c/MarkupSafe-3.0.2-cp313-cp313t-manylinux_2_5_i686.manylinux1_i686.manylinux_2_17_i686.manylinux2014_i686.whl", hash = "sha256:d16a81a06776313e817c951135cf7340a3e91e8c1ff2fac444cfd75fffa04afe", size = 23796, upload-time = "2024-10-18T15:21:37.073Z" },
    { url = "https://files.pythonhosted.org/packages/bb/35/cbe9238ec3f47ac9a7c8b3df7a808e7cb50fe149dc7039f5f454b3fba218/MarkupSafe-3.0.2-cp313-cp313t-musllinux_1_2_aarch64.whl", hash = "sha256:6381026f158fdb7c72a168278597a5e3a5222e83ea18f543112b2662a9b699c5", size = 25473, upload-time = "2024-10-18T15:21:37.932Z" },
    { url = "https://files.pythonhosted.org/packages/e6/32/7621a4382488aa283cc05e8984a9c219abad3bca087be9ec77e89939ded9/MarkupSafe-3.0.2-cp313-cp313t-musllinux_1_2_i686.whl", hash = "sha256:3d79d162e7be8f996986c064d1c7c817f6df3a77fe3d6859f6f9e7be4b8c213a", size = 24114, upload-time = "2024-10-18T15:21:39.799Z" },
    { url = "https://files.pythonhosted.org/packages/0d/80/0985960e4b89922cb5a0bac0ed39c5b96cbc1a536a99f30e8c220a996ed9/MarkupSafe-3.0.2-cp313-cp313t-musllinux_1_2_x86_64.whl", hash = "sha256:131a3c7689c85f5ad20f9f6fb1b866f402c445b220c19fe4308c0b147ccd2ad9", size = 24098, upload-time = "2024-10-18T15:21:40.813Z" },
    { url = "https://files.pythonhosted.org/packages/82/78/fedb03c7d5380df2427038ec8d973587e90561b2d90cd472ce9254cf348b/MarkupSafe-3.0.2-cp313-cp313t-win32.whl", hash = "sha256:ba8062ed2cf21c07a9e295d5b8a2a5ce678b913b45fdf68c32d95d6c1291e0b6", size = 15208, upload-time = "2024-10-18T15:21:41.814Z" },
    { url = "https://files.pythonhosted.org/packages/4f/65/6079a46068dfceaeabb5dcad6d674f5f5c61a6fa5673746f42a9f4c233b3/MarkupSafe-3.0.2-cp313-cp313t-win_amd64.whl", hash = "sha256:e444a31f8db13eb18ada366ab3cf45fd4b31e4db1236a4448f68778c1d1a5a2f", size = 15739, upload-time = "2024-10-18T15:21:42.784Z" },
]

[[package]]
name = "more-itertools"
version = "10.8.0"
source = { registry = "https://pypi.org/simple" }
sdist = { url = "https://files.pythonhosted.org/packages/ea/5d/38b681d3fce7a266dd9ab73c66959406d565b3e85f21d5e66e1181d93721/more_itertools-10.8.0.tar.gz", hash = "sha256:f638ddf8a1a0d134181275fb5d58b086ead7c6a72429ad725c67503f13ba30bd", size = 137431, upload-time = "2025-09-02T15:23:11.018Z" }
wheels = [
    { url = "https://files.pythonhosted.org/packages/a4/8e/469e5a4a2f5855992e425f3cb33804cc07bf18d48f2db061aec61ce50270/more_itertools-10.8.0-py3-none-any.whl", hash = "sha256:52d4362373dcf7c52546bc4af9a86ee7c4579df9a8dc268be0a2f949d376cc9b", size = 69667, upload-time = "2025-09-02T15:23:09.635Z" },
]

[[package]]
name = "multidict"
version = "6.6.4"
source = { registry = "https://pypi.org/simple" }
dependencies = [
    { name = "typing-extensions", marker = "python_full_version < '3.11'" },
]
sdist = { url = "https://files.pythonhosted.org/packages/69/7f/0652e6ed47ab288e3756ea9c0df8b14950781184d4bd7883f4d87dd41245/multidict-6.6.4.tar.gz", hash = "sha256:d2d4e4787672911b48350df02ed3fa3fffdc2f2e8ca06dd6afdf34189b76a9dd", size = 101843, upload-time = "2025-08-11T12:08:48.217Z" }
wheels = [
    { url = "https://files.pythonhosted.org/packages/eb/6b/86f353088c1358e76fd30b0146947fddecee812703b604ee901e85cd2a80/multidict-6.6.4-cp310-cp310-macosx_10_9_universal2.whl", hash = "sha256:b8aa6f0bd8125ddd04a6593437bad6a7e70f300ff4180a531654aa2ab3f6d58f", size = 77054, upload-time = "2025-08-11T12:06:02.99Z" },
    { url = "https://files.pythonhosted.org/packages/19/5d/c01dc3d3788bb877bd7f5753ea6eb23c1beeca8044902a8f5bfb54430f63/multidict-6.6.4-cp310-cp310-macosx_10_9_x86_64.whl", hash = "sha256:b9e5853bbd7264baca42ffc53391b490d65fe62849bf2c690fa3f6273dbcd0cb", size = 44914, upload-time = "2025-08-11T12:06:05.264Z" },
    { url = "https://files.pythonhosted.org/packages/46/44/964dae19ea42f7d3e166474d8205f14bb811020e28bc423d46123ddda763/multidict-6.6.4-cp310-cp310-macosx_11_0_arm64.whl", hash = "sha256:0af5f9dee472371e36d6ae38bde009bd8ce65ac7335f55dcc240379d7bed1495", size = 44601, upload-time = "2025-08-11T12:06:06.627Z" },
    { url = "https://files.pythonhosted.org/packages/31/20/0616348a1dfb36cb2ab33fc9521de1f27235a397bf3f59338e583afadd17/multidict-6.6.4-cp310-cp310-manylinux1_i686.manylinux2014_i686.manylinux_2_17_i686.manylinux_2_5_i686.whl", hash = "sha256:d24f351e4d759f5054b641c81e8291e5d122af0fca5c72454ff77f7cbe492de8", size = 224821, upload-time = "2025-08-11T12:06:08.06Z" },
    { url = "https://files.pythonhosted.org/packages/14/26/5d8923c69c110ff51861af05bd27ca6783011b96725d59ccae6d9daeb627/multidict-6.6.4-cp310-cp310-manylinux2014_aarch64.manylinux_2_17_aarch64.manylinux_2_28_aarch64.whl", hash = "sha256:db6a3810eec08280a172a6cd541ff4a5f6a97b161d93ec94e6c4018917deb6b7", size = 242608, upload-time = "2025-08-11T12:06:09.697Z" },
    { url = "https://files.pythonhosted.org/packages/5c/cc/e2ad3ba9459aa34fa65cf1f82a5c4a820a2ce615aacfb5143b8817f76504/multidict-6.6.4-cp310-cp310-manylinux2014_armv7l.manylinux_2_17_armv7l.manylinux_2_31_armv7l.whl", hash = "sha256:a1b20a9d56b2d81e2ff52ecc0670d583eaabaa55f402e8d16dd062373dbbe796", size = 222324, upload-time = "2025-08-11T12:06:10.905Z" },
    { url = "https://files.pythonhosted.org/packages/19/db/4ed0f65701afbc2cb0c140d2d02928bb0fe38dd044af76e58ad7c54fd21f/multidict-6.6.4-cp310-cp310-manylinux2014_ppc64le.manylinux_2_17_ppc64le.manylinux_2_28_ppc64le.whl", hash = "sha256:8c9854df0eaa610a23494c32a6f44a3a550fb398b6b51a56e8c6b9b3689578db", size = 253234, upload-time = "2025-08-11T12:06:12.658Z" },
    { url = "https://files.pythonhosted.org/packages/94/c1/5160c9813269e39ae14b73debb907bfaaa1beee1762da8c4fb95df4764ed/multidict-6.6.4-cp310-cp310-manylinux2014_s390x.manylinux_2_17_s390x.manylinux_2_28_s390x.whl", hash = "sha256:4bb7627fd7a968f41905a4d6343b0d63244a0623f006e9ed989fa2b78f4438a0", size = 251613, upload-time = "2025-08-11T12:06:13.97Z" },
    { url = "https://files.pythonhosted.org/packages/05/a9/48d1bd111fc2f8fb98b2ed7f9a115c55a9355358432a19f53c0b74d8425d/multidict-6.6.4-cp310-cp310-manylinux2014_x86_64.manylinux_2_17_x86_64.manylinux_2_28_x86_64.whl", hash = "sha256:caebafea30ed049c57c673d0b36238b1748683be2593965614d7b0e99125c877", size = 241649, upload-time = "2025-08-11T12:06:15.204Z" },
    { url = "https://files.pythonhosted.org/packages/85/2a/f7d743df0019408768af8a70d2037546a2be7b81fbb65f040d76caafd4c5/multidict-6.6.4-cp310-cp310-musllinux_1_2_aarch64.whl", hash = "sha256:ad887a8250eb47d3ab083d2f98db7f48098d13d42eb7a3b67d8a5c795f224ace", size = 239238, upload-time = "2025-08-11T12:06:16.467Z" },
    { url = "https://files.pythonhosted.org/packages/cb/b8/4f4bb13323c2d647323f7919201493cf48ebe7ded971717bfb0f1a79b6bf/multidict-6.6.4-cp310-cp310-musllinux_1_2_armv7l.whl", hash = "sha256:ed8358ae7d94ffb7c397cecb62cbac9578a83ecefc1eba27b9090ee910e2efb6", size = 233517, upload-time = "2025-08-11T12:06:18.107Z" },
    { url = "https://files.pythonhosted.org/packages/33/29/4293c26029ebfbba4f574febd2ed01b6f619cfa0d2e344217d53eef34192/multidict-6.6.4-cp310-cp310-musllinux_1_2_i686.whl", hash = "sha256:ecab51ad2462197a4c000b6d5701fc8585b80eecb90583635d7e327b7b6923eb", size = 243122, upload-time = "2025-08-11T12:06:19.361Z" },
    { url = "https://files.pythonhosted.org/packages/20/60/a1c53628168aa22447bfde3a8730096ac28086704a0d8c590f3b63388d0c/multidict-6.6.4-cp310-cp310-musllinux_1_2_ppc64le.whl", hash = "sha256:c5c97aa666cf70e667dfa5af945424ba1329af5dd988a437efeb3a09430389fb", size = 248992, upload-time = "2025-08-11T12:06:20.661Z" },
    { url = "https://files.pythonhosted.org/packages/a3/3b/55443a0c372f33cae5d9ec37a6a973802884fa0ab3586659b197cf8cc5e9/multidict-6.6.4-cp310-cp310-musllinux_1_2_s390x.whl", hash = "sha256:9a950b7cf54099c1209f455ac5970b1ea81410f2af60ed9eb3c3f14f0bfcf987", size = 243708, upload-time = "2025-08-11T12:06:21.891Z" },
    { url = "https://files.pythonhosted.org/packages/7c/60/a18c6900086769312560b2626b18e8cca22d9e85b1186ba77f4755b11266/multidict-6.6.4-cp310-cp310-musllinux_1_2_x86_64.whl", hash = "sha256:163c7ea522ea9365a8a57832dea7618e6cbdc3cd75f8c627663587459a4e328f", size = 237498, upload-time = "2025-08-11T12:06:23.206Z" },
    { url = "https://files.pythonhosted.org/packages/11/3d/8bdd8bcaff2951ce2affccca107a404925a2beafedd5aef0b5e4a71120a6/multidict-6.6.4-cp310-cp310-win32.whl", hash = "sha256:17d2cbbfa6ff20821396b25890f155f40c986f9cfbce5667759696d83504954f", size = 41415, upload-time = "2025-08-11T12:06:24.77Z" },
    { url = "https://files.pythonhosted.org/packages/c0/53/cab1ad80356a4cd1b685a254b680167059b433b573e53872fab245e9fc95/multidict-6.6.4-cp310-cp310-win_amd64.whl", hash = "sha256:ce9a40fbe52e57e7edf20113a4eaddfacac0561a0879734e636aa6d4bb5e3fb0", size = 46046, upload-time = "2025-08-11T12:06:25.893Z" },
    { url = "https://files.pythonhosted.org/packages/cf/9a/874212b6f5c1c2d870d0a7adc5bb4cfe9b0624fa15cdf5cf757c0f5087ae/multidict-6.6.4-cp310-cp310-win_arm64.whl", hash = "sha256:01d0959807a451fe9fdd4da3e139cb5b77f7328baf2140feeaf233e1d777b729", size = 43147, upload-time = "2025-08-11T12:06:27.534Z" },
    { url = "https://files.pythonhosted.org/packages/6b/7f/90a7f01e2d005d6653c689039977f6856718c75c5579445effb7e60923d1/multidict-6.6.4-cp311-cp311-macosx_10_9_universal2.whl", hash = "sha256:c7a0e9b561e6460484318a7612e725df1145d46b0ef57c6b9866441bf6e27e0c", size = 76472, upload-time = "2025-08-11T12:06:29.006Z" },
    { url = "https://files.pythonhosted.org/packages/54/a3/bed07bc9e2bb302ce752f1dabc69e884cd6a676da44fb0e501b246031fdd/multidict-6.6.4-cp311-cp311-macosx_10_9_x86_64.whl", hash = "sha256:6bf2f10f70acc7a2446965ffbc726e5fc0b272c97a90b485857e5c70022213eb", size = 44634, upload-time = "2025-08-11T12:06:30.374Z" },
    { url = "https://files.pythonhosted.org/packages/a7/4b/ceeb4f8f33cf81277da464307afeaf164fb0297947642585884f5cad4f28/multidict-6.6.4-cp311-cp311-macosx_11_0_arm64.whl", hash = "sha256:66247d72ed62d5dd29752ffc1d3b88f135c6a8de8b5f63b7c14e973ef5bda19e", size = 44282, upload-time = "2025-08-11T12:06:31.958Z" },
    { url = "https://files.pythonhosted.org/packages/03/35/436a5da8702b06866189b69f655ffdb8f70796252a8772a77815f1812679/multidict-6.6.4-cp311-cp311-manylinux1_i686.manylinux2014_i686.manylinux_2_17_i686.manylinux_2_5_i686.whl", hash = "sha256:105245cc6b76f51e408451a844a54e6823bbd5a490ebfe5bdfc79798511ceded", size = 229696, upload-time = "2025-08-11T12:06:33.087Z" },
    { url = "https://files.pythonhosted.org/packages/b6/0e/915160be8fecf1fca35f790c08fb74ca684d752fcba62c11daaf3d92c216/multidict-6.6.4-cp311-cp311-manylinux2014_aarch64.manylinux_2_17_aarch64.manylinux_2_28_aarch64.whl", hash = "sha256:cbbc54e58b34c3bae389ef00046be0961f30fef7cb0dd9c7756aee376a4f7683", size = 246665, upload-time = "2025-08-11T12:06:34.448Z" },
    { url = "https://files.pythonhosted.org/packages/08/ee/2f464330acd83f77dcc346f0b1a0eaae10230291450887f96b204b8ac4d3/multidict-6.6.4-cp311-cp311-manylinux2014_armv7l.manylinux_2_17_armv7l.manylinux_2_31_armv7l.whl", hash = "sha256:56c6b3652f945c9bc3ac6c8178cd93132b8d82dd581fcbc3a00676c51302bc1a", size = 225485, upload-time = "2025-08-11T12:06:35.672Z" },
    { url = "https://files.pythonhosted.org/packages/71/cc/9a117f828b4d7fbaec6adeed2204f211e9caf0a012692a1ee32169f846ae/multidict-6.6.4-cp311-cp311-manylinux2014_ppc64le.manylinux_2_17_ppc64le.manylinux_2_28_ppc64le.whl", hash = "sha256:b95494daf857602eccf4c18ca33337dd2be705bccdb6dddbfc9d513e6addb9d9", size = 257318, upload-time = "2025-08-11T12:06:36.98Z" },
    { url = "https://files.pythonhosted.org/packages/25/77/62752d3dbd70e27fdd68e86626c1ae6bccfebe2bb1f84ae226363e112f5a/multidict-6.6.4-cp311-cp311-manylinux2014_s390x.manylinux_2_17_s390x.manylinux_2_28_s390x.whl", hash = "sha256:e5b1413361cef15340ab9dc61523e653d25723e82d488ef7d60a12878227ed50", size = 254689, upload-time = "2025-08-11T12:06:38.233Z" },
    { url = "https://files.pythonhosted.org/packages/00/6e/fac58b1072a6fc59af5e7acb245e8754d3e1f97f4f808a6559951f72a0d4/multidict-6.6.4-cp311-cp311-manylinux2014_x86_64.manylinux_2_17_x86_64.manylinux_2_28_x86_64.whl", hash = "sha256:e167bf899c3d724f9662ef00b4f7fef87a19c22b2fead198a6f68b263618df52", size = 246709, upload-time = "2025-08-11T12:06:39.517Z" },
    { url = "https://files.pythonhosted.org/packages/01/ef/4698d6842ef5e797c6db7744b0081e36fb5de3d00002cc4c58071097fac3/multidict-6.6.4-cp311-cp311-musllinux_1_2_aarch64.whl", hash = "sha256:aaea28ba20a9026dfa77f4b80369e51cb767c61e33a2d4043399c67bd95fb7c6", size = 243185, upload-time = "2025-08-11T12:06:40.796Z" },
    { url = "https://files.pythonhosted.org/packages/aa/c9/d82e95ae1d6e4ef396934e9b0e942dfc428775f9554acf04393cce66b157/multidict-6.6.4-cp311-cp311-musllinux_1_2_armv7l.whl", hash = "sha256:8c91cdb30809a96d9ecf442ec9bc45e8cfaa0f7f8bdf534e082c2443a196727e", size = 237838, upload-time = "2025-08-11T12:06:42.595Z" },
    { url = "https://files.pythonhosted.org/packages/57/cf/f94af5c36baaa75d44fab9f02e2a6bcfa0cd90acb44d4976a80960759dbc/multidict-6.6.4-cp311-cp311-musllinux_1_2_i686.whl", hash = "sha256:1a0ccbfe93ca114c5d65a2471d52d8829e56d467c97b0e341cf5ee45410033b3", size = 246368, upload-time = "2025-08-11T12:06:44.304Z" },
    { url = "https://files.pythonhosted.org/packages/4a/fe/29f23460c3d995f6a4b678cb2e9730e7277231b981f0b234702f0177818a/multidict-6.6.4-cp311-cp311-musllinux_1_2_ppc64le.whl", hash = "sha256:55624b3f321d84c403cb7d8e6e982f41ae233d85f85db54ba6286f7295dc8a9c", size = 253339, upload-time = "2025-08-11T12:06:45.597Z" },
    { url = "https://files.pythonhosted.org/packages/29/b6/fd59449204426187b82bf8a75f629310f68c6adc9559dc922d5abe34797b/multidict-6.6.4-cp311-cp311-musllinux_1_2_s390x.whl", hash = "sha256:4a1fb393a2c9d202cb766c76208bd7945bc194eba8ac920ce98c6e458f0b524b", size = 246933, upload-time = "2025-08-11T12:06:46.841Z" },
    { url = "https://files.pythonhosted.org/packages/19/52/d5d6b344f176a5ac3606f7a61fb44dc746e04550e1a13834dff722b8d7d6/multidict-6.6.4-cp311-cp311-musllinux_1_2_x86_64.whl", hash = "sha256:43868297a5759a845fa3a483fb4392973a95fb1de891605a3728130c52b8f40f", size = 242225, upload-time = "2025-08-11T12:06:48.588Z" },
    { url = "https://files.pythonhosted.org/packages/ec/d3/5b2281ed89ff4d5318d82478a2a2450fcdfc3300da48ff15c1778280ad26/multidict-6.6.4-cp311-cp311-win32.whl", hash = "sha256:ed3b94c5e362a8a84d69642dbeac615452e8af9b8eb825b7bc9f31a53a1051e2", size = 41306, upload-time = "2025-08-11T12:06:49.95Z" },
    { url = "https://files.pythonhosted.org/packages/74/7d/36b045c23a1ab98507aefd44fd8b264ee1dd5e5010543c6fccf82141ccef/multidict-6.6.4-cp311-cp311-win_amd64.whl", hash = "sha256:d8c112f7a90d8ca5d20213aa41eac690bb50a76da153e3afb3886418e61cb22e", size = 46029, upload-time = "2025-08-11T12:06:51.082Z" },
    { url = "https://files.pythonhosted.org/packages/0f/5e/553d67d24432c5cd52b49047f2d248821843743ee6d29a704594f656d182/multidict-6.6.4-cp311-cp311-win_arm64.whl", hash = "sha256:3bb0eae408fa1996d87247ca0d6a57b7fc1dcf83e8a5c47ab82c558c250d4adf", size = 43017, upload-time = "2025-08-11T12:06:52.243Z" },
    { url = "https://files.pythonhosted.org/packages/05/f6/512ffd8fd8b37fb2680e5ac35d788f1d71bbaf37789d21a820bdc441e565/multidict-6.6.4-cp312-cp312-macosx_10_13_universal2.whl", hash = "sha256:0ffb87be160942d56d7b87b0fdf098e81ed565add09eaa1294268c7f3caac4c8", size = 76516, upload-time = "2025-08-11T12:06:53.393Z" },
    { url = "https://files.pythonhosted.org/packages/99/58/45c3e75deb8855c36bd66cc1658007589662ba584dbf423d01df478dd1c5/multidict-6.6.4-cp312-cp312-macosx_10_13_x86_64.whl", hash = "sha256:d191de6cbab2aff5de6c5723101705fd044b3e4c7cfd587a1929b5028b9714b3", size = 45394, upload-time = "2025-08-11T12:06:54.555Z" },
    { url = "https://files.pythonhosted.org/packages/fd/ca/e8c4472a93a26e4507c0b8e1f0762c0d8a32de1328ef72fd704ef9cc5447/multidict-6.6.4-cp312-cp312-macosx_11_0_arm64.whl", hash = "sha256:38a0956dd92d918ad5feff3db8fcb4a5eb7dba114da917e1a88475619781b57b", size = 43591, upload-time = "2025-08-11T12:06:55.672Z" },
    { url = "https://files.pythonhosted.org/packages/05/51/edf414f4df058574a7265034d04c935aa84a89e79ce90fcf4df211f47b16/multidict-6.6.4-cp312-cp312-manylinux1_i686.manylinux2014_i686.manylinux_2_17_i686.manylinux_2_5_i686.whl", hash = "sha256:6865f6d3b7900ae020b495d599fcf3765653bc927951c1abb959017f81ae8287", size = 237215, upload-time = "2025-08-11T12:06:57.213Z" },
    { url = "https://files.pythonhosted.org/packages/c8/45/8b3d6dbad8cf3252553cc41abea09ad527b33ce47a5e199072620b296902/multidict-6.6.4-cp312-cp312-manylinux2014_aarch64.manylinux_2_17_aarch64.manylinux_2_28_aarch64.whl", hash = "sha256:0a2088c126b6f72db6c9212ad827d0ba088c01d951cee25e758c450da732c138", size = 258299, upload-time = "2025-08-11T12:06:58.946Z" },
    { url = "https://files.pythonhosted.org/packages/3c/e8/8ca2e9a9f5a435fc6db40438a55730a4bf4956b554e487fa1b9ae920f825/multidict-6.6.4-cp312-cp312-manylinux2014_armv7l.manylinux_2_17_armv7l.manylinux_2_31_armv7l.whl", hash = "sha256:0f37bed7319b848097085d7d48116f545985db988e2256b2e6f00563a3416ee6", size = 242357, upload-time = "2025-08-11T12:07:00.301Z" },
    { url = "https://files.pythonhosted.org/packages/0f/84/80c77c99df05a75c28490b2af8f7cba2a12621186e0a8b0865d8e745c104/multidict-6.6.4-cp312-cp312-manylinux2014_ppc64le.manylinux_2_17_ppc64le.manylinux_2_28_ppc64le.whl", hash = "sha256:01368e3c94032ba6ca0b78e7ccb099643466cf24f8dc8eefcfdc0571d56e58f9", size = 268369, upload-time = "2025-08-11T12:07:01.638Z" },
    { url = "https://files.pythonhosted.org/packages/0d/e9/920bfa46c27b05fb3e1ad85121fd49f441492dca2449c5bcfe42e4565d8a/multidict-6.6.4-cp312-cp312-manylinux2014_s390x.manylinux_2_17_s390x.manylinux_2_28_s390x.whl", hash = "sha256:8fe323540c255db0bffee79ad7f048c909f2ab0edb87a597e1c17da6a54e493c", size = 269341, upload-time = "2025-08-11T12:07:02.943Z" },
    { url = "https://files.pythonhosted.org/packages/af/65/753a2d8b05daf496f4a9c367fe844e90a1b2cac78e2be2c844200d10cc4c/multidict-6.6.4-cp312-cp312-manylinux2014_x86_64.manylinux_2_17_x86_64.manylinux_2_28_x86_64.whl", hash = "sha256:b8eb3025f17b0a4c3cd08cda49acf312a19ad6e8a4edd9dbd591e6506d999402", size = 256100, upload-time = "2025-08-11T12:07:04.564Z" },
    { url = "https://files.pythonhosted.org/packages/09/54/655be13ae324212bf0bc15d665a4e34844f34c206f78801be42f7a0a8aaa/multidict-6.6.4-cp312-cp312-musllinux_1_2_aarch64.whl", hash = "sha256:bbc14f0365534d35a06970d6a83478b249752e922d662dc24d489af1aa0d1be7", size = 253584, upload-time = "2025-08-11T12:07:05.914Z" },
    { url = "https://files.pythonhosted.org/packages/5c/74/ab2039ecc05264b5cec73eb018ce417af3ebb384ae9c0e9ed42cb33f8151/multidict-6.6.4-cp312-cp312-musllinux_1_2_armv7l.whl", hash = "sha256:75aa52fba2d96bf972e85451b99d8e19cc37ce26fd016f6d4aa60da9ab2b005f", size = 251018, upload-time = "2025-08-11T12:07:08.301Z" },
    { url = "https://files.pythonhosted.org/packages/af/0a/ccbb244ac848e56c6427f2392741c06302bbfba49c0042f1eb3c5b606497/multidict-6.6.4-cp312-cp312-musllinux_1_2_i686.whl", hash = "sha256:4fefd4a815e362d4f011919d97d7b4a1e566f1dde83dc4ad8cfb5b41de1df68d", size = 251477, upload-time = "2025-08-11T12:07:10.248Z" },
    { url = "https://files.pythonhosted.org/packages/0e/b0/0ed49bba775b135937f52fe13922bc64a7eaf0a3ead84a36e8e4e446e096/multidict-6.6.4-cp312-cp312-musllinux_1_2_ppc64le.whl", hash = "sha256:db9801fe021f59a5b375ab778973127ca0ac52429a26e2fd86aa9508f4d26eb7", size = 263575, upload-time = "2025-08-11T12:07:11.928Z" },
    { url = "https://files.pythonhosted.org/packages/3e/d9/7fb85a85e14de2e44dfb6a24f03c41e2af8697a6df83daddb0e9b7569f73/multidict-6.6.4-cp312-cp312-musllinux_1_2_s390x.whl", hash = "sha256:a650629970fa21ac1fb06ba25dabfc5b8a2054fcbf6ae97c758aa956b8dba802", size = 259649, upload-time = "2025-08-11T12:07:13.244Z" },
    { url = "https://files.pythonhosted.org/packages/03/9e/b3a459bcf9b6e74fa461a5222a10ff9b544cb1cd52fd482fb1b75ecda2a2/multidict-6.6.4-cp312-cp312-musllinux_1_2_x86_64.whl", hash = "sha256:452ff5da78d4720d7516a3a2abd804957532dd69296cb77319c193e3ffb87e24", size = 251505, upload-time = "2025-08-11T12:07:14.57Z" },
    { url = "https://files.pythonhosted.org/packages/86/a2/8022f78f041dfe6d71e364001a5cf987c30edfc83c8a5fb7a3f0974cff39/multidict-6.6.4-cp312-cp312-win32.whl", hash = "sha256:8c2fcb12136530ed19572bbba61b407f655e3953ba669b96a35036a11a485793", size = 41888, upload-time = "2025-08-11T12:07:15.904Z" },
    { url = "https://files.pythonhosted.org/packages/c7/eb/d88b1780d43a56db2cba24289fa744a9d216c1a8546a0dc3956563fd53ea/multidict-6.6.4-cp312-cp312-win_amd64.whl", hash = "sha256:047d9425860a8c9544fed1b9584f0c8bcd31bcde9568b047c5e567a1025ecd6e", size = 46072, upload-time = "2025-08-11T12:07:17.045Z" },
    { url = "https://files.pythonhosted.org/packages/9f/16/b929320bf5750e2d9d4931835a4c638a19d2494a5b519caaaa7492ebe105/multidict-6.6.4-cp312-cp312-win_arm64.whl", hash = "sha256:14754eb72feaa1e8ae528468f24250dd997b8e2188c3d2f593f9eba259e4b364", size = 43222, upload-time = "2025-08-11T12:07:18.328Z" },
    { url = "https://files.pythonhosted.org/packages/3a/5d/e1db626f64f60008320aab00fbe4f23fc3300d75892a3381275b3d284580/multidict-6.6.4-cp313-cp313-macosx_10_13_universal2.whl", hash = "sha256:f46a6e8597f9bd71b31cc708195d42b634c8527fecbcf93febf1052cacc1f16e", size = 75848, upload-time = "2025-08-11T12:07:19.912Z" },
    { url = "https://files.pythonhosted.org/packages/4c/aa/8b6f548d839b6c13887253af4e29c939af22a18591bfb5d0ee6f1931dae8/multidict-6.6.4-cp313-cp313-macosx_10_13_x86_64.whl", hash = "sha256:22e38b2bc176c5eb9c0a0e379f9d188ae4cd8b28c0f53b52bce7ab0a9e534657", size = 45060, upload-time = "2025-08-11T12:07:21.163Z" },
    { url = "https://files.pythonhosted.org/packages/eb/c6/f5e97e5d99a729bc2aa58eb3ebfa9f1e56a9b517cc38c60537c81834a73f/multidict-6.6.4-cp313-cp313-macosx_11_0_arm64.whl", hash = "sha256:5df8afd26f162da59e218ac0eefaa01b01b2e6cd606cffa46608f699539246da", size = 43269, upload-time = "2025-08-11T12:07:22.392Z" },
    { url = "https://files.pythonhosted.org/packages/dc/31/d54eb0c62516776f36fe67f84a732f97e0b0e12f98d5685bebcc6d396910/multidict-6.6.4-cp313-cp313-manylinux1_i686.manylinux2014_i686.manylinux_2_17_i686.manylinux_2_5_i686.whl", hash = "sha256:49517449b58d043023720aa58e62b2f74ce9b28f740a0b5d33971149553d72aa", size = 237158, upload-time = "2025-08-11T12:07:23.636Z" },
    { url = "https://files.pythonhosted.org/packages/c4/1c/8a10c1c25b23156e63b12165a929d8eb49a6ed769fdbefb06e6f07c1e50d/multidict-6.6.4-cp313-cp313-manylinux2014_aarch64.manylinux_2_17_aarch64.manylinux_2_28_aarch64.whl", hash = "sha256:ae9408439537c5afdca05edd128a63f56a62680f4b3c234301055d7a2000220f", size = 257076, upload-time = "2025-08-11T12:07:25.049Z" },
    { url = "https://files.pythonhosted.org/packages/ad/86/90e20b5771d6805a119e483fd3d1e8393e745a11511aebca41f0da38c3e2/multidict-6.6.4-cp313-cp313-manylinux2014_armv7l.manylinux_2_17_armv7l.manylinux_2_31_armv7l.whl", hash = "sha256:87a32d20759dc52a9e850fe1061b6e41ab28e2998d44168a8a341b99ded1dba0", size = 240694, upload-time = "2025-08-11T12:07:26.458Z" },
    { url = "https://files.pythonhosted.org/packages/e7/49/484d3e6b535bc0555b52a0a26ba86e4d8d03fd5587d4936dc59ba7583221/multidict-6.6.4-cp313-cp313-manylinux2014_ppc64le.manylinux_2_17_ppc64le.manylinux_2_28_ppc64le.whl", hash = "sha256:52e3c8d43cdfff587ceedce9deb25e6ae77daba560b626e97a56ddcad3756879", size = 266350, upload-time = "2025-08-11T12:07:27.94Z" },
    { url = "https://files.pythonhosted.org/packages/bf/b4/aa4c5c379b11895083d50021e229e90c408d7d875471cb3abf721e4670d6/multidict-6.6.4-cp313-cp313-manylinux2014_s390x.manylinux_2_17_s390x.manylinux_2_28_s390x.whl", hash = "sha256:ad8850921d3a8d8ff6fbef790e773cecfc260bbfa0566998980d3fa8f520bc4a", size = 267250, upload-time = "2025-08-11T12:07:29.303Z" },
    { url = "https://files.pythonhosted.org/packages/80/e5/5e22c5bf96a64bdd43518b1834c6d95a4922cc2066b7d8e467dae9b6cee6/multidict-6.6.4-cp313-cp313-manylinux2014_x86_64.manylinux_2_17_x86_64.manylinux_2_28_x86_64.whl", hash = "sha256:497a2954adc25c08daff36f795077f63ad33e13f19bfff7736e72c785391534f", size = 254900, upload-time = "2025-08-11T12:07:30.764Z" },
    { url = "https://files.pythonhosted.org/packages/17/38/58b27fed927c07035abc02befacab42491e7388ca105e087e6e0215ead64/multidict-6.6.4-cp313-cp313-musllinux_1_2_aarch64.whl", hash = "sha256:024ce601f92d780ca1617ad4be5ac15b501cc2414970ffa2bb2bbc2bd5a68fa5", size = 252355, upload-time = "2025-08-11T12:07:32.205Z" },
    { url = "https://files.pythonhosted.org/packages/d0/a1/dad75d23a90c29c02b5d6f3d7c10ab36c3197613be5d07ec49c7791e186c/multidict-6.6.4-cp313-cp313-musllinux_1_2_armv7l.whl", hash = "sha256:a693fc5ed9bdd1c9e898013e0da4dcc640de7963a371c0bd458e50e046bf6438", size = 250061, upload-time = "2025-08-11T12:07:33.623Z" },
    { url = "https://files.pythonhosted.org/packages/b8/1a/ac2216b61c7f116edab6dc3378cca6c70dc019c9a457ff0d754067c58b20/multidict-6.6.4-cp313-cp313-musllinux_1_2_i686.whl", hash = "sha256:190766dac95aab54cae5b152a56520fd99298f32a1266d66d27fdd1b5ac00f4e", size = 249675, upload-time = "2025-08-11T12:07:34.958Z" },
    { url = "https://files.pythonhosted.org/packages/d4/79/1916af833b800d13883e452e8e0977c065c4ee3ab7a26941fbfdebc11895/multidict-6.6.4-cp313-cp313-musllinux_1_2_ppc64le.whl", hash = "sha256:34d8f2a5ffdceab9dcd97c7a016deb2308531d5f0fced2bb0c9e1df45b3363d7", size = 261247, upload-time = "2025-08-11T12:07:36.588Z" },
    { url = "https://files.pythonhosted.org/packages/c5/65/d1f84fe08ac44a5fc7391cbc20a7cedc433ea616b266284413fd86062f8c/multidict-6.6.4-cp313-cp313-musllinux_1_2_s390x.whl", hash = "sha256:59e8d40ab1f5a8597abcef00d04845155a5693b5da00d2c93dbe88f2050f2812", size = 257960, upload-time = "2025-08-11T12:07:39.735Z" },
    { url = "https://files.pythonhosted.org/packages/13/b5/29ec78057d377b195ac2c5248c773703a6b602e132a763e20ec0457e7440/multidict-6.6.4-cp313-cp313-musllinux_1_2_x86_64.whl", hash = "sha256:467fe64138cfac771f0e949b938c2e1ada2b5af22f39692aa9258715e9ea613a", size = 250078, upload-time = "2025-08-11T12:07:41.525Z" },
    { url = "https://files.pythonhosted.org/packages/c4/0e/7e79d38f70a872cae32e29b0d77024bef7834b0afb406ddae6558d9e2414/multidict-6.6.4-cp313-cp313-win32.whl", hash = "sha256:14616a30fe6d0a48d0a48d1a633ab3b8bec4cf293aac65f32ed116f620adfd69", size = 41708, upload-time = "2025-08-11T12:07:43.405Z" },
    { url = "https://files.pythonhosted.org/packages/9d/34/746696dffff742e97cd6a23da953e55d0ea51fa601fa2ff387b3edcfaa2c/multidict-6.6.4-cp313-cp313-win_amd64.whl", hash = "sha256:40cd05eaeb39e2bc8939451f033e57feaa2ac99e07dbca8afe2be450a4a3b6cf", size = 45912, upload-time = "2025-08-11T12:07:45.082Z" },
    { url = "https://files.pythonhosted.org/packages/c7/87/3bac136181e271e29170d8d71929cdeddeb77f3e8b6a0c08da3a8e9da114/multidict-6.6.4-cp313-cp313-win_arm64.whl", hash = "sha256:f6eb37d511bfae9e13e82cb4d1af36b91150466f24d9b2b8a9785816deb16605", size = 43076, upload-time = "2025-08-11T12:07:46.746Z" },
    { url = "https://files.pythonhosted.org/packages/64/94/0a8e63e36c049b571c9ae41ee301ada29c3fee9643d9c2548d7d558a1d99/multidict-6.6.4-cp313-cp313t-macosx_10_13_universal2.whl", hash = "sha256:6c84378acd4f37d1b507dfa0d459b449e2321b3ba5f2338f9b085cf7a7ba95eb", size = 82812, upload-time = "2025-08-11T12:07:48.402Z" },
    { url = "https://files.pythonhosted.org/packages/25/1a/be8e369dfcd260d2070a67e65dd3990dd635cbd735b98da31e00ea84cd4e/multidict-6.6.4-cp313-cp313t-macosx_10_13_x86_64.whl", hash = "sha256:0e0558693063c75f3d952abf645c78f3c5dfdd825a41d8c4d8156fc0b0da6e7e", size = 48313, upload-time = "2025-08-11T12:07:49.679Z" },
    { url = "https://files.pythonhosted.org/packages/26/5a/dd4ade298674b2f9a7b06a32c94ffbc0497354df8285f27317c66433ce3b/multidict-6.6.4-cp313-cp313t-macosx_11_0_arm64.whl", hash = "sha256:3f8e2384cb83ebd23fd07e9eada8ba64afc4c759cd94817433ab8c81ee4b403f", size = 46777, upload-time = "2025-08-11T12:07:51.318Z" },
    { url = "https://files.pythonhosted.org/packages/89/db/98aa28bc7e071bfba611ac2ae803c24e96dd3a452b4118c587d3d872c64c/multidict-6.6.4-cp313-cp313t-manylinux1_i686.manylinux2014_i686.manylinux_2_17_i686.manylinux_2_5_i686.whl", hash = "sha256:f996b87b420995a9174b2a7c1a8daf7db4750be6848b03eb5e639674f7963773", size = 229321, upload-time = "2025-08-11T12:07:52.965Z" },
    { url = "https://files.pythonhosted.org/packages/c7/bc/01ddda2a73dd9d167bd85d0e8ef4293836a8f82b786c63fb1a429bc3e678/multidict-6.6.4-cp313-cp313t-manylinux2014_aarch64.manylinux_2_17_aarch64.manylinux_2_28_aarch64.whl", hash = "sha256:cc356250cffd6e78416cf5b40dc6a74f1edf3be8e834cf8862d9ed5265cf9b0e", size = 249954, upload-time = "2025-08-11T12:07:54.423Z" },
    { url = "https://files.pythonhosted.org/packages/06/78/6b7c0f020f9aa0acf66d0ab4eb9f08375bac9a50ff5e3edb1c4ccd59eafc/multidict-6.6.4-cp313-cp313t-manylinux2014_armv7l.manylinux_2_17_armv7l.manylinux_2_31_armv7l.whl", hash = "sha256:dadf95aa862714ea468a49ad1e09fe00fcc9ec67d122f6596a8d40caf6cec7d0", size = 228612, upload-time = "2025-08-11T12:07:55.914Z" },
    { url = "https://files.pythonhosted.org/packages/00/44/3faa416f89b2d5d76e9d447296a81521e1c832ad6e40b92f990697b43192/multidict-6.6.4-cp313-cp313t-manylinux2014_ppc64le.manylinux_2_17_ppc64le.manylinux_2_28_ppc64le.whl", hash = "sha256:7dd57515bebffd8ebd714d101d4c434063322e4fe24042e90ced41f18b6d3395", size = 257528, upload-time = "2025-08-11T12:07:57.371Z" },
    { url = "https://files.pythonhosted.org/packages/05/5f/77c03b89af0fcb16f018f668207768191fb9dcfb5e3361a5e706a11db2c9/multidict-6.6.4-cp313-cp313t-manylinux2014_s390x.manylinux_2_17_s390x.manylinux_2_28_s390x.whl", hash = "sha256:967af5f238ebc2eb1da4e77af5492219fbd9b4b812347da39a7b5f5c72c0fa45", size = 256329, upload-time = "2025-08-11T12:07:58.844Z" },
    { url = "https://files.pythonhosted.org/packages/cf/e9/ed750a2a9afb4f8dc6f13dc5b67b514832101b95714f1211cd42e0aafc26/multidict-6.6.4-cp313-cp313t-manylinux2014_x86_64.manylinux_2_17_x86_64.manylinux_2_28_x86_64.whl", hash = "sha256:2a4c6875c37aae9794308ec43e3530e4aa0d36579ce38d89979bbf89582002bb", size = 247928, upload-time = "2025-08-11T12:08:01.037Z" },
    { url = "https://files.pythonhosted.org/packages/1f/b5/e0571bc13cda277db7e6e8a532791d4403dacc9850006cb66d2556e649c0/multidict-6.6.4-cp313-cp313t-musllinux_1_2_aarch64.whl", hash = "sha256:7f683a551e92bdb7fac545b9c6f9fa2aebdeefa61d607510b3533286fcab67f5", size = 245228, upload-time = "2025-08-11T12:08:02.96Z" },
    { url = "https://files.pythonhosted.org/packages/f3/a3/69a84b0eccb9824491f06368f5b86e72e4af54c3067c37c39099b6687109/multidict-6.6.4-cp313-cp313t-musllinux_1_2_armv7l.whl", hash = "sha256:3ba5aaf600edaf2a868a391779f7a85d93bed147854925f34edd24cc70a3e141", size = 235869, upload-time = "2025-08-11T12:08:04.746Z" },
    { url = "https://files.pythonhosted.org/packages/a9/9d/28802e8f9121a6a0804fa009debf4e753d0a59969ea9f70be5f5fdfcb18f/multidict-6.6.4-cp313-cp313t-musllinux_1_2_i686.whl", hash = "sha256:580b643b7fd2c295d83cad90d78419081f53fd532d1f1eb67ceb7060f61cff0d", size = 243446, upload-time = "2025-08-11T12:08:06.332Z" },
    { url = "https://files.pythonhosted.org/packages/38/ea/6c98add069b4878c1d66428a5f5149ddb6d32b1f9836a826ac764b9940be/multidict-6.6.4-cp313-cp313t-musllinux_1_2_ppc64le.whl", hash = "sha256:37b7187197da6af3ee0b044dbc9625afd0c885f2800815b228a0e70f9a7f473d", size = 252299, upload-time = "2025-08-11T12:08:07.931Z" },
    { url = "https://files.pythonhosted.org/packages/3a/09/8fe02d204473e14c0af3affd50af9078839dfca1742f025cca765435d6b4/multidict-6.6.4-cp313-cp313t-musllinux_1_2_s390x.whl", hash = "sha256:e1b93790ed0bc26feb72e2f08299691ceb6da5e9e14a0d13cc74f1869af327a0", size = 246926, upload-time = "2025-08-11T12:08:09.467Z" },
    { url = "https://files.pythonhosted.org/packages/37/3d/7b1e10d774a6df5175ecd3c92bff069e77bed9ec2a927fdd4ff5fe182f67/multidict-6.6.4-cp313-cp313t-musllinux_1_2_x86_64.whl", hash = "sha256:a506a77ddee1efcca81ecbeae27ade3e09cdf21a8ae854d766c2bb4f14053f92", size = 243383, upload-time = "2025-08-11T12:08:10.981Z" },
    { url = "https://files.pythonhosted.org/packages/50/b0/a6fae46071b645ae98786ab738447de1ef53742eaad949f27e960864bb49/multidict-6.6.4-cp313-cp313t-win32.whl", hash = "sha256:f93b2b2279883d1d0a9e1bd01f312d6fc315c5e4c1f09e112e4736e2f650bc4e", size = 47775, upload-time = "2025-08-11T12:08:12.439Z" },
    { url = "https://files.pythonhosted.org/packages/b2/0a/2436550b1520091af0600dff547913cb2d66fbac27a8c33bc1b1bccd8d98/multidict-6.6.4-cp313-cp313t-win_amd64.whl", hash = "sha256:6d46a180acdf6e87cc41dc15d8f5c2986e1e8739dc25dbb7dac826731ef381a4", size = 53100, upload-time = "2025-08-11T12:08:13.823Z" },
    { url = "https://files.pythonhosted.org/packages/97/ea/43ac51faff934086db9c072a94d327d71b7d8b40cd5dcb47311330929ef0/multidict-6.6.4-cp313-cp313t-win_arm64.whl", hash = "sha256:756989334015e3335d087a27331659820d53ba432befdef6a718398b0a8493ad", size = 45501, upload-time = "2025-08-11T12:08:15.173Z" },
    { url = "https://files.pythonhosted.org/packages/fd/69/b547032297c7e63ba2af494edba695d781af8a0c6e89e4d06cf848b21d80/multidict-6.6.4-py3-none-any.whl", hash = "sha256:27d8f8e125c07cb954e54d75d04905a9bba8a439c1d84aca94949d4d03d8601c", size = 12313, upload-time = "2025-08-11T12:08:46.891Z" },
]

[[package]]
name = "mypy"
version = "1.18.1"
source = { registry = "https://pypi.org/simple" }
dependencies = [
    { name = "mypy-extensions" },
    { name = "pathspec" },
    { name = "tomli", marker = "python_full_version < '3.11'" },
    { name = "typing-extensions" },
]
sdist = { url = "https://files.pythonhosted.org/packages/14/a3/931e09fc02d7ba96da65266884da4e4a8806adcdb8a57faaacc6edf1d538/mypy-1.18.1.tar.gz", hash = "sha256:9e988c64ad3ac5987f43f5154f884747faf62141b7f842e87465b45299eea5a9", size = 3448447, upload-time = "2025-09-11T23:00:47.067Z" }
wheels = [
    { url = "https://files.pythonhosted.org/packages/fc/06/29ea5a34c23938ae93bc0040eb2900eb3f0f2ef4448cc59af37ab3ddae73/mypy-1.18.1-cp310-cp310-macosx_10_9_x86_64.whl", hash = "sha256:2761b6ae22a2b7d8e8607fb9b81ae90bc2e95ec033fd18fa35e807af6c657763", size = 12811535, upload-time = "2025-09-11T22:58:55.399Z" },
    { url = "https://files.pythonhosted.org/packages/a8/40/04c38cb04fa9f1dc224b3e9634021a92c47b1569f1c87dfe6e63168883bb/mypy-1.18.1-cp310-cp310-macosx_11_0_arm64.whl", hash = "sha256:5b10e3ea7f2eec23b4929a3fabf84505da21034a4f4b9613cda81217e92b74f3", size = 11897559, upload-time = "2025-09-11T22:59:48.041Z" },
    { url = "https://files.pythonhosted.org/packages/46/bf/4c535bd45ea86cebbc1a3b6a781d442f53a4883f322ebd2d442db6444d0b/mypy-1.18.1-cp310-cp310-manylinux2014_aarch64.manylinux_2_17_aarch64.manylinux_2_28_aarch64.whl", hash = "sha256:261fbfced030228bc0f724d5d92f9ae69f46373bdfd0e04a533852677a11dbea", size = 12507430, upload-time = "2025-09-11T22:59:30.415Z" },
    { url = "https://files.pythonhosted.org/packages/e2/e1/cbefb16f2be078d09e28e0b9844e981afb41f6ffc85beb68b86c6976e641/mypy-1.18.1-cp310-cp310-manylinux2014_x86_64.manylinux_2_17_x86_64.manylinux_2_28_x86_64.whl", hash = "sha256:4dc6b34a1c6875e6286e27d836a35c0d04e8316beac4482d42cfea7ed2527df8", size = 13243717, upload-time = "2025-09-11T22:59:11.297Z" },
    { url = "https://files.pythonhosted.org/packages/65/e8/3e963da63176f16ca9caea7fa48f1bc8766de317cd961528c0391565fd47/mypy-1.18.1-cp310-cp310-musllinux_1_2_x86_64.whl", hash = "sha256:1cabb353194d2942522546501c0ff75c4043bf3b63069cb43274491b44b773c9", size = 13492052, upload-time = "2025-09-11T23:00:09.29Z" },
    { url = "https://files.pythonhosted.org/packages/4b/09/d5d70c252a3b5b7530662d145437bd1de15f39fa0b48a27ee4e57d254aa1/mypy-1.18.1-cp310-cp310-win_amd64.whl", hash = "sha256:738b171690c8e47c93569635ee8ec633d2cdb06062f510b853b5f233020569a9", size = 9765846, upload-time = "2025-09-11T22:58:26.198Z" },
    { url = "https://files.pythonhosted.org/packages/32/28/47709d5d9e7068b26c0d5189c8137c8783e81065ad1102b505214a08b548/mypy-1.18.1-cp311-cp311-macosx_10_9_x86_64.whl", hash = "sha256:6c903857b3e28fc5489e54042684a9509039ea0aedb2a619469438b544ae1961", size = 12734635, upload-time = "2025-09-11T23:00:24.983Z" },
    { url = "https://files.pythonhosted.org/packages/7c/12/ee5c243e52497d0e59316854041cf3b3130131b92266d0764aca4dec3c00/mypy-1.18.1-cp311-cp311-macosx_11_0_arm64.whl", hash = "sha256:2a0c8392c19934c2b6c65566d3a6abdc6b51d5da7f5d04e43f0eb627d6eeee65", size = 11817287, upload-time = "2025-09-11T22:59:07.38Z" },
    { url = "https://files.pythonhosted.org/packages/48/bd/2aeb950151005fe708ab59725afed7c4aeeb96daf844f86a05d4b8ac34f8/mypy-1.18.1-cp311-cp311-manylinux2014_aarch64.manylinux_2_17_aarch64.manylinux_2_28_aarch64.whl", hash = "sha256:f85eb7efa2ec73ef63fc23b8af89c2fe5bf2a4ad985ed2d3ff28c1bb3c317c92", size = 12430464, upload-time = "2025-09-11T22:58:48.084Z" },
    { url = "https://files.pythonhosted.org/packages/71/e8/7a20407aafb488acb5734ad7fb5e8c2ef78d292ca2674335350fa8ebef67/mypy-1.18.1-cp311-cp311-manylinux2014_x86_64.manylinux_2_17_x86_64.manylinux_2_28_x86_64.whl", hash = "sha256:82ace21edf7ba8af31c3308a61dc72df30500f4dbb26f99ac36b4b80809d7e94", size = 13164555, upload-time = "2025-09-11T23:00:13.803Z" },
    { url = "https://files.pythonhosted.org/packages/e8/c9/5f39065252e033b60f397096f538fb57c1d9fd70a7a490f314df20dd9d64/mypy-1.18.1-cp311-cp311-musllinux_1_2_x86_64.whl", hash = "sha256:a2dfd53dfe632f1ef5d161150a4b1f2d0786746ae02950eb3ac108964ee2975a", size = 13359222, upload-time = "2025-09-11T23:00:33.469Z" },
    { url = "https://files.pythonhosted.org/packages/85/b6/d54111ef3c1e55992cd2ec9b8b6ce9c72a407423e93132cae209f7e7ba60/mypy-1.18.1-cp311-cp311-win_amd64.whl", hash = "sha256:320f0ad4205eefcb0e1a72428dde0ad10be73da9f92e793c36228e8ebf7298c0", size = 9760441, upload-time = "2025-09-11T23:00:44.826Z" },
    { url = "https://files.pythonhosted.org/packages/e7/14/1c3f54d606cb88a55d1567153ef3a8bc7b74702f2ff5eb64d0994f9e49cb/mypy-1.18.1-cp312-cp312-macosx_10_13_x86_64.whl", hash = "sha256:502cde8896be8e638588b90fdcb4c5d5b8c1b004dfc63fd5604a973547367bb9", size = 12911082, upload-time = "2025-09-11T23:00:41.465Z" },
    { url = "https://files.pythonhosted.org/packages/90/83/235606c8b6d50a8eba99773add907ce1d41c068edb523f81eb0d01603a83/mypy-1.18.1-cp312-cp312-macosx_11_0_arm64.whl", hash = "sha256:7509549b5e41be279afc1228242d0e397f1af2919a8f2877ad542b199dc4083e", size = 11919107, upload-time = "2025-09-11T22:58:40.903Z" },
    { url = "https://files.pythonhosted.org/packages/ca/25/4e2ce00f8d15b99d0c68a2536ad63e9eac033f723439ef80290ec32c1ff5/mypy-1.18.1-cp312-cp312-manylinux2014_aarch64.manylinux_2_17_aarch64.manylinux_2_28_aarch64.whl", hash = "sha256:5956ecaabb3a245e3f34100172abca1507be687377fe20e24d6a7557e07080e2", size = 12472551, upload-time = "2025-09-11T22:58:37.272Z" },
    { url = "https://files.pythonhosted.org/packages/32/bb/92642a9350fc339dd9dcefcf6862d171b52294af107d521dce075f32f298/mypy-1.18.1-cp312-cp312-manylinux2014_x86_64.manylinux_2_17_x86_64.manylinux_2_28_x86_64.whl", hash = "sha256:8750ceb014a96c9890421c83f0db53b0f3b8633e2864c6f9bc0a8e93951ed18d", size = 13340554, upload-time = "2025-09-11T22:59:38.756Z" },
    { url = "https://files.pythonhosted.org/packages/cd/ee/38d01db91c198fb6350025d28f9719ecf3c8f2c55a0094bfbf3ef478cc9a/mypy-1.18.1-cp312-cp312-musllinux_1_2_x86_64.whl", hash = "sha256:fb89ea08ff41adf59476b235293679a6eb53a7b9400f6256272fb6029bec3ce5", size = 13530933, upload-time = "2025-09-11T22:59:20.228Z" },
    { url = "https://files.pythonhosted.org/packages/da/8d/6d991ae631f80d58edbf9d7066e3f2a96e479dca955d9a968cd6e90850a3/mypy-1.18.1-cp312-cp312-win_amd64.whl", hash = "sha256:2657654d82fcd2a87e02a33e0d23001789a554059bbf34702d623dafe353eabf", size = 9828426, upload-time = "2025-09-11T23:00:21.007Z" },
    { url = "https://files.pythonhosted.org/packages/e4/ec/ef4a7260e1460a3071628a9277a7579e7da1b071bc134ebe909323f2fbc7/mypy-1.18.1-cp313-cp313-macosx_10_13_x86_64.whl", hash = "sha256:d70d2b5baf9b9a20bc9c730015615ae3243ef47fb4a58ad7b31c3e0a59b5ef1f", size = 12918671, upload-time = "2025-09-11T22:58:29.814Z" },
    { url = "https://files.pythonhosted.org/packages/a1/82/0ea6c3953f16223f0b8eda40c1aeac6bd266d15f4902556ae6e91f6fca4c/mypy-1.18.1-cp313-cp313-macosx_11_0_arm64.whl", hash = "sha256:b8367e33506300f07a43012fc546402f283c3f8bcff1dc338636affb710154ce", size = 11913023, upload-time = "2025-09-11T23:00:29.049Z" },
    { url = "https://files.pythonhosted.org/packages/ae/ef/5e2057e692c2690fc27b3ed0a4dbde4388330c32e2576a23f0302bc8358d/mypy-1.18.1-cp313-cp313-manylinux2014_aarch64.manylinux_2_17_aarch64.manylinux_2_28_aarch64.whl", hash = "sha256:913f668ec50c3337b89df22f973c1c8f0b29ee9e290a8b7fe01cc1ef7446d42e", size = 12473355, upload-time = "2025-09-11T23:00:04.544Z" },
    { url = "https://files.pythonhosted.org/packages/98/43/b7e429fc4be10e390a167b0cd1810d41cb4e4add4ae50bab96faff695a3b/mypy-1.18.1-cp313-cp313-manylinux2014_x86_64.manylinux_2_17_x86_64.manylinux_2_28_x86_64.whl", hash = "sha256:1a0e70b87eb27b33209fa4792b051c6947976f6ab829daa83819df5f58330c71", size = 13346944, upload-time = "2025-09-11T22:58:23.024Z" },
    { url = "https://files.pythonhosted.org/packages/89/4e/899dba0bfe36bbd5b7c52e597de4cf47b5053d337b6d201a30e3798e77a6/mypy-1.18.1-cp313-cp313-musllinux_1_2_x86_64.whl", hash = "sha256:c378d946e8a60be6b6ede48c878d145546fb42aad61df998c056ec151bf6c746", size = 13512574, upload-time = "2025-09-11T22:59:52.152Z" },
    { url = "https://files.pythonhosted.org/packages/f5/f8/7661021a5b0e501b76440454d786b0f01bb05d5c4b125fcbda02023d0250/mypy-1.18.1-cp313-cp313-win_amd64.whl", hash = "sha256:2cd2c1e0f3a7465f22731987fff6fc427e3dcbb4ca5f7db5bbeaff2ff9a31f6d", size = 9837684, upload-time = "2025-09-11T22:58:44.454Z" },
    { url = "https://files.pythonhosted.org/packages/bf/87/7b173981466219eccc64c107cf8e5ab9eb39cc304b4c07df8e7881533e4f/mypy-1.18.1-cp314-cp314-macosx_10_13_x86_64.whl", hash = "sha256:ba24603c58e34dd5b096dfad792d87b304fc6470cbb1c22fd64e7ebd17edcc61", size = 12900265, upload-time = "2025-09-11T22:59:03.4Z" },
    { url = "https://files.pythonhosted.org/packages/ae/cc/b10e65bae75b18a5ac8f81b1e8e5867677e418f0dd2c83b8e2de9ba96ebd/mypy-1.18.1-cp314-cp314-macosx_11_0_arm64.whl", hash = "sha256:ed36662fb92ae4cb3cacc682ec6656208f323bbc23d4b08d091eecfc0863d4b5", size = 11942890, upload-time = "2025-09-11T23:00:00.607Z" },
    { url = "https://files.pythonhosted.org/packages/39/d4/aeefa07c44d09f4c2102e525e2031bc066d12e5351f66b8a83719671004d/mypy-1.18.1-cp314-cp314-manylinux2014_aarch64.manylinux_2_17_aarch64.manylinux_2_28_aarch64.whl", hash = "sha256:040ecc95e026f71a9ad7956fea2724466602b561e6a25c2e5584160d3833aaa8", size = 12472291, upload-time = "2025-09-11T22:59:43.425Z" },
    { url = "https://files.pythonhosted.org/packages/c6/07/711e78668ff8e365f8c19735594ea95938bff3639a4c46a905e3ed8ff2d6/mypy-1.18.1-cp314-cp314-manylinux2014_x86_64.manylinux_2_17_x86_64.manylinux_2_28_x86_64.whl", hash = "sha256:937e3ed86cb731276706e46e03512547e43c391a13f363e08d0fee49a7c38a0d", size = 13318610, upload-time = "2025-09-11T23:00:17.604Z" },
    { url = "https://files.pythonhosted.org/packages/ca/85/df3b2d39339c31d360ce299b418c55e8194ef3205284739b64962f6074e7/mypy-1.18.1-cp314-cp314-musllinux_1_2_x86_64.whl", hash = "sha256:1f95cc4f01c0f1701ca3b0355792bccec13ecb2ec1c469e5b85a6ef398398b1d", size = 13513697, upload-time = "2025-09-11T22:58:59.534Z" },
    { url = "https://files.pythonhosted.org/packages/b1/df/462866163c99ea73bb28f0eb4d415c087e30de5d36ee0f5429d42e28689b/mypy-1.18.1-cp314-cp314-win_amd64.whl", hash = "sha256:e4f16c0019d48941220ac60b893615be2f63afedaba6a0801bdcd041b96991ce", size = 9985739, upload-time = "2025-09-11T22:58:51.644Z" },
    { url = "https://files.pythonhosted.org/packages/e0/1d/4b97d3089b48ef3d904c9ca69fab044475bd03245d878f5f0b3ea1daf7ce/mypy-1.18.1-py3-none-any.whl", hash = "sha256:b76a4de66a0ac01da1be14ecc8ae88ddea33b8380284a9e3eae39d57ebcbe26e", size = 2352212, upload-time = "2025-09-11T22:59:26.576Z" },
]

[[package]]
name = "mypy-extensions"
version = "1.1.0"
source = { registry = "https://pypi.org/simple" }
sdist = { url = "https://files.pythonhosted.org/packages/a2/6e/371856a3fb9d31ca8dac321cda606860fa4548858c0cc45d9d1d4ca2628b/mypy_extensions-1.1.0.tar.gz", hash = "sha256:52e68efc3284861e772bbcd66823fde5ae21fd2fdb51c62a211403730b916558", size = 6343, upload-time = "2025-04-22T14:54:24.164Z" }
wheels = [
    { url = "https://files.pythonhosted.org/packages/79/7b/2c79738432f5c924bef5071f933bcc9efd0473bac3b4aa584a6f7c1c8df8/mypy_extensions-1.1.0-py3-none-any.whl", hash = "sha256:1be4cccdb0f2482337c4743e60421de3a356cd97508abadd57d47403e94f5505", size = 4963, upload-time = "2025-04-22T14:54:22.983Z" },
]

[[package]]
name = "nodeenv"
version = "1.9.1"
source = { registry = "https://pypi.org/simple" }
sdist = { url = "https://files.pythonhosted.org/packages/43/16/fc88b08840de0e0a72a2f9d8c6bae36be573e475a6326ae854bcc549fc45/nodeenv-1.9.1.tar.gz", hash = "sha256:6ec12890a2dab7946721edbfbcd91f3319c6ccc9aec47be7c7e6b7011ee6645f", size = 47437, upload-time = "2024-06-04T18:44:11.171Z" }
wheels = [
    { url = "https://files.pythonhosted.org/packages/d2/1d/1b658dbd2b9fa9c4c9f32accbfc0205d532c8c6194dc0f2a4c0428e7128a/nodeenv-1.9.1-py2.py3-none-any.whl", hash = "sha256:ba11c9782d29c27c70ffbdda2d7415098754709be8a7056d79a737cd901155c9", size = 22314, upload-time = "2024-06-04T18:44:08.352Z" },
]

[[package]]
name = "nr-date"
version = "2.1.0"
source = { registry = "https://pypi.org/simple" }
sdist = { url = "https://files.pythonhosted.org/packages/a0/92/08110dd3d7ff5e2b852a220752eb6c40183839f5b7cc91f9f38dd2298e7d/nr_date-2.1.0.tar.gz", hash = "sha256:0643aea13bcdc2a8bc56af9d5e6a89ef244c9744a1ef00cdc735902ba7f7d2e6", size = 8789, upload-time = "2023-08-16T13:46:04.114Z" }
wheels = [
    { url = "https://files.pythonhosted.org/packages/f9/10/1d2b00172537c1522fe64bbc6fb16b015632a02f7b3864e788ccbcb4dd85/nr_date-2.1.0-py3-none-any.whl", hash = "sha256:bd672a9dfbdcf7c4b9289fea6750c42490eaee08036a72059dcc78cb236ed568", size = 10496, upload-time = "2023-08-16T13:46:02.627Z" },
]

[[package]]
name = "nr-stream"
version = "1.1.5"
source = { registry = "https://pypi.org/simple" }
sdist = { url = "https://files.pythonhosted.org/packages/b7/37/e4d36d852c441233c306c5fbd98147685dce3ac9b0a8bbf4a587d0ea29ea/nr_stream-1.1.5.tar.gz", hash = "sha256:eb0216c6bfc61a46d4568dba3b588502c610ec8ddef4ac98f3932a2bd7264f65", size = 10053, upload-time = "2023-02-14T22:44:09.074Z" }
wheels = [
    { url = "https://files.pythonhosted.org/packages/1d/e1/f93485fe09aa36c0e1a3b76363efa1791241f7f863a010f725c95e8a74fe/nr_stream-1.1.5-py3-none-any.whl", hash = "sha256:47e12150b331ad2cb729cfd9d2abd281c9949809729ba461c6aa87dd9927b2d4", size = 10448, upload-time = "2023-02-14T22:44:07.72Z" },
]

[[package]]
name = "nr-util"
version = "0.8.12"
source = { registry = "https://pypi.org/simple" }
dependencies = [
    { name = "deprecated" },
    { name = "typing-extensions" },
]
sdist = { url = "https://files.pythonhosted.org/packages/20/0c/078c567d95e25564bc1ede3c2cf6ce1c91f50648c83786354b47224326da/nr.util-0.8.12.tar.gz", hash = "sha256:a4549c2033d99d2f0379b3f3d233fd2a8ade286bbf0b3ad0cc7cea16022214f4", size = 63707, upload-time = "2022-06-20T13:29:29.192Z" }
wheels = [
    { url = "https://files.pythonhosted.org/packages/ba/58/eab08df9dbd69d9e21fc5e7be6f67454f386336ec71e6b64e378a2dddea4/nr.util-0.8.12-py3-none-any.whl", hash = "sha256:91da02ac9795eb8e015372275c1efe54bac9051231ee9b0e7e6f96b0b4e7d2bb", size = 90319, upload-time = "2022-06-20T13:29:27.312Z" },
]

[[package]]
name = "packaging"
version = "25.0"
source = { registry = "https://pypi.org/simple" }
sdist = { url = "https://files.pythonhosted.org/packages/a1/d4/1fc4078c65507b51b96ca8f8c3ba19e6a61c8253c72794544580a7b6c24d/packaging-25.0.tar.gz", hash = "sha256:d443872c98d677bf60f6a1f2f8c1cb748e8fe762d2bf9d3148b5599295b0fc4f", size = 165727, upload-time = "2025-04-19T11:48:59.673Z" }
wheels = [
    { url = "https://files.pythonhosted.org/packages/20/12/38679034af332785aac8774540895e234f4d07f7545804097de4b666afd8/packaging-25.0-py3-none-any.whl", hash = "sha256:29572ef2b1f17581046b3a2227d5c611fb25ec70ca1ba8554b24b0e69331a484", size = 66469, upload-time = "2025-04-19T11:48:57.875Z" },
]

[[package]]
name = "parsel"
version = "1.10.0"
source = { registry = "https://pypi.org/simple" }
dependencies = [
    { name = "cssselect" },
    { name = "jmespath" },
    { name = "lxml" },
    { name = "packaging" },
    { name = "w3lib" },
]
sdist = { url = "https://files.pythonhosted.org/packages/f6/df/acd504c154c0b9028b0d8491a77fdd5f86e9c06ee04f986abf85e36d9a5f/parsel-1.10.0.tar.gz", hash = "sha256:14f17db9559f51b43357b9dfe43cec870a8efb5ea4857abb624ec6ff80d8a080", size = 51421, upload-time = "2025-01-17T15:38:31.941Z" }
wheels = [
    { url = "https://files.pythonhosted.org/packages/12/18/35d1d947553d24909dca37e2ff11720eecb601360d1bac8d7a9a1bc7eb08/parsel-1.10.0-py2.py3-none-any.whl", hash = "sha256:6a0c28bd81f9df34ba665884c88efa0b18b8d2c44c81f64e27f2f0cb37d46169", size = 17266, upload-time = "2025-01-17T15:38:27.83Z" },
]

[[package]]
name = "pathspec"
version = "0.12.1"
source = { registry = "https://pypi.org/simple" }
sdist = { url = "https://files.pythonhosted.org/packages/ca/bc/f35b8446f4531a7cb215605d100cd88b7ac6f44ab3fc94870c120ab3adbf/pathspec-0.12.1.tar.gz", hash = "sha256:a482d51503a1ab33b1c67a6c3813a26953dbdc71c31dacaef9a838c4e29f5712", size = 51043, upload-time = "2023-12-10T22:30:45Z" }
wheels = [
    { url = "https://files.pythonhosted.org/packages/cc/20/ff623b09d963f88bfde16306a54e12ee5ea43e9b597108672ff3a408aad6/pathspec-0.12.1-py3-none-any.whl", hash = "sha256:a0d503e138a4c123b27490a4f7beda6a01c6f288df0e4a8b79c7eb0dc7b4cc08", size = 31191, upload-time = "2023-12-10T22:30:43.14Z" },
]

[[package]]
name = "platformdirs"
version = "4.4.0"
source = { registry = "https://pypi.org/simple" }
sdist = { url = "https://files.pythonhosted.org/packages/23/e8/21db9c9987b0e728855bd57bff6984f67952bea55d6f75e055c46b5383e8/platformdirs-4.4.0.tar.gz", hash = "sha256:ca753cf4d81dc309bc67b0ea38fd15dc97bc30ce419a7f58d13eb3bf14c4febf", size = 21634, upload-time = "2025-08-26T14:32:04.268Z" }
wheels = [
    { url = "https://files.pythonhosted.org/packages/40/4b/2028861e724d3bd36227adfa20d3fd24c3fc6d52032f4a93c133be5d17ce/platformdirs-4.4.0-py3-none-any.whl", hash = "sha256:abd01743f24e5287cd7a5db3752faf1a2d65353f38ec26d98e25a6db65958c85", size = 18654, upload-time = "2025-08-26T14:32:02.735Z" },
]

[[package]]
name = "pluggy"
version = "1.6.0"
source = { registry = "https://pypi.org/simple" }
sdist = { url = "https://files.pythonhosted.org/packages/f9/e2/3e91f31a7d2b083fe6ef3fa267035b518369d9511ffab804f839851d2779/pluggy-1.6.0.tar.gz", hash = "sha256:7dcc130b76258d33b90f61b658791dede3486c3e6bfb003ee5c9bfb396dd22f3", size = 69412, upload-time = "2025-05-15T12:30:07.975Z" }
wheels = [
    { url = "https://files.pythonhosted.org/packages/54/20/4d324d65cc6d9205fabedc306948156824eb9f0ee1633355a8f7ec5c66bf/pluggy-1.6.0-py3-none-any.whl", hash = "sha256:e920276dd6813095e9377c0bc5566d94c932c33b27a3e3945d8389c374dd4746", size = 20538, upload-time = "2025-05-15T12:30:06.134Z" },
]

[[package]]
name = "pre-commit"
version = "4.3.0"
source = { registry = "https://pypi.org/simple" }
dependencies = [
    { name = "cfgv" },
    { name = "identify" },
    { name = "nodeenv" },
    { name = "pyyaml" },
    { name = "virtualenv" },
]
sdist = { url = "https://files.pythonhosted.org/packages/ff/29/7cf5bbc236333876e4b41f56e06857a87937ce4bf91e117a6991a2dbb02a/pre_commit-4.3.0.tar.gz", hash = "sha256:499fe450cc9d42e9d58e606262795ecb64dd05438943c62b66f6a8673da30b16", size = 193792, upload-time = "2025-08-09T18:56:14.651Z" }
wheels = [
    { url = "https://files.pythonhosted.org/packages/5b/a5/987a405322d78a73b66e39e4a90e4ef156fd7141bf71df987e50717c321b/pre_commit-4.3.0-py2.py3-none-any.whl", hash = "sha256:2b0747ad7e6e967169136edffee14c16e148a778a54e4f967921aa1ebf2308d8", size = 220965, upload-time = "2025-08-09T18:56:13.192Z" },
]

[[package]]
name = "propcache"
version = "0.3.2"
source = { registry = "https://pypi.org/simple" }
sdist = { url = "https://files.pythonhosted.org/packages/a6/16/43264e4a779dd8588c21a70f0709665ee8f611211bdd2c87d952cfa7c776/propcache-0.3.2.tar.gz", hash = "sha256:20d7d62e4e7ef05f221e0db2856b979540686342e7dd9973b815599c7057e168", size = 44139, upload-time = "2025-06-09T22:56:06.081Z" }
wheels = [
    { url = "https://files.pythonhosted.org/packages/ab/14/510deed325e262afeb8b360043c5d7c960da7d3ecd6d6f9496c9c56dc7f4/propcache-0.3.2-cp310-cp310-macosx_10_9_universal2.whl", hash = "sha256:22d9962a358aedbb7a2e36187ff273adeaab9743373a272976d2e348d08c7770", size = 73178, upload-time = "2025-06-09T22:53:40.126Z" },
    { url = "https://files.pythonhosted.org/packages/cd/4e/ad52a7925ff01c1325653a730c7ec3175a23f948f08626a534133427dcff/propcache-0.3.2-cp310-cp310-macosx_10_9_x86_64.whl", hash = "sha256:0d0fda578d1dc3f77b6b5a5dce3b9ad69a8250a891760a548df850a5e8da87f3", size = 43133, upload-time = "2025-06-09T22:53:41.965Z" },
    { url = "https://files.pythonhosted.org/packages/63/7c/e9399ba5da7780871db4eac178e9c2e204c23dd3e7d32df202092a1ed400/propcache-0.3.2-cp310-cp310-macosx_11_0_arm64.whl", hash = "sha256:3def3da3ac3ce41562d85db655d18ebac740cb3fa4367f11a52b3da9d03a5cc3", size = 43039, upload-time = "2025-06-09T22:53:43.268Z" },
    { url = "https://files.pythonhosted.org/packages/22/e1/58da211eb8fdc6fc854002387d38f415a6ca5f5c67c1315b204a5d3e9d7a/propcache-0.3.2-cp310-cp310-manylinux_2_17_aarch64.manylinux2014_aarch64.whl", hash = "sha256:9bec58347a5a6cebf239daba9bda37dffec5b8d2ce004d9fe4edef3d2815137e", size = 201903, upload-time = "2025-06-09T22:53:44.872Z" },
    { url = "https://files.pythonhosted.org/packages/c4/0a/550ea0f52aac455cb90111c8bab995208443e46d925e51e2f6ebdf869525/propcache-0.3.2-cp310-cp310-manylinux_2_17_ppc64le.manylinux2014_ppc64le.whl", hash = "sha256:55ffda449a507e9fbd4aca1a7d9aa6753b07d6166140e5a18d2ac9bc49eac220", size = 213362, upload-time = "2025-06-09T22:53:46.707Z" },
    { url = "https://files.pythonhosted.org/packages/5a/af/9893b7d878deda9bb69fcf54600b247fba7317761b7db11fede6e0f28bd0/propcache-0.3.2-cp310-cp310-manylinux_2_17_s390x.manylinux2014_s390x.whl", hash = "sha256:64a67fb39229a8a8491dd42f864e5e263155e729c2e7ff723d6e25f596b1e8cb", size = 210525, upload-time = "2025-06-09T22:53:48.547Z" },
    { url = "https://files.pythonhosted.org/packages/7c/bb/38fd08b278ca85cde36d848091ad2b45954bc5f15cce494bb300b9285831/propcache-0.3.2-cp310-cp310-manylinux_2_17_x86_64.manylinux2014_x86_64.whl", hash = "sha256:9da1cf97b92b51253d5b68cf5a2b9e0dafca095e36b7f2da335e27dc6172a614", size = 198283, upload-time = "2025-06-09T22:53:50.067Z" },
    { url = "https://files.pythonhosted.org/packages/78/8c/9fe55bd01d362bafb413dfe508c48753111a1e269737fa143ba85693592c/propcache-0.3.2-cp310-cp310-manylinux_2_5_i686.manylinux1_i686.manylinux_2_17_i686.manylinux2014_i686.whl", hash = "sha256:5f559e127134b07425134b4065be45b166183fdcb433cb6c24c8e4149056ad50", size = 191872, upload-time = "2025-06-09T22:53:51.438Z" },
    { url = "https://files.pythonhosted.org/packages/54/14/4701c33852937a22584e08abb531d654c8bcf7948a8f87ad0a4822394147/propcache-0.3.2-cp310-cp310-musllinux_1_2_aarch64.whl", hash = "sha256:aff2e4e06435d61f11a428360a932138d0ec288b0a31dd9bd78d200bd4a2b339", size = 199452, upload-time = "2025-06-09T22:53:53.229Z" },
    { url = "https://files.pythonhosted.org/packages/16/44/447f2253d859602095356007657ee535e0093215ea0b3d1d6a41d16e5201/propcache-0.3.2-cp310-cp310-musllinux_1_2_armv7l.whl", hash = "sha256:4927842833830942a5d0a56e6f4839bc484785b8e1ce8d287359794818633ba0", size = 191567, upload-time = "2025-06-09T22:53:54.541Z" },
    { url = "https://files.pythonhosted.org/packages/f2/b3/e4756258749bb2d3b46defcff606a2f47410bab82be5824a67e84015b267/propcache-0.3.2-cp310-cp310-musllinux_1_2_i686.whl", hash = "sha256:6107ddd08b02654a30fb8ad7a132021759d750a82578b94cd55ee2772b6ebea2", size = 193015, upload-time = "2025-06-09T22:53:56.44Z" },
    { url = "https://files.pythonhosted.org/packages/1e/df/e6d3c7574233164b6330b9fd697beeac402afd367280e6dc377bb99b43d9/propcache-0.3.2-cp310-cp310-musllinux_1_2_ppc64le.whl", hash = "sha256:70bd8b9cd6b519e12859c99f3fc9a93f375ebd22a50296c3a295028bea73b9e7", size = 204660, upload-time = "2025-06-09T22:53:57.839Z" },
    { url = "https://files.pythonhosted.org/packages/b2/53/e4d31dd5170b4a0e2e6b730f2385a96410633b4833dc25fe5dffd1f73294/propcache-0.3.2-cp310-cp310-musllinux_1_2_s390x.whl", hash = "sha256:2183111651d710d3097338dd1893fcf09c9f54e27ff1a8795495a16a469cc90b", size = 206105, upload-time = "2025-06-09T22:53:59.638Z" },
    { url = "https://files.pythonhosted.org/packages/7f/fe/74d54cf9fbe2a20ff786e5f7afcfde446588f0cf15fb2daacfbc267b866c/propcache-0.3.2-cp310-cp310-musllinux_1_2_x86_64.whl", hash = "sha256:fb075ad271405dcad8e2a7ffc9a750a3bf70e533bd86e89f0603e607b93aa64c", size = 196980, upload-time = "2025-06-09T22:54:01.071Z" },
    { url = "https://files.pythonhosted.org/packages/22/ec/c469c9d59dada8a7679625e0440b544fe72e99311a4679c279562051f6fc/propcache-0.3.2-cp310-cp310-win32.whl", hash = "sha256:404d70768080d3d3bdb41d0771037da19d8340d50b08e104ca0e7f9ce55fce70", size = 37679, upload-time = "2025-06-09T22:54:03.003Z" },
    { url = "https://files.pythonhosted.org/packages/38/35/07a471371ac89d418f8d0b699c75ea6dca2041fbda360823de21f6a9ce0a/propcache-0.3.2-cp310-cp310-win_amd64.whl", hash = "sha256:7435d766f978b4ede777002e6b3b6641dd229cd1da8d3d3106a45770365f9ad9", size = 41459, upload-time = "2025-06-09T22:54:04.134Z" },
    { url = "https://files.pythonhosted.org/packages/80/8d/e8b436717ab9c2cfc23b116d2c297305aa4cd8339172a456d61ebf5669b8/propcache-0.3.2-cp311-cp311-macosx_10_9_universal2.whl", hash = "sha256:0b8d2f607bd8f80ddc04088bc2a037fdd17884a6fcadc47a96e334d72f3717be", size = 74207, upload-time = "2025-06-09T22:54:05.399Z" },
    { url = "https://files.pythonhosted.org/packages/d6/29/1e34000e9766d112171764b9fa3226fa0153ab565d0c242c70e9945318a7/propcache-0.3.2-cp311-cp311-macosx_10_9_x86_64.whl", hash = "sha256:06766d8f34733416e2e34f46fea488ad5d60726bb9481d3cddf89a6fa2d9603f", size = 43648, upload-time = "2025-06-09T22:54:08.023Z" },
    { url = "https://files.pythonhosted.org/packages/46/92/1ad5af0df781e76988897da39b5f086c2bf0f028b7f9bd1f409bb05b6874/propcache-0.3.2-cp311-cp311-macosx_11_0_arm64.whl", hash = "sha256:a2dc1f4a1df4fecf4e6f68013575ff4af84ef6f478fe5344317a65d38a8e6dc9", size = 43496, upload-time = "2025-06-09T22:54:09.228Z" },
    { url = "https://files.pythonhosted.org/packages/b3/ce/e96392460f9fb68461fabab3e095cb00c8ddf901205be4eae5ce246e5b7e/propcache-0.3.2-cp311-cp311-manylinux_2_17_aarch64.manylinux2014_aarch64.whl", hash = "sha256:be29c4f4810c5789cf10ddf6af80b041c724e629fa51e308a7a0fb19ed1ef7bf", size = 217288, upload-time = "2025-06-09T22:54:10.466Z" },
    { url = "https://files.pythonhosted.org/packages/c5/2a/866726ea345299f7ceefc861a5e782b045545ae6940851930a6adaf1fca6/propcache-0.3.2-cp311-cp311-manylinux_2_17_ppc64le.manylinux2014_ppc64le.whl", hash = "sha256:59d61f6970ecbd8ff2e9360304d5c8876a6abd4530cb752c06586849ac8a9dc9", size = 227456, upload-time = "2025-06-09T22:54:11.828Z" },
    { url = "https://files.pythonhosted.org/packages/de/03/07d992ccb6d930398689187e1b3c718339a1c06b8b145a8d9650e4726166/propcache-0.3.2-cp311-cp311-manylinux_2_17_s390x.manylinux2014_s390x.whl", hash = "sha256:62180e0b8dbb6b004baec00a7983e4cc52f5ada9cd11f48c3528d8cfa7b96a66", size = 225429, upload-time = "2025-06-09T22:54:13.823Z" },
    { url = "https://files.pythonhosted.org/packages/5d/e6/116ba39448753b1330f48ab8ba927dcd6cf0baea8a0ccbc512dfb49ba670/propcache-0.3.2-cp311-cp311-manylinux_2_17_x86_64.manylinux2014_x86_64.whl", hash = "sha256:c144ca294a204c470f18cf4c9d78887810d04a3e2fbb30eea903575a779159df", size = 213472, upload-time = "2025-06-09T22:54:15.232Z" },
    { url = "https://files.pythonhosted.org/packages/a6/85/f01f5d97e54e428885a5497ccf7f54404cbb4f906688a1690cd51bf597dc/propcache-0.3.2-cp311-cp311-manylinux_2_5_i686.manylinux1_i686.manylinux_2_17_i686.manylinux2014_i686.whl", hash = "sha256:c5c2a784234c28854878d68978265617aa6dc0780e53d44b4d67f3651a17a9a2", size = 204480, upload-time = "2025-06-09T22:54:17.104Z" },
    { url = "https://files.pythonhosted.org/packages/e3/79/7bf5ab9033b8b8194cc3f7cf1aaa0e9c3256320726f64a3e1f113a812dce/propcache-0.3.2-cp311-cp311-musllinux_1_2_aarch64.whl", hash = "sha256:5745bc7acdafa978ca1642891b82c19238eadc78ba2aaa293c6863b304e552d7", size = 214530, upload-time = "2025-06-09T22:54:18.512Z" },
    { url = "https://files.pythonhosted.org/packages/31/0b/bd3e0c00509b609317df4a18e6b05a450ef2d9a963e1d8bc9c9415d86f30/propcache-0.3.2-cp311-cp311-musllinux_1_2_armv7l.whl", hash = "sha256:c0075bf773d66fa8c9d41f66cc132ecc75e5bb9dd7cce3cfd14adc5ca184cb95", size = 205230, upload-time = "2025-06-09T22:54:19.947Z" },
    { url = "https://files.pythonhosted.org/packages/7a/23/fae0ff9b54b0de4e819bbe559508da132d5683c32d84d0dc2ccce3563ed4/propcache-0.3.2-cp311-cp311-musllinux_1_2_i686.whl", hash = "sha256:5f57aa0847730daceff0497f417c9de353c575d8da3579162cc74ac294c5369e", size = 206754, upload-time = "2025-06-09T22:54:21.716Z" },
    { url = "https://files.pythonhosted.org/packages/b7/7f/ad6a3c22630aaa5f618b4dc3c3598974a72abb4c18e45a50b3cdd091eb2f/propcache-0.3.2-cp311-cp311-musllinux_1_2_ppc64le.whl", hash = "sha256:eef914c014bf72d18efb55619447e0aecd5fb7c2e3fa7441e2e5d6099bddff7e", size = 218430, upload-time = "2025-06-09T22:54:23.17Z" },
    { url = "https://files.pythonhosted.org/packages/5b/2c/ba4f1c0e8a4b4c75910742f0d333759d441f65a1c7f34683b4a74c0ee015/propcache-0.3.2-cp311-cp311-musllinux_1_2_s390x.whl", hash = "sha256:2a4092e8549031e82facf3decdbc0883755d5bbcc62d3aea9d9e185549936dcf", size = 223884, upload-time = "2025-06-09T22:54:25.539Z" },
    { url = "https://files.pythonhosted.org/packages/88/e4/ebe30fc399e98572019eee82ad0caf512401661985cbd3da5e3140ffa1b0/propcache-0.3.2-cp311-cp311-musllinux_1_2_x86_64.whl", hash = "sha256:85871b050f174bc0bfb437efbdb68aaf860611953ed12418e4361bc9c392749e", size = 211480, upload-time = "2025-06-09T22:54:26.892Z" },
    { url = "https://files.pythonhosted.org/packages/96/0a/7d5260b914e01d1d0906f7f38af101f8d8ed0dc47426219eeaf05e8ea7c2/propcache-0.3.2-cp311-cp311-win32.whl", hash = "sha256:36c8d9b673ec57900c3554264e630d45980fd302458e4ac801802a7fd2ef7897", size = 37757, upload-time = "2025-06-09T22:54:28.241Z" },
    { url = "https://files.pythonhosted.org/packages/e1/2d/89fe4489a884bc0da0c3278c552bd4ffe06a1ace559db5ef02ef24ab446b/propcache-0.3.2-cp311-cp311-win_amd64.whl", hash = "sha256:e53af8cb6a781b02d2ea079b5b853ba9430fcbe18a8e3ce647d5982a3ff69f39", size = 41500, upload-time = "2025-06-09T22:54:29.4Z" },
    { url = "https://files.pythonhosted.org/packages/a8/42/9ca01b0a6f48e81615dca4765a8f1dd2c057e0540f6116a27dc5ee01dfb6/propcache-0.3.2-cp312-cp312-macosx_10_13_universal2.whl", hash = "sha256:8de106b6c84506b31c27168582cd3cb3000a6412c16df14a8628e5871ff83c10", size = 73674, upload-time = "2025-06-09T22:54:30.551Z" },
    { url = "https://files.pythonhosted.org/packages/af/6e/21293133beb550f9c901bbece755d582bfaf2176bee4774000bd4dd41884/propcache-0.3.2-cp312-cp312-macosx_10_13_x86_64.whl", hash = "sha256:28710b0d3975117239c76600ea351934ac7b5ff56e60953474342608dbbb6154", size = 43570, upload-time = "2025-06-09T22:54:32.296Z" },
    { url = "https://files.pythonhosted.org/packages/0c/c8/0393a0a3a2b8760eb3bde3c147f62b20044f0ddac81e9d6ed7318ec0d852/propcache-0.3.2-cp312-cp312-macosx_11_0_arm64.whl", hash = "sha256:ce26862344bdf836650ed2487c3d724b00fbfec4233a1013f597b78c1cb73615", size = 43094, upload-time = "2025-06-09T22:54:33.929Z" },
    { url = "https://files.pythonhosted.org/packages/37/2c/489afe311a690399d04a3e03b069225670c1d489eb7b044a566511c1c498/propcache-0.3.2-cp312-cp312-manylinux_2_17_aarch64.manylinux2014_aarch64.whl", hash = "sha256:bca54bd347a253af2cf4544bbec232ab982f4868de0dd684246b67a51bc6b1db", size = 226958, upload-time = "2025-06-09T22:54:35.186Z" },
    { url = "https://files.pythonhosted.org/packages/9d/ca/63b520d2f3d418c968bf596839ae26cf7f87bead026b6192d4da6a08c467/propcache-0.3.2-cp312-cp312-manylinux_2_17_ppc64le.manylinux2014_ppc64le.whl", hash = "sha256:55780d5e9a2ddc59711d727226bb1ba83a22dd32f64ee15594b9392b1f544eb1", size = 234894, upload-time = "2025-06-09T22:54:36.708Z" },
    { url = "https://files.pythonhosted.org/packages/11/60/1d0ed6fff455a028d678df30cc28dcee7af77fa2b0e6962ce1df95c9a2a9/propcache-0.3.2-cp312-cp312-manylinux_2_17_s390x.manylinux2014_s390x.whl", hash = "sha256:035e631be25d6975ed87ab23153db6a73426a48db688070d925aa27e996fe93c", size = 233672, upload-time = "2025-06-09T22:54:38.062Z" },
    { url = "https://files.pythonhosted.org/packages/37/7c/54fd5301ef38505ab235d98827207176a5c9b2aa61939b10a460ca53e123/propcache-0.3.2-cp312-cp312-manylinux_2_17_x86_64.manylinux2014_x86_64.whl", hash = "sha256:ee6f22b6eaa39297c751d0e80c0d3a454f112f5c6481214fcf4c092074cecd67", size = 224395, upload-time = "2025-06-09T22:54:39.634Z" },
    { url = "https://files.pythonhosted.org/packages/ee/1a/89a40e0846f5de05fdc6779883bf46ba980e6df4d2ff8fb02643de126592/propcache-0.3.2-cp312-cp312-manylinux_2_5_i686.manylinux1_i686.manylinux_2_17_i686.manylinux2014_i686.whl", hash = "sha256:7ca3aee1aa955438c4dba34fc20a9f390e4c79967257d830f137bd5a8a32ed3b", size = 212510, upload-time = "2025-06-09T22:54:41.565Z" },
    { url = "https://files.pythonhosted.org/packages/5e/33/ca98368586c9566a6b8d5ef66e30484f8da84c0aac3f2d9aec6d31a11bd5/propcache-0.3.2-cp312-cp312-musllinux_1_2_aarch64.whl", hash = "sha256:7a4f30862869fa2b68380d677cc1c5fcf1e0f2b9ea0cf665812895c75d0ca3b8", size = 222949, upload-time = "2025-06-09T22:54:43.038Z" },
    { url = "https://files.pythonhosted.org/packages/ba/11/ace870d0aafe443b33b2f0b7efdb872b7c3abd505bfb4890716ad7865e9d/propcache-0.3.2-cp312-cp312-musllinux_1_2_armv7l.whl", hash = "sha256:b77ec3c257d7816d9f3700013639db7491a434644c906a2578a11daf13176251", size = 217258, upload-time = "2025-06-09T22:54:44.376Z" },
    { url = "https://files.pythonhosted.org/packages/5b/d2/86fd6f7adffcfc74b42c10a6b7db721d1d9ca1055c45d39a1a8f2a740a21/propcache-0.3.2-cp312-cp312-musllinux_1_2_i686.whl", hash = "sha256:cab90ac9d3f14b2d5050928483d3d3b8fb6b4018893fc75710e6aa361ecb2474", size = 213036, upload-time = "2025-06-09T22:54:46.243Z" },
    { url = "https://files.pythonhosted.org/packages/07/94/2d7d1e328f45ff34a0a284cf5a2847013701e24c2a53117e7c280a4316b3/propcache-0.3.2-cp312-cp312-musllinux_1_2_ppc64le.whl", hash = "sha256:0b504d29f3c47cf6b9e936c1852246c83d450e8e063d50562115a6be6d3a2535", size = 227684, upload-time = "2025-06-09T22:54:47.63Z" },
    { url = "https://files.pythonhosted.org/packages/b7/05/37ae63a0087677e90b1d14710e532ff104d44bc1efa3b3970fff99b891dc/propcache-0.3.2-cp312-cp312-musllinux_1_2_s390x.whl", hash = "sha256:ce2ac2675a6aa41ddb2a0c9cbff53780a617ac3d43e620f8fd77ba1c84dcfc06", size = 234562, upload-time = "2025-06-09T22:54:48.982Z" },
    { url = "https://files.pythonhosted.org/packages/a4/7c/3f539fcae630408d0bd8bf3208b9a647ccad10976eda62402a80adf8fc34/propcache-0.3.2-cp312-cp312-musllinux_1_2_x86_64.whl", hash = "sha256:62b4239611205294cc433845b914131b2a1f03500ff3c1ed093ed216b82621e1", size = 222142, upload-time = "2025-06-09T22:54:50.424Z" },
    { url = "https://files.pythonhosted.org/packages/7c/d2/34b9eac8c35f79f8a962546b3e97e9d4b990c420ee66ac8255d5d9611648/propcache-0.3.2-cp312-cp312-win32.whl", hash = "sha256:df4a81b9b53449ebc90cc4deefb052c1dd934ba85012aa912c7ea7b7e38b60c1", size = 37711, upload-time = "2025-06-09T22:54:52.072Z" },
    { url = "https://files.pythonhosted.org/packages/19/61/d582be5d226cf79071681d1b46b848d6cb03d7b70af7063e33a2787eaa03/propcache-0.3.2-cp312-cp312-win_amd64.whl", hash = "sha256:7046e79b989d7fe457bb755844019e10f693752d169076138abf17f31380800c", size = 41479, upload-time = "2025-06-09T22:54:53.234Z" },
    { url = "https://files.pythonhosted.org/packages/dc/d1/8c747fafa558c603c4ca19d8e20b288aa0c7cda74e9402f50f31eb65267e/propcache-0.3.2-cp313-cp313-macosx_10_13_universal2.whl", hash = "sha256:ca592ed634a73ca002967458187109265e980422116c0a107cf93d81f95af945", size = 71286, upload-time = "2025-06-09T22:54:54.369Z" },
    { url = "https://files.pythonhosted.org/packages/61/99/d606cb7986b60d89c36de8a85d58764323b3a5ff07770a99d8e993b3fa73/propcache-0.3.2-cp313-cp313-macosx_10_13_x86_64.whl", hash = "sha256:9ecb0aad4020e275652ba3975740f241bd12a61f1a784df044cf7477a02bc252", size = 42425, upload-time = "2025-06-09T22:54:55.642Z" },
    { url = "https://files.pythonhosted.org/packages/8c/96/ef98f91bbb42b79e9bb82bdd348b255eb9d65f14dbbe3b1594644c4073f7/propcache-0.3.2-cp313-cp313-macosx_11_0_arm64.whl", hash = "sha256:7f08f1cc28bd2eade7a8a3d2954ccc673bb02062e3e7da09bc75d843386b342f", size = 41846, upload-time = "2025-06-09T22:54:57.246Z" },
    { url = "https://files.pythonhosted.org/packages/5b/ad/3f0f9a705fb630d175146cd7b1d2bf5555c9beaed54e94132b21aac098a6/propcache-0.3.2-cp313-cp313-manylinux_2_17_aarch64.manylinux2014_aarch64.whl", hash = "sha256:d1a342c834734edb4be5ecb1e9fb48cb64b1e2320fccbd8c54bf8da8f2a84c33", size = 208871, upload-time = "2025-06-09T22:54:58.975Z" },
    { url = "https://files.pythonhosted.org/packages/3a/38/2085cda93d2c8b6ec3e92af2c89489a36a5886b712a34ab25de9fbca7992/propcache-0.3.2-cp313-cp313-manylinux_2_17_ppc64le.manylinux2014_ppc64le.whl", hash = "sha256:8a544caaae1ac73f1fecfae70ded3e93728831affebd017d53449e3ac052ac1e", size = 215720, upload-time = "2025-06-09T22:55:00.471Z" },
    { url = "https://files.pythonhosted.org/packages/61/c1/d72ea2dc83ac7f2c8e182786ab0fc2c7bd123a1ff9b7975bee671866fe5f/propcache-0.3.2-cp313-cp313-manylinux_2_17_s390x.manylinux2014_s390x.whl", hash = "sha256:310d11aa44635298397db47a3ebce7db99a4cc4b9bbdfcf6c98a60c8d5261cf1", size = 215203, upload-time = "2025-06-09T22:55:01.834Z" },
    { url = "https://files.pythonhosted.org/packages/af/81/b324c44ae60c56ef12007105f1460d5c304b0626ab0cc6b07c8f2a9aa0b8/propcache-0.3.2-cp313-cp313-manylinux_2_17_x86_64.manylinux2014_x86_64.whl", hash = "sha256:4c1396592321ac83157ac03a2023aa6cc4a3cc3cfdecb71090054c09e5a7cce3", size = 206365, upload-time = "2025-06-09T22:55:03.199Z" },
    { url = "https://files.pythonhosted.org/packages/09/73/88549128bb89e66d2aff242488f62869014ae092db63ccea53c1cc75a81d/propcache-0.3.2-cp313-cp313-manylinux_2_5_i686.manylinux1_i686.manylinux_2_17_i686.manylinux2014_i686.whl", hash = "sha256:8cabf5b5902272565e78197edb682017d21cf3b550ba0460ee473753f28d23c1", size = 196016, upload-time = "2025-06-09T22:55:04.518Z" },
    { url = "https://files.pythonhosted.org/packages/b9/3f/3bdd14e737d145114a5eb83cb172903afba7242f67c5877f9909a20d948d/propcache-0.3.2-cp313-cp313-musllinux_1_2_aarch64.whl", hash = "sha256:0a2f2235ac46a7aa25bdeb03a9e7060f6ecbd213b1f9101c43b3090ffb971ef6", size = 205596, upload-time = "2025-06-09T22:55:05.942Z" },
    { url = "https://files.pythonhosted.org/packages/0f/ca/2f4aa819c357d3107c3763d7ef42c03980f9ed5c48c82e01e25945d437c1/propcache-0.3.2-cp313-cp313-musllinux_1_2_armv7l.whl", hash = "sha256:92b69e12e34869a6970fd2f3da91669899994b47c98f5d430b781c26f1d9f387", size = 200977, upload-time = "2025-06-09T22:55:07.792Z" },
    { url = "https://files.pythonhosted.org/packages/cd/4a/e65276c7477533c59085251ae88505caf6831c0e85ff8b2e31ebcbb949b1/propcache-0.3.2-cp313-cp313-musllinux_1_2_i686.whl", hash = "sha256:54e02207c79968ebbdffc169591009f4474dde3b4679e16634d34c9363ff56b4", size = 197220, upload-time = "2025-06-09T22:55:09.173Z" },
    { url = "https://files.pythonhosted.org/packages/7c/54/fc7152e517cf5578278b242396ce4d4b36795423988ef39bb8cd5bf274c8/propcache-0.3.2-cp313-cp313-musllinux_1_2_ppc64le.whl", hash = "sha256:4adfb44cb588001f68c5466579d3f1157ca07f7504fc91ec87862e2b8e556b88", size = 210642, upload-time = "2025-06-09T22:55:10.62Z" },
    { url = "https://files.pythonhosted.org/packages/b9/80/abeb4a896d2767bf5f1ea7b92eb7be6a5330645bd7fb844049c0e4045d9d/propcache-0.3.2-cp313-cp313-musllinux_1_2_s390x.whl", hash = "sha256:fd3e6019dc1261cd0291ee8919dd91fbab7b169bb76aeef6c716833a3f65d206", size = 212789, upload-time = "2025-06-09T22:55:12.029Z" },
    { url = "https://files.pythonhosted.org/packages/b3/db/ea12a49aa7b2b6d68a5da8293dcf50068d48d088100ac016ad92a6a780e6/propcache-0.3.2-cp313-cp313-musllinux_1_2_x86_64.whl", hash = "sha256:4c181cad81158d71c41a2bce88edce078458e2dd5ffee7eddd6b05da85079f43", size = 205880, upload-time = "2025-06-09T22:55:13.45Z" },
    { url = "https://files.pythonhosted.org/packages/d1/e5/9076a0bbbfb65d1198007059c65639dfd56266cf8e477a9707e4b1999ff4/propcache-0.3.2-cp313-cp313-win32.whl", hash = "sha256:8a08154613f2249519e549de2330cf8e2071c2887309a7b07fb56098f5170a02", size = 37220, upload-time = "2025-06-09T22:55:15.284Z" },
    { url = "https://files.pythonhosted.org/packages/d3/f5/b369e026b09a26cd77aa88d8fffd69141d2ae00a2abaaf5380d2603f4b7f/propcache-0.3.2-cp313-cp313-win_amd64.whl", hash = "sha256:e41671f1594fc4ab0a6dec1351864713cb3a279910ae8b58f884a88a0a632c05", size = 40678, upload-time = "2025-06-09T22:55:16.445Z" },
    { url = "https://files.pythonhosted.org/packages/a4/3a/6ece377b55544941a08d03581c7bc400a3c8cd3c2865900a68d5de79e21f/propcache-0.3.2-cp313-cp313t-macosx_10_13_universal2.whl", hash = "sha256:9a3cf035bbaf035f109987d9d55dc90e4b0e36e04bbbb95af3055ef17194057b", size = 76560, upload-time = "2025-06-09T22:55:17.598Z" },
    { url = "https://files.pythonhosted.org/packages/0c/da/64a2bb16418740fa634b0e9c3d29edff1db07f56d3546ca2d86ddf0305e1/propcache-0.3.2-cp313-cp313t-macosx_10_13_x86_64.whl", hash = "sha256:156c03d07dc1323d8dacaa221fbe028c5c70d16709cdd63502778e6c3ccca1b0", size = 44676, upload-time = "2025-06-09T22:55:18.922Z" },
    { url = "https://files.pythonhosted.org/packages/36/7b/f025e06ea51cb72c52fb87e9b395cced02786610b60a3ed51da8af017170/propcache-0.3.2-cp313-cp313t-macosx_11_0_arm64.whl", hash = "sha256:74413c0ba02ba86f55cf60d18daab219f7e531620c15f1e23d95563f505efe7e", size = 44701, upload-time = "2025-06-09T22:55:20.106Z" },
    { url = "https://files.pythonhosted.org/packages/a4/00/faa1b1b7c3b74fc277f8642f32a4c72ba1d7b2de36d7cdfb676db7f4303e/propcache-0.3.2-cp313-cp313t-manylinux_2_17_aarch64.manylinux2014_aarch64.whl", hash = "sha256:f066b437bb3fa39c58ff97ab2ca351db465157d68ed0440abecb21715eb24b28", size = 276934, upload-time = "2025-06-09T22:55:21.5Z" },
    { url = "https://files.pythonhosted.org/packages/74/ab/935beb6f1756e0476a4d5938ff44bf0d13a055fed880caf93859b4f1baf4/propcache-0.3.2-cp313-cp313t-manylinux_2_17_ppc64le.manylinux2014_ppc64le.whl", hash = "sha256:f1304b085c83067914721e7e9d9917d41ad87696bf70f0bc7dee450e9c71ad0a", size = 278316, upload-time = "2025-06-09T22:55:22.918Z" },
    { url = "https://files.pythonhosted.org/packages/f8/9d/994a5c1ce4389610838d1caec74bdf0e98b306c70314d46dbe4fcf21a3e2/propcache-0.3.2-cp313-cp313t-manylinux_2_17_s390x.manylinux2014_s390x.whl", hash = "sha256:ab50cef01b372763a13333b4e54021bdcb291fc9a8e2ccb9c2df98be51bcde6c", size = 282619, upload-time = "2025-06-09T22:55:24.651Z" },
    { url = "https://files.pythonhosted.org/packages/2b/00/a10afce3d1ed0287cef2e09506d3be9822513f2c1e96457ee369adb9a6cd/propcache-0.3.2-cp313-cp313t-manylinux_2_17_x86_64.manylinux2014_x86_64.whl", hash = "sha256:fad3b2a085ec259ad2c2842666b2a0a49dea8463579c606426128925af1ed725", size = 265896, upload-time = "2025-06-09T22:55:26.049Z" },
    { url = "https://files.pythonhosted.org/packages/2e/a8/2aa6716ffa566ca57c749edb909ad27884680887d68517e4be41b02299f3/propcache-0.3.2-cp313-cp313t-manylinux_2_5_i686.manylinux1_i686.manylinux_2_17_i686.manylinux2014_i686.whl", hash = "sha256:261fa020c1c14deafd54c76b014956e2f86991af198c51139faf41c4d5e83892", size = 252111, upload-time = "2025-06-09T22:55:27.381Z" },
    { url = "https://files.pythonhosted.org/packages/36/4f/345ca9183b85ac29c8694b0941f7484bf419c7f0fea2d1e386b4f7893eed/propcache-0.3.2-cp313-cp313t-musllinux_1_2_aarch64.whl", hash = "sha256:46d7f8aa79c927e5f987ee3a80205c987717d3659f035c85cf0c3680526bdb44", size = 268334, upload-time = "2025-06-09T22:55:28.747Z" },
    { url = "https://files.pythonhosted.org/packages/3e/ca/fcd54f78b59e3f97b3b9715501e3147f5340167733d27db423aa321e7148/propcache-0.3.2-cp313-cp313t-musllinux_1_2_armv7l.whl", hash = "sha256:6d8f3f0eebf73e3c0ff0e7853f68be638b4043c65a70517bb575eff54edd8dbe", size = 255026, upload-time = "2025-06-09T22:55:30.184Z" },
    { url = "https://files.pythonhosted.org/packages/8b/95/8e6a6bbbd78ac89c30c225210a5c687790e532ba4088afb8c0445b77ef37/propcache-0.3.2-cp313-cp313t-musllinux_1_2_i686.whl", hash = "sha256:03c89c1b14a5452cf15403e291c0ccd7751d5b9736ecb2c5bab977ad6c5bcd81", size = 250724, upload-time = "2025-06-09T22:55:31.646Z" },
    { url = "https://files.pythonhosted.org/packages/ee/b0/0dd03616142baba28e8b2d14ce5df6631b4673850a3d4f9c0f9dd714a404/propcache-0.3.2-cp313-cp313t-musllinux_1_2_ppc64le.whl", hash = "sha256:0cc17efde71e12bbaad086d679ce575268d70bc123a5a71ea7ad76f70ba30bba", size = 268868, upload-time = "2025-06-09T22:55:33.209Z" },
    { url = "https://files.pythonhosted.org/packages/c5/98/2c12407a7e4fbacd94ddd32f3b1e3d5231e77c30ef7162b12a60e2dd5ce3/propcache-0.3.2-cp313-cp313t-musllinux_1_2_s390x.whl", hash = "sha256:acdf05d00696bc0447e278bb53cb04ca72354e562cf88ea6f9107df8e7fd9770", size = 271322, upload-time = "2025-06-09T22:55:35.065Z" },
    { url = "https://files.pythonhosted.org/packages/35/91/9cb56efbb428b006bb85db28591e40b7736847b8331d43fe335acf95f6c8/propcache-0.3.2-cp313-cp313t-musllinux_1_2_x86_64.whl", hash = "sha256:4445542398bd0b5d32df908031cb1b30d43ac848e20470a878b770ec2dcc6330", size = 265778, upload-time = "2025-06-09T22:55:36.45Z" },
    { url = "https://files.pythonhosted.org/packages/9a/4c/b0fe775a2bdd01e176b14b574be679d84fc83958335790f7c9a686c1f468/propcache-0.3.2-cp313-cp313t-win32.whl", hash = "sha256:f86e5d7cd03afb3a1db8e9f9f6eff15794e79e791350ac48a8c924e6f439f394", size = 41175, upload-time = "2025-06-09T22:55:38.436Z" },
    { url = "https://files.pythonhosted.org/packages/a4/ff/47f08595e3d9b5e149c150f88d9714574f1a7cbd89fe2817158a952674bf/propcache-0.3.2-cp313-cp313t-win_amd64.whl", hash = "sha256:9704bedf6e7cbe3c65eca4379a9b53ee6a83749f047808cbb5044d40d7d72198", size = 44857, upload-time = "2025-06-09T22:55:39.687Z" },
    { url = "https://files.pythonhosted.org/packages/cc/35/cc0aaecf278bb4575b8555f2b137de5ab821595ddae9da9d3cd1da4072c7/propcache-0.3.2-py3-none-any.whl", hash = "sha256:98f1ec44fb675f5052cccc8e609c46ed23a35a1cfd18545ad4e29002d858a43f", size = 12663, upload-time = "2025-06-09T22:56:04.484Z" },
]

[[package]]
name = "protego"
version = "0.5.0"
source = { registry = "https://pypi.org/simple" }
sdist = { url = "https://files.pythonhosted.org/packages/19/9b/9c3a649167c7e43a0818df515d515e66d95a261fdfdf2a6afd45be9db696/protego-0.5.0.tar.gz", hash = "sha256:225dee0acfcc71de8c6f7cef9c618e5a9d3e7baa7ae1470b8d076a064033c463", size = 3137494, upload-time = "2025-06-24T13:58:45.31Z" }
wheels = [
    { url = "https://files.pythonhosted.org/packages/3a/cb/4347985f89ca3e4beb5d0cb85f8b951c9e339564bd2a3f388d6fb78382cc/protego-0.5.0-py3-none-any.whl", hash = "sha256:4237227840a67fdeec289a9b89652455b5657806388c17e1a556e160435f8fc5", size = 10356, upload-time = "2025-06-24T13:58:44.08Z" },
]

[[package]]
name = "psutil"
version = "7.0.0"
source = { registry = "https://pypi.org/simple" }
sdist = { url = "https://files.pythonhosted.org/packages/2a/80/336820c1ad9286a4ded7e845b2eccfcb27851ab8ac6abece774a6ff4d3de/psutil-7.0.0.tar.gz", hash = "sha256:7be9c3eba38beccb6495ea33afd982a44074b78f28c434a1f51cc07fd315c456", size = 497003, upload-time = "2025-02-13T21:54:07.946Z" }
wheels = [
    { url = "https://files.pythonhosted.org/packages/ed/e6/2d26234410f8b8abdbf891c9da62bee396583f713fb9f3325a4760875d22/psutil-7.0.0-cp36-abi3-macosx_10_9_x86_64.whl", hash = "sha256:101d71dc322e3cffd7cea0650b09b3d08b8e7c4109dd6809fe452dfd00e58b25", size = 238051, upload-time = "2025-02-13T21:54:12.36Z" },
    { url = "https://files.pythonhosted.org/packages/04/8b/30f930733afe425e3cbfc0e1468a30a18942350c1a8816acfade80c005c4/psutil-7.0.0-cp36-abi3-macosx_11_0_arm64.whl", hash = "sha256:39db632f6bb862eeccf56660871433e111b6ea58f2caea825571951d4b6aa3da", size = 239535, upload-time = "2025-02-13T21:54:16.07Z" },
    { url = "https://files.pythonhosted.org/packages/2a/ed/d362e84620dd22876b55389248e522338ed1bf134a5edd3b8231d7207f6d/psutil-7.0.0-cp36-abi3-manylinux_2_12_i686.manylinux2010_i686.manylinux_2_17_i686.manylinux2014_i686.whl", hash = "sha256:1fcee592b4c6f146991ca55919ea3d1f8926497a713ed7faaf8225e174581e91", size = 275004, upload-time = "2025-02-13T21:54:18.662Z" },
    { url = "https://files.pythonhosted.org/packages/bf/b9/b0eb3f3cbcb734d930fdf839431606844a825b23eaf9a6ab371edac8162c/psutil-7.0.0-cp36-abi3-manylinux_2_12_x86_64.manylinux2010_x86_64.manylinux_2_17_x86_64.manylinux2014_x86_64.whl", hash = "sha256:4b1388a4f6875d7e2aff5c4ca1cc16c545ed41dd8bb596cefea80111db353a34", size = 277986, upload-time = "2025-02-13T21:54:21.811Z" },
    { url = "https://files.pythonhosted.org/packages/eb/a2/709e0fe2f093556c17fbafda93ac032257242cabcc7ff3369e2cb76a97aa/psutil-7.0.0-cp36-abi3-manylinux_2_17_aarch64.manylinux2014_aarch64.whl", hash = "sha256:a5f098451abc2828f7dc6b58d44b532b22f2088f4999a937557b603ce72b1993", size = 279544, upload-time = "2025-02-13T21:54:24.68Z" },
    { url = "https://files.pythonhosted.org/packages/50/e6/eecf58810b9d12e6427369784efe814a1eec0f492084ce8eb8f4d89d6d61/psutil-7.0.0-cp37-abi3-win32.whl", hash = "sha256:ba3fcef7523064a6c9da440fc4d6bd07da93ac726b5733c29027d7dc95b39d99", size = 241053, upload-time = "2025-02-13T21:54:34.31Z" },
    { url = "https://files.pythonhosted.org/packages/50/1b/6921afe68c74868b4c9fa424dad3be35b095e16687989ebbb50ce4fceb7c/psutil-7.0.0-cp37-abi3-win_amd64.whl", hash = "sha256:4cf3d4eb1aa9b348dec30105c55cd9b7d4629285735a102beb4441e38db90553", size = 244885, upload-time = "2025-02-13T21:54:37.486Z" },
]

[[package]]
name = "pyasn1"
version = "0.6.1"
source = { registry = "https://pypi.org/simple" }
sdist = { url = "https://files.pythonhosted.org/packages/ba/e9/01f1a64245b89f039897cb0130016d79f77d52669aae6ee7b159a6c4c018/pyasn1-0.6.1.tar.gz", hash = "sha256:6f580d2bdd84365380830acf45550f2511469f673cb4a5ae3857a3170128b034", size = 145322, upload-time = "2024-09-10T22:41:42.55Z" }
wheels = [
    { url = "https://files.pythonhosted.org/packages/c8/f1/d6a797abb14f6283c0ddff96bbdd46937f64122b8c925cab503dd37f8214/pyasn1-0.6.1-py3-none-any.whl", hash = "sha256:0d632f46f2ba09143da3a8afe9e33fb6f92fa2320ab7e886e2d0f7672af84629", size = 83135, upload-time = "2024-09-11T16:00:36.122Z" },
]

[[package]]
name = "pyasn1-modules"
version = "0.4.2"
source = { registry = "https://pypi.org/simple" }
dependencies = [
    { name = "pyasn1" },
]
sdist = { url = "https://files.pythonhosted.org/packages/e9/e6/78ebbb10a8c8e4b61a59249394a4a594c1a7af95593dc933a349c8d00964/pyasn1_modules-0.4.2.tar.gz", hash = "sha256:677091de870a80aae844b1ca6134f54652fa2c8c5a52aa396440ac3106e941e6", size = 307892, upload-time = "2025-03-28T02:41:22.17Z" }
wheels = [
    { url = "https://files.pythonhosted.org/packages/47/8d/d529b5d697919ba8c11ad626e835d4039be708a35b0d22de83a269a6682c/pyasn1_modules-0.4.2-py3-none-any.whl", hash = "sha256:29253a9207ce32b64c3ac6600edc75368f98473906e8fd1043bd6b5b1de2c14a", size = 181259, upload-time = "2025-03-28T02:41:19.028Z" },
]

[[package]]
name = "pycparser"
version = "2.23"
source = { registry = "https://pypi.org/simple" }
sdist = { url = "https://files.pythonhosted.org/packages/fe/cf/d2d3b9f5699fb1e4615c8e32ff220203e43b248e1dfcc6736ad9057731ca/pycparser-2.23.tar.gz", hash = "sha256:78816d4f24add8f10a06d6f05b4d424ad9e96cfebf68a4ddc99c65c0720d00c2", size = 173734, upload-time = "2025-09-09T13:23:47.91Z" }
wheels = [
    { url = "https://files.pythonhosted.org/packages/a0/e3/59cd50310fc9b59512193629e1984c1f95e5c8ae6e5d8c69532ccc65a7fe/pycparser-2.23-py3-none-any.whl", hash = "sha256:e5c6e8d3fbad53479cab09ac03729e0a9faf2bee3db8208a550daf5af81a5934", size = 118140, upload-time = "2025-09-09T13:23:46.651Z" },
]

[[package]]
name = "pydantic"
version = "2.11.9"
source = { registry = "https://pypi.org/simple" }
dependencies = [
    { name = "annotated-types" },
    { name = "pydantic-core" },
    { name = "typing-extensions" },
    { name = "typing-inspection" },
]
sdist = { url = "https://files.pythonhosted.org/packages/ff/5d/09a551ba512d7ca404d785072700d3f6727a02f6f3c24ecfd081c7cf0aa8/pydantic-2.11.9.tar.gz", hash = "sha256:6b8ffda597a14812a7975c90b82a8a2e777d9257aba3453f973acd3c032a18e2", size = 788495, upload-time = "2025-09-13T11:26:39.325Z" }
wheels = [
    { url = "https://files.pythonhosted.org/packages/3e/d3/108f2006987c58e76691d5ae5d200dd3e0f532cb4e5fa3560751c3a1feba/pydantic-2.11.9-py3-none-any.whl", hash = "sha256:c42dd626f5cfc1c6950ce6205ea58c93efa406da65f479dcb4029d5934857da2", size = 444855, upload-time = "2025-09-13T11:26:36.909Z" },
]

[[package]]
name = "pydantic-core"
version = "2.33.2"
source = { registry = "https://pypi.org/simple" }
dependencies = [
    { name = "typing-extensions" },
]
sdist = { url = "https://files.pythonhosted.org/packages/ad/88/5f2260bdfae97aabf98f1778d43f69574390ad787afb646292a638c923d4/pydantic_core-2.33.2.tar.gz", hash = "sha256:7cb8bc3605c29176e1b105350d2e6474142d7c1bd1d9327c4a9bdb46bf827acc", size = 435195, upload-time = "2025-04-23T18:33:52.104Z" }
wheels = [
    { url = "https://files.pythonhosted.org/packages/e5/92/b31726561b5dae176c2d2c2dc43a9c5bfba5d32f96f8b4c0a600dd492447/pydantic_core-2.33.2-cp310-cp310-macosx_10_12_x86_64.whl", hash = "sha256:2b3d326aaef0c0399d9afffeb6367d5e26ddc24d351dbc9c636840ac355dc5d8", size = 2028817, upload-time = "2025-04-23T18:30:43.919Z" },
    { url = "https://files.pythonhosted.org/packages/a3/44/3f0b95fafdaca04a483c4e685fe437c6891001bf3ce8b2fded82b9ea3aa1/pydantic_core-2.33.2-cp310-cp310-macosx_11_0_arm64.whl", hash = "sha256:0e5b2671f05ba48b94cb90ce55d8bdcaaedb8ba00cc5359f6810fc918713983d", size = 1861357, upload-time = "2025-04-23T18:30:46.372Z" },
    { url = "https://files.pythonhosted.org/packages/30/97/e8f13b55766234caae05372826e8e4b3b96e7b248be3157f53237682e43c/pydantic_core-2.33.2-cp310-cp310-manylinux_2_17_aarch64.manylinux2014_aarch64.whl", hash = "sha256:0069c9acc3f3981b9ff4cdfaf088e98d83440a4c7ea1bc07460af3d4dc22e72d", size = 1898011, upload-time = "2025-04-23T18:30:47.591Z" },
    { url = "https://files.pythonhosted.org/packages/9b/a3/99c48cf7bafc991cc3ee66fd544c0aae8dc907b752f1dad2d79b1b5a471f/pydantic_core-2.33.2-cp310-cp310-manylinux_2_17_armv7l.manylinux2014_armv7l.whl", hash = "sha256:d53b22f2032c42eaaf025f7c40c2e3b94568ae077a606f006d206a463bc69572", size = 1982730, upload-time = "2025-04-23T18:30:49.328Z" },
    { url = "https://files.pythonhosted.org/packages/de/8e/a5b882ec4307010a840fb8b58bd9bf65d1840c92eae7534c7441709bf54b/pydantic_core-2.33.2-cp310-cp310-manylinux_2_17_ppc64le.manylinux2014_ppc64le.whl", hash = "sha256:0405262705a123b7ce9f0b92f123334d67b70fd1f20a9372b907ce1080c7ba02", size = 2136178, upload-time = "2025-04-23T18:30:50.907Z" },
    { url = "https://files.pythonhosted.org/packages/e4/bb/71e35fc3ed05af6834e890edb75968e2802fe98778971ab5cba20a162315/pydantic_core-2.33.2-cp310-cp310-manylinux_2_17_s390x.manylinux2014_s390x.whl", hash = "sha256:4b25d91e288e2c4e0662b8038a28c6a07eaac3e196cfc4ff69de4ea3db992a1b", size = 2736462, upload-time = "2025-04-23T18:30:52.083Z" },
    { url = "https://files.pythonhosted.org/packages/31/0d/c8f7593e6bc7066289bbc366f2235701dcbebcd1ff0ef8e64f6f239fb47d/pydantic_core-2.33.2-cp310-cp310-manylinux_2_17_x86_64.manylinux2014_x86_64.whl", hash = "sha256:6bdfe4b3789761f3bcb4b1ddf33355a71079858958e3a552f16d5af19768fef2", size = 2005652, upload-time = "2025-04-23T18:30:53.389Z" },
    { url = "https://files.pythonhosted.org/packages/d2/7a/996d8bd75f3eda405e3dd219ff5ff0a283cd8e34add39d8ef9157e722867/pydantic_core-2.33.2-cp310-cp310-manylinux_2_5_i686.manylinux1_i686.whl", hash = "sha256:efec8db3266b76ef9607c2c4c419bdb06bf335ae433b80816089ea7585816f6a", size = 2113306, upload-time = "2025-04-23T18:30:54.661Z" },
    { url = "https://files.pythonhosted.org/packages/ff/84/daf2a6fb2db40ffda6578a7e8c5a6e9c8affb251a05c233ae37098118788/pydantic_core-2.33.2-cp310-cp310-musllinux_1_1_aarch64.whl", hash = "sha256:031c57d67ca86902726e0fae2214ce6770bbe2f710dc33063187a68744a5ecac", size = 2073720, upload-time = "2025-04-23T18:30:56.11Z" },
    { url = "https://files.pythonhosted.org/packages/77/fb/2258da019f4825128445ae79456a5499c032b55849dbd5bed78c95ccf163/pydantic_core-2.33.2-cp310-cp310-musllinux_1_1_armv7l.whl", hash = "sha256:f8de619080e944347f5f20de29a975c2d815d9ddd8be9b9b7268e2e3ef68605a", size = 2244915, upload-time = "2025-04-23T18:30:57.501Z" },
    { url = "https://files.pythonhosted.org/packages/d8/7a/925ff73756031289468326e355b6fa8316960d0d65f8b5d6b3a3e7866de7/pydantic_core-2.33.2-cp310-cp310-musllinux_1_1_x86_64.whl", hash = "sha256:73662edf539e72a9440129f231ed3757faab89630d291b784ca99237fb94db2b", size = 2241884, upload-time = "2025-04-23T18:30:58.867Z" },
    { url = "https://files.pythonhosted.org/packages/0b/b0/249ee6d2646f1cdadcb813805fe76265745c4010cf20a8eba7b0e639d9b2/pydantic_core-2.33.2-cp310-cp310-win32.whl", hash = "sha256:0a39979dcbb70998b0e505fb1556a1d550a0781463ce84ebf915ba293ccb7e22", size = 1910496, upload-time = "2025-04-23T18:31:00.078Z" },
    { url = "https://files.pythonhosted.org/packages/66/ff/172ba8f12a42d4b552917aa65d1f2328990d3ccfc01d5b7c943ec084299f/pydantic_core-2.33.2-cp310-cp310-win_amd64.whl", hash = "sha256:b0379a2b24882fef529ec3b4987cb5d003b9cda32256024e6fe1586ac45fc640", size = 1955019, upload-time = "2025-04-23T18:31:01.335Z" },
    { url = "https://files.pythonhosted.org/packages/3f/8d/71db63483d518cbbf290261a1fc2839d17ff89fce7089e08cad07ccfce67/pydantic_core-2.33.2-cp311-cp311-macosx_10_12_x86_64.whl", hash = "sha256:4c5b0a576fb381edd6d27f0a85915c6daf2f8138dc5c267a57c08a62900758c7", size = 2028584, upload-time = "2025-04-23T18:31:03.106Z" },
    { url = "https://files.pythonhosted.org/packages/24/2f/3cfa7244ae292dd850989f328722d2aef313f74ffc471184dc509e1e4e5a/pydantic_core-2.33.2-cp311-cp311-macosx_11_0_arm64.whl", hash = "sha256:e799c050df38a639db758c617ec771fd8fb7a5f8eaaa4b27b101f266b216a246", size = 1855071, upload-time = "2025-04-23T18:31:04.621Z" },
    { url = "https://files.pythonhosted.org/packages/b3/d3/4ae42d33f5e3f50dd467761304be2fa0a9417fbf09735bc2cce003480f2a/pydantic_core-2.33.2-cp311-cp311-manylinux_2_17_aarch64.manylinux2014_aarch64.whl", hash = "sha256:dc46a01bf8d62f227d5ecee74178ffc448ff4e5197c756331f71efcc66dc980f", size = 1897823, upload-time = "2025-04-23T18:31:06.377Z" },
    { url = "https://files.pythonhosted.org/packages/f4/f3/aa5976e8352b7695ff808599794b1fba2a9ae2ee954a3426855935799488/pydantic_core-2.33.2-cp311-cp311-manylinux_2_17_armv7l.manylinux2014_armv7l.whl", hash = "sha256:a144d4f717285c6d9234a66778059f33a89096dfb9b39117663fd8413d582dcc", size = 1983792, upload-time = "2025-04-23T18:31:07.93Z" },
    { url = "https://files.pythonhosted.org/packages/d5/7a/cda9b5a23c552037717f2b2a5257e9b2bfe45e687386df9591eff7b46d28/pydantic_core-2.33.2-cp311-cp311-manylinux_2_17_ppc64le.manylinux2014_ppc64le.whl", hash = "sha256:73cf6373c21bc80b2e0dc88444f41ae60b2f070ed02095754eb5a01df12256de", size = 2136338, upload-time = "2025-04-23T18:31:09.283Z" },
    { url = "https://files.pythonhosted.org/packages/2b/9f/b8f9ec8dd1417eb9da784e91e1667d58a2a4a7b7b34cf4af765ef663a7e5/pydantic_core-2.33.2-cp311-cp311-manylinux_2_17_s390x.manylinux2014_s390x.whl", hash = "sha256:3dc625f4aa79713512d1976fe9f0bc99f706a9dee21dfd1810b4bbbf228d0e8a", size = 2730998, upload-time = "2025-04-23T18:31:11.7Z" },
    { url = "https://files.pythonhosted.org/packages/47/bc/cd720e078576bdb8255d5032c5d63ee5c0bf4b7173dd955185a1d658c456/pydantic_core-2.33.2-cp311-cp311-manylinux_2_17_x86_64.manylinux2014_x86_64.whl", hash = "sha256:881b21b5549499972441da4758d662aeea93f1923f953e9cbaff14b8b9565aef", size = 2003200, upload-time = "2025-04-23T18:31:13.536Z" },
    { url = "https://files.pythonhosted.org/packages/ca/22/3602b895ee2cd29d11a2b349372446ae9727c32e78a94b3d588a40fdf187/pydantic_core-2.33.2-cp311-cp311-manylinux_2_5_i686.manylinux1_i686.whl", hash = "sha256:bdc25f3681f7b78572699569514036afe3c243bc3059d3942624e936ec93450e", size = 2113890, upload-time = "2025-04-23T18:31:15.011Z" },
    { url = "https://files.pythonhosted.org/packages/ff/e6/e3c5908c03cf00d629eb38393a98fccc38ee0ce8ecce32f69fc7d7b558a7/pydantic_core-2.33.2-cp311-cp311-musllinux_1_1_aarch64.whl", hash = "sha256:fe5b32187cbc0c862ee201ad66c30cf218e5ed468ec8dc1cf49dec66e160cc4d", size = 2073359, upload-time = "2025-04-23T18:31:16.393Z" },
    { url = "https://files.pythonhosted.org/packages/12/e7/6a36a07c59ebefc8777d1ffdaf5ae71b06b21952582e4b07eba88a421c79/pydantic_core-2.33.2-cp311-cp311-musllinux_1_1_armv7l.whl", hash = "sha256:bc7aee6f634a6f4a95676fcb5d6559a2c2a390330098dba5e5a5f28a2e4ada30", size = 2245883, upload-time = "2025-04-23T18:31:17.892Z" },
    { url = "https://files.pythonhosted.org/packages/16/3f/59b3187aaa6cc0c1e6616e8045b284de2b6a87b027cce2ffcea073adf1d2/pydantic_core-2.33.2-cp311-cp311-musllinux_1_1_x86_64.whl", hash = "sha256:235f45e5dbcccf6bd99f9f472858849f73d11120d76ea8707115415f8e5ebebf", size = 2241074, upload-time = "2025-04-23T18:31:19.205Z" },
    { url = "https://files.pythonhosted.org/packages/e0/ed/55532bb88f674d5d8f67ab121a2a13c385df382de2a1677f30ad385f7438/pydantic_core-2.33.2-cp311-cp311-win32.whl", hash = "sha256:6368900c2d3ef09b69cb0b913f9f8263b03786e5b2a387706c5afb66800efd51", size = 1910538, upload-time = "2025-04-23T18:31:20.541Z" },
    { url = "https://files.pythonhosted.org/packages/fe/1b/25b7cccd4519c0b23c2dd636ad39d381abf113085ce4f7bec2b0dc755eb1/pydantic_core-2.33.2-cp311-cp311-win_amd64.whl", hash = "sha256:1e063337ef9e9820c77acc768546325ebe04ee38b08703244c1309cccc4f1bab", size = 1952909, upload-time = "2025-04-23T18:31:22.371Z" },
    { url = "https://files.pythonhosted.org/packages/49/a9/d809358e49126438055884c4366a1f6227f0f84f635a9014e2deb9b9de54/pydantic_core-2.33.2-cp311-cp311-win_arm64.whl", hash = "sha256:6b99022f1d19bc32a4c2a0d544fc9a76e3be90f0b3f4af413f87d38749300e65", size = 1897786, upload-time = "2025-04-23T18:31:24.161Z" },
    { url = "https://files.pythonhosted.org/packages/18/8a/2b41c97f554ec8c71f2a8a5f85cb56a8b0956addfe8b0efb5b3d77e8bdc3/pydantic_core-2.33.2-cp312-cp312-macosx_10_12_x86_64.whl", hash = "sha256:a7ec89dc587667f22b6a0b6579c249fca9026ce7c333fc142ba42411fa243cdc", size = 2009000, upload-time = "2025-04-23T18:31:25.863Z" },
    { url = "https://files.pythonhosted.org/packages/a1/02/6224312aacb3c8ecbaa959897af57181fb6cf3a3d7917fd44d0f2917e6f2/pydantic_core-2.33.2-cp312-cp312-macosx_11_0_arm64.whl", hash = "sha256:3c6db6e52c6d70aa0d00d45cdb9b40f0433b96380071ea80b09277dba021ddf7", size = 1847996, upload-time = "2025-04-23T18:31:27.341Z" },
    { url = "https://files.pythonhosted.org/packages/d6/46/6dcdf084a523dbe0a0be59d054734b86a981726f221f4562aed313dbcb49/pydantic_core-2.33.2-cp312-cp312-manylinux_2_17_aarch64.manylinux2014_aarch64.whl", hash = "sha256:4e61206137cbc65e6d5256e1166f88331d3b6238e082d9f74613b9b765fb9025", size = 1880957, upload-time = "2025-04-23T18:31:28.956Z" },
    { url = "https://files.pythonhosted.org/packages/ec/6b/1ec2c03837ac00886ba8160ce041ce4e325b41d06a034adbef11339ae422/pydantic_core-2.33.2-cp312-cp312-manylinux_2_17_armv7l.manylinux2014_armv7l.whl", hash = "sha256:eb8c529b2819c37140eb51b914153063d27ed88e3bdc31b71198a198e921e011", size = 1964199, upload-time = "2025-04-23T18:31:31.025Z" },
    { url = "https://files.pythonhosted.org/packages/2d/1d/6bf34d6adb9debd9136bd197ca72642203ce9aaaa85cfcbfcf20f9696e83/pydantic_core-2.33.2-cp312-cp312-manylinux_2_17_ppc64le.manylinux2014_ppc64le.whl", hash = "sha256:c52b02ad8b4e2cf14ca7b3d918f3eb0ee91e63b3167c32591e57c4317e134f8f", size = 2120296, upload-time = "2025-04-23T18:31:32.514Z" },
    { url = "https://files.pythonhosted.org/packages/e0/94/2bd0aaf5a591e974b32a9f7123f16637776c304471a0ab33cf263cf5591a/pydantic_core-2.33.2-cp312-cp312-manylinux_2_17_s390x.manylinux2014_s390x.whl", hash = "sha256:96081f1605125ba0855dfda83f6f3df5ec90c61195421ba72223de35ccfb2f88", size = 2676109, upload-time = "2025-04-23T18:31:33.958Z" },
    { url = "https://files.pythonhosted.org/packages/f9/41/4b043778cf9c4285d59742281a769eac371b9e47e35f98ad321349cc5d61/pydantic_core-2.33.2-cp312-cp312-manylinux_2_17_x86_64.manylinux2014_x86_64.whl", hash = "sha256:8f57a69461af2a5fa6e6bbd7a5f60d3b7e6cebb687f55106933188e79ad155c1", size = 2002028, upload-time = "2025-04-23T18:31:39.095Z" },
    { url = "https://files.pythonhosted.org/packages/cb/d5/7bb781bf2748ce3d03af04d5c969fa1308880e1dca35a9bd94e1a96a922e/pydantic_core-2.33.2-cp312-cp312-manylinux_2_5_i686.manylinux1_i686.whl", hash = "sha256:572c7e6c8bb4774d2ac88929e3d1f12bc45714ae5ee6d9a788a9fb35e60bb04b", size = 2100044, upload-time = "2025-04-23T18:31:41.034Z" },
    { url = "https://files.pythonhosted.org/packages/fe/36/def5e53e1eb0ad896785702a5bbfd25eed546cdcf4087ad285021a90ed53/pydantic_core-2.33.2-cp312-cp312-musllinux_1_1_aarch64.whl", hash = "sha256:db4b41f9bd95fbe5acd76d89920336ba96f03e149097365afe1cb092fceb89a1", size = 2058881, upload-time = "2025-04-23T18:31:42.757Z" },
    { url = "https://files.pythonhosted.org/packages/01/6c/57f8d70b2ee57fc3dc8b9610315949837fa8c11d86927b9bb044f8705419/pydantic_core-2.33.2-cp312-cp312-musllinux_1_1_armv7l.whl", hash = "sha256:fa854f5cf7e33842a892e5c73f45327760bc7bc516339fda888c75ae60edaeb6", size = 2227034, upload-time = "2025-04-23T18:31:44.304Z" },
    { url = "https://files.pythonhosted.org/packages/27/b9/9c17f0396a82b3d5cbea4c24d742083422639e7bb1d5bf600e12cb176a13/pydantic_core-2.33.2-cp312-cp312-musllinux_1_1_x86_64.whl", hash = "sha256:5f483cfb75ff703095c59e365360cb73e00185e01aaea067cd19acffd2ab20ea", size = 2234187, upload-time = "2025-04-23T18:31:45.891Z" },
    { url = "https://files.pythonhosted.org/packages/b0/6a/adf5734ffd52bf86d865093ad70b2ce543415e0e356f6cacabbc0d9ad910/pydantic_core-2.33.2-cp312-cp312-win32.whl", hash = "sha256:9cb1da0f5a471435a7bc7e439b8a728e8b61e59784b2af70d7c169f8dd8ae290", size = 1892628, upload-time = "2025-04-23T18:31:47.819Z" },
    { url = "https://files.pythonhosted.org/packages/43/e4/5479fecb3606c1368d496a825d8411e126133c41224c1e7238be58b87d7e/pydantic_core-2.33.2-cp312-cp312-win_amd64.whl", hash = "sha256:f941635f2a3d96b2973e867144fde513665c87f13fe0e193c158ac51bfaaa7b2", size = 1955866, upload-time = "2025-04-23T18:31:49.635Z" },
    { url = "https://files.pythonhosted.org/packages/0d/24/8b11e8b3e2be9dd82df4b11408a67c61bb4dc4f8e11b5b0fc888b38118b5/pydantic_core-2.33.2-cp312-cp312-win_arm64.whl", hash = "sha256:cca3868ddfaccfbc4bfb1d608e2ccaaebe0ae628e1416aeb9c4d88c001bb45ab", size = 1888894, upload-time = "2025-04-23T18:31:51.609Z" },
    { url = "https://files.pythonhosted.org/packages/46/8c/99040727b41f56616573a28771b1bfa08a3d3fe74d3d513f01251f79f172/pydantic_core-2.33.2-cp313-cp313-macosx_10_12_x86_64.whl", hash = "sha256:1082dd3e2d7109ad8b7da48e1d4710c8d06c253cbc4a27c1cff4fbcaa97a9e3f", size = 2015688, upload-time = "2025-04-23T18:31:53.175Z" },
    { url = "https://files.pythonhosted.org/packages/3a/cc/5999d1eb705a6cefc31f0b4a90e9f7fc400539b1a1030529700cc1b51838/pydantic_core-2.33.2-cp313-cp313-macosx_11_0_arm64.whl", hash = "sha256:f517ca031dfc037a9c07e748cefd8d96235088b83b4f4ba8939105d20fa1dcd6", size = 1844808, upload-time = "2025-04-23T18:31:54.79Z" },
    { url = "https://files.pythonhosted.org/packages/6f/5e/a0a7b8885c98889a18b6e376f344da1ef323d270b44edf8174d6bce4d622/pydantic_core-2.33.2-cp313-cp313-manylinux_2_17_aarch64.manylinux2014_aarch64.whl", hash = "sha256:0a9f2c9dd19656823cb8250b0724ee9c60a82f3cdf68a080979d13092a3b0fef", size = 1885580, upload-time = "2025-04-23T18:31:57.393Z" },
    { url = "https://files.pythonhosted.org/packages/3b/2a/953581f343c7d11a304581156618c3f592435523dd9d79865903272c256a/pydantic_core-2.33.2-cp313-cp313-manylinux_2_17_armv7l.manylinux2014_armv7l.whl", hash = "sha256:2b0a451c263b01acebe51895bfb0e1cc842a5c666efe06cdf13846c7418caa9a", size = 1973859, upload-time = "2025-04-23T18:31:59.065Z" },
    { url = "https://files.pythonhosted.org/packages/e6/55/f1a813904771c03a3f97f676c62cca0c0a4138654107c1b61f19c644868b/pydantic_core-2.33.2-cp313-cp313-manylinux_2_17_ppc64le.manylinux2014_ppc64le.whl", hash = "sha256:1ea40a64d23faa25e62a70ad163571c0b342b8bf66d5fa612ac0dec4f069d916", size = 2120810, upload-time = "2025-04-23T18:32:00.78Z" },
    { url = "https://files.pythonhosted.org/packages/aa/c3/053389835a996e18853ba107a63caae0b9deb4a276c6b472931ea9ae6e48/pydantic_core-2.33.2-cp313-cp313-manylinux_2_17_s390x.manylinux2014_s390x.whl", hash = "sha256:0fb2d542b4d66f9470e8065c5469ec676978d625a8b7a363f07d9a501a9cb36a", size = 2676498, upload-time = "2025-04-23T18:32:02.418Z" },
    { url = "https://files.pythonhosted.org/packages/eb/3c/f4abd740877a35abade05e437245b192f9d0ffb48bbbbd708df33d3cda37/pydantic_core-2.33.2-cp313-cp313-manylinux_2_17_x86_64.manylinux2014_x86_64.whl", hash = "sha256:9fdac5d6ffa1b5a83bca06ffe7583f5576555e6c8b3a91fbd25ea7780f825f7d", size = 2000611, upload-time = "2025-04-23T18:32:04.152Z" },
    { url = "https://files.pythonhosted.org/packages/59/a7/63ef2fed1837d1121a894d0ce88439fe3e3b3e48c7543b2a4479eb99c2bd/pydantic_core-2.33.2-cp313-cp313-manylinux_2_5_i686.manylinux1_i686.whl", hash = "sha256:04a1a413977ab517154eebb2d326da71638271477d6ad87a769102f7c2488c56", size = 2107924, upload-time = "2025-04-23T18:32:06.129Z" },
    { url = "https://files.pythonhosted.org/packages/04/8f/2551964ef045669801675f1cfc3b0d74147f4901c3ffa42be2ddb1f0efc4/pydantic_core-2.33.2-cp313-cp313-musllinux_1_1_aarch64.whl", hash = "sha256:c8e7af2f4e0194c22b5b37205bfb293d166a7344a5b0d0eaccebc376546d77d5", size = 2063196, upload-time = "2025-04-23T18:32:08.178Z" },
    { url = "https://files.pythonhosted.org/packages/26/bd/d9602777e77fc6dbb0c7db9ad356e9a985825547dce5ad1d30ee04903918/pydantic_core-2.33.2-cp313-cp313-musllinux_1_1_armv7l.whl", hash = "sha256:5c92edd15cd58b3c2d34873597a1e20f13094f59cf88068adb18947df5455b4e", size = 2236389, upload-time = "2025-04-23T18:32:10.242Z" },
    { url = "https://files.pythonhosted.org/packages/42/db/0e950daa7e2230423ab342ae918a794964b053bec24ba8af013fc7c94846/pydantic_core-2.33.2-cp313-cp313-musllinux_1_1_x86_64.whl", hash = "sha256:65132b7b4a1c0beded5e057324b7e16e10910c106d43675d9bd87d4f38dde162", size = 2239223, upload-time = "2025-04-23T18:32:12.382Z" },
    { url = "https://files.pythonhosted.org/packages/58/4d/4f937099c545a8a17eb52cb67fe0447fd9a373b348ccfa9a87f141eeb00f/pydantic_core-2.33.2-cp313-cp313-win32.whl", hash = "sha256:52fb90784e0a242bb96ec53f42196a17278855b0f31ac7c3cc6f5c1ec4811849", size = 1900473, upload-time = "2025-04-23T18:32:14.034Z" },
    { url = "https://files.pythonhosted.org/packages/a0/75/4a0a9bac998d78d889def5e4ef2b065acba8cae8c93696906c3a91f310ca/pydantic_core-2.33.2-cp313-cp313-win_amd64.whl", hash = "sha256:c083a3bdd5a93dfe480f1125926afcdbf2917ae714bdb80b36d34318b2bec5d9", size = 1955269, upload-time = "2025-04-23T18:32:15.783Z" },
    { url = "https://files.pythonhosted.org/packages/f9/86/1beda0576969592f1497b4ce8e7bc8cbdf614c352426271b1b10d5f0aa64/pydantic_core-2.33.2-cp313-cp313-win_arm64.whl", hash = "sha256:e80b087132752f6b3d714f041ccf74403799d3b23a72722ea2e6ba2e892555b9", size = 1893921, upload-time = "2025-04-23T18:32:18.473Z" },
    { url = "https://files.pythonhosted.org/packages/a4/7d/e09391c2eebeab681df2b74bfe6c43422fffede8dc74187b2b0bf6fd7571/pydantic_core-2.33.2-cp313-cp313t-macosx_11_0_arm64.whl", hash = "sha256:61c18fba8e5e9db3ab908620af374db0ac1baa69f0f32df4f61ae23f15e586ac", size = 1806162, upload-time = "2025-04-23T18:32:20.188Z" },
    { url = "https://files.pythonhosted.org/packages/f1/3d/847b6b1fed9f8ed3bb95a9ad04fbd0b212e832d4f0f50ff4d9ee5a9f15cf/pydantic_core-2.33.2-cp313-cp313t-manylinux_2_17_x86_64.manylinux2014_x86_64.whl", hash = "sha256:95237e53bb015f67b63c91af7518a62a8660376a6a0db19b89acc77a4d6199f5", size = 1981560, upload-time = "2025-04-23T18:32:22.354Z" },
    { url = "https://files.pythonhosted.org/packages/6f/9a/e73262f6c6656262b5fdd723ad90f518f579b7bc8622e43a942eec53c938/pydantic_core-2.33.2-cp313-cp313t-win_amd64.whl", hash = "sha256:c2fc0a768ef76c15ab9238afa6da7f69895bb5d1ee83aeea2e3509af4472d0b9", size = 1935777, upload-time = "2025-04-23T18:32:25.088Z" },
    { url = "https://files.pythonhosted.org/packages/30/68/373d55e58b7e83ce371691f6eaa7175e3a24b956c44628eb25d7da007917/pydantic_core-2.33.2-pp310-pypy310_pp73-macosx_10_12_x86_64.whl", hash = "sha256:5c4aa4e82353f65e548c476b37e64189783aa5384903bfea4f41580f255fddfa", size = 2023982, upload-time = "2025-04-23T18:32:53.14Z" },
    { url = "https://files.pythonhosted.org/packages/a4/16/145f54ac08c96a63d8ed6442f9dec17b2773d19920b627b18d4f10a061ea/pydantic_core-2.33.2-pp310-pypy310_pp73-macosx_11_0_arm64.whl", hash = "sha256:d946c8bf0d5c24bf4fe333af284c59a19358aa3ec18cb3dc4370080da1e8ad29", size = 1858412, upload-time = "2025-04-23T18:32:55.52Z" },
    { url = "https://files.pythonhosted.org/packages/41/b1/c6dc6c3e2de4516c0bb2c46f6a373b91b5660312342a0cf5826e38ad82fa/pydantic_core-2.33.2-pp310-pypy310_pp73-manylinux_2_17_aarch64.manylinux2014_aarch64.whl", hash = "sha256:87b31b6846e361ef83fedb187bb5b4372d0da3f7e28d85415efa92d6125d6e6d", size = 1892749, upload-time = "2025-04-23T18:32:57.546Z" },
    { url = "https://files.pythonhosted.org/packages/12/73/8cd57e20afba760b21b742106f9dbdfa6697f1570b189c7457a1af4cd8a0/pydantic_core-2.33.2-pp310-pypy310_pp73-manylinux_2_17_x86_64.manylinux2014_x86_64.whl", hash = "sha256:aa9d91b338f2df0508606f7009fde642391425189bba6d8c653afd80fd6bb64e", size = 2067527, upload-time = "2025-04-23T18:32:59.771Z" },
    { url = "https://files.pythonhosted.org/packages/e3/d5/0bb5d988cc019b3cba4a78f2d4b3854427fc47ee8ec8e9eaabf787da239c/pydantic_core-2.33.2-pp310-pypy310_pp73-manylinux_2_5_i686.manylinux1_i686.whl", hash = "sha256:2058a32994f1fde4ca0480ab9d1e75a0e8c87c22b53a3ae66554f9af78f2fe8c", size = 2108225, upload-time = "2025-04-23T18:33:04.51Z" },
    { url = "https://files.pythonhosted.org/packages/f1/c5/00c02d1571913d496aabf146106ad8239dc132485ee22efe08085084ff7c/pydantic_core-2.33.2-pp310-pypy310_pp73-musllinux_1_1_aarch64.whl", hash = "sha256:0e03262ab796d986f978f79c943fc5f620381be7287148b8010b4097f79a39ec", size = 2069490, upload-time = "2025-04-23T18:33:06.391Z" },
    { url = "https://files.pythonhosted.org/packages/22/a8/dccc38768274d3ed3a59b5d06f59ccb845778687652daa71df0cab4040d7/pydantic_core-2.33.2-pp310-pypy310_pp73-musllinux_1_1_armv7l.whl", hash = "sha256:1a8695a8d00c73e50bff9dfda4d540b7dee29ff9b8053e38380426a85ef10052", size = 2237525, upload-time = "2025-04-23T18:33:08.44Z" },
    { url = "https://files.pythonhosted.org/packages/d4/e7/4f98c0b125dda7cf7ccd14ba936218397b44f50a56dd8c16a3091df116c3/pydantic_core-2.33.2-pp310-pypy310_pp73-musllinux_1_1_x86_64.whl", hash = "sha256:fa754d1850735a0b0e03bcffd9d4b4343eb417e47196e4485d9cca326073a42c", size = 2238446, upload-time = "2025-04-23T18:33:10.313Z" },
    { url = "https://files.pythonhosted.org/packages/ce/91/2ec36480fdb0b783cd9ef6795753c1dea13882f2e68e73bce76ae8c21e6a/pydantic_core-2.33.2-pp310-pypy310_pp73-win_amd64.whl", hash = "sha256:a11c8d26a50bfab49002947d3d237abe4d9e4b5bdc8846a63537b6488e197808", size = 2066678, upload-time = "2025-04-23T18:33:12.224Z" },
    { url = "https://files.pythonhosted.org/packages/7b/27/d4ae6487d73948d6f20dddcd94be4ea43e74349b56eba82e9bdee2d7494c/pydantic_core-2.33.2-pp311-pypy311_pp73-macosx_10_12_x86_64.whl", hash = "sha256:dd14041875d09cc0f9308e37a6f8b65f5585cf2598a53aa0123df8b129d481f8", size = 2025200, upload-time = "2025-04-23T18:33:14.199Z" },
    { url = "https://files.pythonhosted.org/packages/f1/b8/b3cb95375f05d33801024079b9392a5ab45267a63400bf1866e7ce0f0de4/pydantic_core-2.33.2-pp311-pypy311_pp73-macosx_11_0_arm64.whl", hash = "sha256:d87c561733f66531dced0da6e864f44ebf89a8fba55f31407b00c2f7f9449593", size = 1859123, upload-time = "2025-04-23T18:33:16.555Z" },
    { url = "https://files.pythonhosted.org/packages/05/bc/0d0b5adeda59a261cd30a1235a445bf55c7e46ae44aea28f7bd6ed46e091/pydantic_core-2.33.2-pp311-pypy311_pp73-manylinux_2_17_aarch64.manylinux2014_aarch64.whl", hash = "sha256:2f82865531efd18d6e07a04a17331af02cb7a651583c418df8266f17a63c6612", size = 1892852, upload-time = "2025-04-23T18:33:18.513Z" },
    { url = "https://files.pythonhosted.org/packages/3e/11/d37bdebbda2e449cb3f519f6ce950927b56d62f0b84fd9cb9e372a26a3d5/pydantic_core-2.33.2-pp311-pypy311_pp73-manylinux_2_17_x86_64.manylinux2014_x86_64.whl", hash = "sha256:2bfb5112df54209d820d7bf9317c7a6c9025ea52e49f46b6a2060104bba37de7", size = 2067484, upload-time = "2025-04-23T18:33:20.475Z" },
    { url = "https://files.pythonhosted.org/packages/8c/55/1f95f0a05ce72ecb02a8a8a1c3be0579bbc29b1d5ab68f1378b7bebc5057/pydantic_core-2.33.2-pp311-pypy311_pp73-manylinux_2_5_i686.manylinux1_i686.whl", hash = "sha256:64632ff9d614e5eecfb495796ad51b0ed98c453e447a76bcbeeb69615079fc7e", size = 2108896, upload-time = "2025-04-23T18:33:22.501Z" },
    { url = "https://files.pythonhosted.org/packages/53/89/2b2de6c81fa131f423246a9109d7b2a375e83968ad0800d6e57d0574629b/pydantic_core-2.33.2-pp311-pypy311_pp73-musllinux_1_1_aarch64.whl", hash = "sha256:f889f7a40498cc077332c7ab6b4608d296d852182211787d4f3ee377aaae66e8", size = 2069475, upload-time = "2025-04-23T18:33:24.528Z" },
    { url = "https://files.pythonhosted.org/packages/b8/e9/1f7efbe20d0b2b10f6718944b5d8ece9152390904f29a78e68d4e7961159/pydantic_core-2.33.2-pp311-pypy311_pp73-musllinux_1_1_armv7l.whl", hash = "sha256:de4b83bb311557e439b9e186f733f6c645b9417c84e2eb8203f3f820a4b988bf", size = 2239013, upload-time = "2025-04-23T18:33:26.621Z" },
    { url = "https://files.pythonhosted.org/packages/3c/b2/5309c905a93811524a49b4e031e9851a6b00ff0fb668794472ea7746b448/pydantic_core-2.33.2-pp311-pypy311_pp73-musllinux_1_1_x86_64.whl", hash = "sha256:82f68293f055f51b51ea42fafc74b6aad03e70e191799430b90c13d643059ebb", size = 2238715, upload-time = "2025-04-23T18:33:28.656Z" },
    { url = "https://files.pythonhosted.org/packages/32/56/8a7ca5d2cd2cda1d245d34b1c9a942920a718082ae8e54e5f3e5a58b7add/pydantic_core-2.33.2-pp311-pypy311_pp73-win_amd64.whl", hash = "sha256:329467cecfb529c925cf2bbd4d60d2c509bc2fb52a20c1045bf09bb70971a9c1", size = 2066757, upload-time = "2025-04-23T18:33:30.645Z" },
]

[[package]]
name = "pydantic-settings"
version = "2.10.1"
source = { registry = "https://pypi.org/simple" }
dependencies = [
    { name = "pydantic" },
    { name = "python-dotenv" },
    { name = "typing-inspection" },
]
sdist = { url = "https://files.pythonhosted.org/packages/68/85/1ea668bbab3c50071ca613c6ab30047fb36ab0da1b92fa8f17bbc38fd36c/pydantic_settings-2.10.1.tar.gz", hash = "sha256:06f0062169818d0f5524420a360d632d5857b83cffd4d42fe29597807a1614ee", size = 172583, upload-time = "2025-06-24T13:26:46.841Z" }
wheels = [
    { url = "https://files.pythonhosted.org/packages/58/f0/427018098906416f580e3cf1366d3b1abfb408a0652e9f31600c24a1903c/pydantic_settings-2.10.1-py3-none-any.whl", hash = "sha256:a60952460b99cf661dc25c29c0ef171721f98bfcb52ef8d9ea4c943d7c8cc796", size = 45235, upload-time = "2025-06-24T13:26:45.485Z" },
]

[[package]]
name = "pydispatcher"
version = "2.0.7"
source = { registry = "https://pypi.org/simple" }
sdist = { url = "https://files.pythonhosted.org/packages/21/db/030d0700ae90d2f9d52c2f3c1f864881e19cef8cba3b0a08759c8494c19c/PyDispatcher-2.0.7.tar.gz", hash = "sha256:b777c6ad080dc1bad74a4c29d6a46914fa6701ac70f94b0d66fbcfde62f5be31", size = 38891, upload-time = "2023-02-17T20:11:13.106Z" }
wheels = [
    { url = "https://files.pythonhosted.org/packages/66/0e/9ee7bc0b48ec45d93b302fa2d787830dca4dc454d31a237faa5815995988/PyDispatcher-2.0.7-py3-none-any.whl", hash = "sha256:96543bea04115ffde08f851e1d45cacbfd1ee866ac42127d9b476dc5aefa7de0", size = 12040, upload-time = "2023-02-17T20:11:11.991Z" },
]

[[package]]
name = "pydoc-markdown"
version = "4.8.2"
source = { registry = "https://pypi.org/simple" }
dependencies = [
    { name = "click" },
    { name = "databind-core" },
    { name = "databind-json" },
    { name = "docspec" },
    { name = "docspec-python" },
    { name = "docstring-parser" },
    { name = "jinja2" },
    { name = "nr-util" },
    { name = "pyyaml" },
    { name = "requests" },
    { name = "tomli" },
    { name = "tomli-w" },
    { name = "watchdog" },
    { name = "yapf" },
]
sdist = { url = "https://files.pythonhosted.org/packages/e1/8a/2c7f7ad656d22371a596d232fc140327b958d7f1d491b889632ea0cb7e87/pydoc_markdown-4.8.2.tar.gz", hash = "sha256:fb6c927e31386de17472d42f9bd3d3be2905977d026f6216881c65145aa67f0b", size = 44506, upload-time = "2023-06-26T12:37:01.152Z" }
wheels = [
    { url = "https://files.pythonhosted.org/packages/83/5a/ce0b056d9a95fd0c06a6cfa5972477d79353392d19230c748a7ba5a9df04/pydoc_markdown-4.8.2-py3-none-any.whl", hash = "sha256:203f74119e6bb2f9deba43d452422de7c8ec31955b61e0620fa4dd8c2611715f", size = 67830, upload-time = "2023-06-26T12:36:59.502Z" },
]

[[package]]
name = "pyee"
version = "13.0.0"
source = { registry = "https://pypi.org/simple" }
dependencies = [
    { name = "typing-extensions" },
]
sdist = { url = "https://files.pythonhosted.org/packages/95/03/1fd98d5841cd7964a27d729ccf2199602fe05eb7a405c1462eb7277945ed/pyee-13.0.0.tar.gz", hash = "sha256:b391e3c5a434d1f5118a25615001dbc8f669cf410ab67d04c4d4e07c55481c37", size = 31250, upload-time = "2025-03-17T18:53:15.955Z" }
wheels = [
    { url = "https://files.pythonhosted.org/packages/9b/4d/b9add7c84060d4c1906abe9a7e5359f2a60f7a9a4f67268b2766673427d8/pyee-13.0.0-py3-none-any.whl", hash = "sha256:48195a3cddb3b1515ce0695ed76036b5ccc2ef3a9f963ff9f77aec0139845498", size = 15730, upload-time = "2025-03-17T18:53:14.532Z" },
]

[[package]]
name = "pygments"
version = "2.19.2"
source = { registry = "https://pypi.org/simple" }
sdist = { url = "https://files.pythonhosted.org/packages/b0/77/a5b8c569bf593b0140bde72ea885a803b82086995367bf2037de0159d924/pygments-2.19.2.tar.gz", hash = "sha256:636cb2477cec7f8952536970bc533bc43743542f70392ae026374600add5b887", size = 4968631, upload-time = "2025-06-21T13:39:12.283Z" }
wheels = [
    { url = "https://files.pythonhosted.org/packages/c7/21/705964c7812476f378728bdf590ca4b771ec72385c533964653c68e86bdc/pygments-2.19.2-py3-none-any.whl", hash = "sha256:86540386c03d588bb81d44bc3928634ff26449851e99741617ecb9037ee5ec0b", size = 1225217, upload-time = "2025-06-21T13:39:07.939Z" },
]

[[package]]
name = "pyopenssl"
version = "25.2.0"
source = { registry = "https://pypi.org/simple" }
dependencies = [
    { name = "cryptography" },
    { name = "typing-extensions", marker = "python_full_version < '3.13'" },
]
sdist = { url = "https://files.pythonhosted.org/packages/fc/d7/5b1410932bfaf0bbf96426a8e08472ed26f2052c353f2dea6e6636850545/pyopenssl-25.2.0.tar.gz", hash = "sha256:71db4c6a4badb88b9804ade80886dc19b7eec3678a4a23c9029f97024c65191a", size = 184020, upload-time = "2025-09-14T14:47:07.673Z" }
wheels = [
    { url = "https://files.pythonhosted.org/packages/40/88/74ebfdf2183b1817c5b6da87e6756c046e629e1d0596221beae3b1ad6fda/pyopenssl-25.2.0-py3-none-any.whl", hash = "sha256:8a3d87605158baffa5d35d097539b2221908f7b15c3ee03c99cdd49e79a7d5ae", size = 57243, upload-time = "2025-09-14T14:47:05.779Z" },
]

[[package]]
name = "pyproject-hooks"
version = "1.2.0"
source = { registry = "https://pypi.org/simple" }
sdist = { url = "https://files.pythonhosted.org/packages/e7/82/28175b2414effca1cdac8dc99f76d660e7a4fb0ceefa4b4ab8f5f6742925/pyproject_hooks-1.2.0.tar.gz", hash = "sha256:1e859bd5c40fae9448642dd871adf459e5e2084186e8d2c2a79a824c970da1f8", size = 19228, upload-time = "2024-09-29T09:24:13.293Z" }
wheels = [
    { url = "https://files.pythonhosted.org/packages/bd/24/12818598c362d7f300f18e74db45963dbcb85150324092410c8b49405e42/pyproject_hooks-1.2.0-py3-none-any.whl", hash = "sha256:9e5c6bfa8dcc30091c74b0cf803c81fdd29d94f01992a7707bc97babb1141913", size = 10216, upload-time = "2024-09-29T09:24:11.978Z" },
]

[[package]]
name = "pypydispatcher"
version = "2.1.2"
source = { registry = "https://pypi.org/simple" }
sdist = { url = "https://files.pythonhosted.org/packages/d5/7b/65f55513d3c769fd677f90032d8d8703e3dc17e88a41b6074d2177548bca/PyPyDispatcher-2.1.2.tar.gz", hash = "sha256:b6bec5dfcff9d2535bca2b23c80eae367b1ac250a645106948d315fcfa9130f2", size = 23224, upload-time = "2017-07-03T14:20:51.806Z" }

[[package]]
name = "pytest"
version = "8.4.2"
source = { registry = "https://pypi.org/simple" }
dependencies = [
    { name = "colorama", marker = "sys_platform == 'win32'" },
    { name = "exceptiongroup", marker = "python_full_version < '3.11'" },
    { name = "iniconfig" },
    { name = "packaging" },
    { name = "pluggy" },
    { name = "pygments" },
    { name = "tomli", marker = "python_full_version < '3.11'" },
]
sdist = { url = "https://files.pythonhosted.org/packages/a3/5c/00a0e072241553e1a7496d638deababa67c5058571567b92a7eaa258397c/pytest-8.4.2.tar.gz", hash = "sha256:86c0d0b93306b961d58d62a4db4879f27fe25513d4b969df351abdddb3c30e01", size = 1519618, upload-time = "2025-09-04T14:34:22.711Z" }
wheels = [
    { url = "https://files.pythonhosted.org/packages/a8/a4/20da314d277121d6534b3a980b29035dcd51e6744bd79075a6ce8fa4eb8d/pytest-8.4.2-py3-none-any.whl", hash = "sha256:872f880de3fc3a5bdc88a11b39c9710c3497a547cfa9320bc3c5e62fbf272e79", size = 365750, upload-time = "2025-09-04T14:34:20.226Z" },
]

[[package]]
name = "pytest-asyncio"
<<<<<<< HEAD
version = "1.1.1"
=======
version = "1.2.0"
>>>>>>> 68a7f488
source = { registry = "https://pypi.org/simple" }
dependencies = [
    { name = "backports-asyncio-runner", marker = "python_full_version < '3.11'" },
    { name = "pytest" },
    { name = "typing-extensions", marker = "python_full_version < '3.13'" },
]
<<<<<<< HEAD
sdist = { url = "https://files.pythonhosted.org/packages/8d/1e/2aa43805d4a320a9489d2b99f7877b69f9094c79aa0732159a1415dd6cd4/pytest_asyncio-1.1.1.tar.gz", hash = "sha256:b72d215c38e2c91dbb32f275e0b5be69602d7869910e109360e375129960a649", size = 46590, upload-time = "2025-09-12T06:36:20.834Z" }
wheels = [
    { url = "https://files.pythonhosted.org/packages/28/de/aba79e9ccdb51b5d0d65c67dd857bd78b00c64723df16b9fc800d8b94ce6/pytest_asyncio-1.1.1-py3-none-any.whl", hash = "sha256:726339d30fcfde24691f589445b9b67d058b311ac632b1d704e97f20f1d878da", size = 14719, upload-time = "2025-09-12T06:36:19.726Z" },
=======
sdist = { url = "https://files.pythonhosted.org/packages/42/86/9e3c5f48f7b7b638b216e4b9e645f54d199d7abbbab7a64a13b4e12ba10f/pytest_asyncio-1.2.0.tar.gz", hash = "sha256:c609a64a2a8768462d0c99811ddb8bd2583c33fd33cf7f21af1c142e824ffb57", size = 50119, upload-time = "2025-09-12T07:33:53.816Z" }
wheels = [
    { url = "https://files.pythonhosted.org/packages/04/93/2fa34714b7a4ae72f2f8dad66ba17dd9a2c793220719e736dda28b7aec27/pytest_asyncio-1.2.0-py3-none-any.whl", hash = "sha256:8e17ae5e46d8e7efe51ab6494dd2010f4ca8dae51652aa3c8d55acf50bfb2e99", size = 15095, upload-time = "2025-09-12T07:33:52.639Z" },
>>>>>>> 68a7f488
]

[[package]]
name = "pytest-cov"
version = "7.0.0"
source = { registry = "https://pypi.org/simple" }
dependencies = [
    { name = "coverage", extra = ["toml"] },
    { name = "pluggy" },
    { name = "pytest" },
]
sdist = { url = "https://files.pythonhosted.org/packages/5e/f7/c933acc76f5208b3b00089573cf6a2bc26dc80a8aece8f52bb7d6b1855ca/pytest_cov-7.0.0.tar.gz", hash = "sha256:33c97eda2e049a0c5298e91f519302a1334c26ac65c1a483d6206fd458361af1", size = 54328, upload-time = "2025-09-09T10:57:02.113Z" }
wheels = [
    { url = "https://files.pythonhosted.org/packages/ee/49/1377b49de7d0c1ce41292161ea0f721913fa8722c19fb9c1e3aa0367eecb/pytest_cov-7.0.0-py3-none-any.whl", hash = "sha256:3b8e9558b16cc1479da72058bdecf8073661c7f57f7d3c5f22a1c23507f2d861", size = 22424, upload-time = "2025-09-09T10:57:00.695Z" },
]

[[package]]
name = "pytest-httpserver"
version = "1.1.3"
source = { registry = "https://pypi.org/simple" }
dependencies = [
    { name = "werkzeug" },
]
sdist = { url = "https://files.pythonhosted.org/packages/f1/d8/def15ba33bd696dd72dd4562a5287c0cba4d18a591eeb82e0b08ab385afc/pytest_httpserver-1.1.3.tar.gz", hash = "sha256:af819d6b533f84b4680b9416a5b3f67f1df3701f1da54924afd4d6e4ba5917ec", size = 68870, upload-time = "2025-04-10T08:17:15.6Z" }
wheels = [
    { url = "https://files.pythonhosted.org/packages/0d/d2/dfc2f25f3905921c2743c300a48d9494d29032f1389fc142e718d6978fb2/pytest_httpserver-1.1.3-py3-none-any.whl", hash = "sha256:5f84757810233e19e2bb5287f3826a71c97a3740abe3a363af9155c0f82fdbb9", size = 21000, upload-time = "2025-04-10T08:17:13.906Z" },
]

[[package]]
name = "pytest-timeout"
version = "2.4.0"
source = { registry = "https://pypi.org/simple" }
dependencies = [
    { name = "pytest" },
]
sdist = { url = "https://files.pythonhosted.org/packages/ac/82/4c9ecabab13363e72d880f2fb504c5f750433b2b6f16e99f4ec21ada284c/pytest_timeout-2.4.0.tar.gz", hash = "sha256:7e68e90b01f9eff71332b25001f85c75495fc4e3a836701876183c4bcfd0540a", size = 17973, upload-time = "2025-05-05T19:44:34.99Z" }
wheels = [
    { url = "https://files.pythonhosted.org/packages/fa/b6/3127540ecdf1464a00e5a01ee60a1b09175f6913f0644ac748494d9c4b21/pytest_timeout-2.4.0-py3-none-any.whl", hash = "sha256:c42667e5cdadb151aeb5b26d114aff6bdf5a907f176a007a30b940d3d865b5c2", size = 14382, upload-time = "2025-05-05T19:44:33.502Z" },
]

[[package]]
name = "pytest-xdist"
version = "3.8.0"
source = { registry = "https://pypi.org/simple" }
dependencies = [
    { name = "execnet" },
    { name = "pytest" },
]
sdist = { url = "https://files.pythonhosted.org/packages/78/b4/439b179d1ff526791eb921115fca8e44e596a13efeda518b9d845a619450/pytest_xdist-3.8.0.tar.gz", hash = "sha256:7e578125ec9bc6050861aa93f2d59f1d8d085595d6551c2c90b6f4fad8d3a9f1", size = 88069, upload-time = "2025-07-01T13:30:59.346Z" }
wheels = [
    { url = "https://files.pythonhosted.org/packages/ca/31/d4e37e9e550c2b92a9cbc2e4d0b7420a27224968580b5a447f420847c975/pytest_xdist-3.8.0-py3-none-any.whl", hash = "sha256:202ca578cfeb7370784a8c33d6d05bc6e13b4f25b5053c30a152269fd10f0b88", size = 46396, upload-time = "2025-07-01T13:30:56.632Z" },
]

[[package]]
name = "python-dotenv"
version = "1.1.1"
source = { registry = "https://pypi.org/simple" }
sdist = { url = "https://files.pythonhosted.org/packages/f6/b0/4bc07ccd3572a2f9df7e6782f52b0c6c90dcbb803ac4a167702d7d0dfe1e/python_dotenv-1.1.1.tar.gz", hash = "sha256:a8a6399716257f45be6a007360200409fce5cda2661e3dec71d23dc15f6189ab", size = 41978, upload-time = "2025-06-24T04:21:07.341Z" }
wheels = [
    { url = "https://files.pythonhosted.org/packages/5f/ed/539768cf28c661b5b068d66d96a2f155c4971a5d55684a514c1a0e0dec2f/python_dotenv-1.1.1-py3-none-any.whl", hash = "sha256:31f23644fe2602f88ff55e1f5c79ba497e01224ee7737937930c448e4d0e24dc", size = 20556, upload-time = "2025-06-24T04:21:06.073Z" },
]

[[package]]
name = "pyyaml"
version = "6.0.2"
source = { registry = "https://pypi.org/simple" }
sdist = { url = "https://files.pythonhosted.org/packages/54/ed/79a089b6be93607fa5cdaedf301d7dfb23af5f25c398d5ead2525b063e17/pyyaml-6.0.2.tar.gz", hash = "sha256:d584d9ec91ad65861cc08d42e834324ef890a082e591037abe114850ff7bbc3e", size = 130631, upload-time = "2024-08-06T20:33:50.674Z" }
wheels = [
    { url = "https://files.pythonhosted.org/packages/9b/95/a3fac87cb7158e231b5a6012e438c647e1a87f09f8e0d123acec8ab8bf71/PyYAML-6.0.2-cp310-cp310-macosx_10_9_x86_64.whl", hash = "sha256:0a9a2848a5b7feac301353437eb7d5957887edbf81d56e903999a75a3d743086", size = 184199, upload-time = "2024-08-06T20:31:40.178Z" },
    { url = "https://files.pythonhosted.org/packages/c7/7a/68bd47624dab8fd4afbfd3c48e3b79efe09098ae941de5b58abcbadff5cb/PyYAML-6.0.2-cp310-cp310-macosx_11_0_arm64.whl", hash = "sha256:29717114e51c84ddfba879543fb232a6ed60086602313ca38cce623c1d62cfbf", size = 171758, upload-time = "2024-08-06T20:31:42.173Z" },
    { url = "https://files.pythonhosted.org/packages/49/ee/14c54df452143b9ee9f0f29074d7ca5516a36edb0b4cc40c3f280131656f/PyYAML-6.0.2-cp310-cp310-manylinux_2_17_aarch64.manylinux2014_aarch64.whl", hash = "sha256:8824b5a04a04a047e72eea5cec3bc266db09e35de6bdfe34c9436ac5ee27d237", size = 718463, upload-time = "2024-08-06T20:31:44.263Z" },
    { url = "https://files.pythonhosted.org/packages/4d/61/de363a97476e766574650d742205be468921a7b532aa2499fcd886b62530/PyYAML-6.0.2-cp310-cp310-manylinux_2_17_s390x.manylinux2014_s390x.whl", hash = "sha256:7c36280e6fb8385e520936c3cb3b8042851904eba0e58d277dca80a5cfed590b", size = 719280, upload-time = "2024-08-06T20:31:50.199Z" },
    { url = "https://files.pythonhosted.org/packages/6b/4e/1523cb902fd98355e2e9ea5e5eb237cbc5f3ad5f3075fa65087aa0ecb669/PyYAML-6.0.2-cp310-cp310-manylinux_2_17_x86_64.manylinux2014_x86_64.whl", hash = "sha256:ec031d5d2feb36d1d1a24380e4db6d43695f3748343d99434e6f5f9156aaa2ed", size = 751239, upload-time = "2024-08-06T20:31:52.292Z" },
    { url = "https://files.pythonhosted.org/packages/b7/33/5504b3a9a4464893c32f118a9cc045190a91637b119a9c881da1cf6b7a72/PyYAML-6.0.2-cp310-cp310-musllinux_1_1_aarch64.whl", hash = "sha256:936d68689298c36b53b29f23c6dbb74de12b4ac12ca6cfe0e047bedceea56180", size = 695802, upload-time = "2024-08-06T20:31:53.836Z" },
    { url = "https://files.pythonhosted.org/packages/5c/20/8347dcabd41ef3a3cdc4f7b7a2aff3d06598c8779faa189cdbf878b626a4/PyYAML-6.0.2-cp310-cp310-musllinux_1_1_x86_64.whl", hash = "sha256:23502f431948090f597378482b4812b0caae32c22213aecf3b55325e049a6c68", size = 720527, upload-time = "2024-08-06T20:31:55.565Z" },
    { url = "https://files.pythonhosted.org/packages/be/aa/5afe99233fb360d0ff37377145a949ae258aaab831bde4792b32650a4378/PyYAML-6.0.2-cp310-cp310-win32.whl", hash = "sha256:2e99c6826ffa974fe6e27cdb5ed0021786b03fc98e5ee3c5bfe1fd5015f42b99", size = 144052, upload-time = "2024-08-06T20:31:56.914Z" },
    { url = "https://files.pythonhosted.org/packages/b5/84/0fa4b06f6d6c958d207620fc60005e241ecedceee58931bb20138e1e5776/PyYAML-6.0.2-cp310-cp310-win_amd64.whl", hash = "sha256:a4d3091415f010369ae4ed1fc6b79def9416358877534caf6a0fdd2146c87a3e", size = 161774, upload-time = "2024-08-06T20:31:58.304Z" },
    { url = "https://files.pythonhosted.org/packages/f8/aa/7af4e81f7acba21a4c6be026da38fd2b872ca46226673c89a758ebdc4fd2/PyYAML-6.0.2-cp311-cp311-macosx_10_9_x86_64.whl", hash = "sha256:cc1c1159b3d456576af7a3e4d1ba7e6924cb39de8f67111c735f6fc832082774", size = 184612, upload-time = "2024-08-06T20:32:03.408Z" },
    { url = "https://files.pythonhosted.org/packages/8b/62/b9faa998fd185f65c1371643678e4d58254add437edb764a08c5a98fb986/PyYAML-6.0.2-cp311-cp311-macosx_11_0_arm64.whl", hash = "sha256:1e2120ef853f59c7419231f3bf4e7021f1b936f6ebd222406c3b60212205d2ee", size = 172040, upload-time = "2024-08-06T20:32:04.926Z" },
    { url = "https://files.pythonhosted.org/packages/ad/0c/c804f5f922a9a6563bab712d8dcc70251e8af811fce4524d57c2c0fd49a4/PyYAML-6.0.2-cp311-cp311-manylinux_2_17_aarch64.manylinux2014_aarch64.whl", hash = "sha256:5d225db5a45f21e78dd9358e58a98702a0302f2659a3c6cd320564b75b86f47c", size = 736829, upload-time = "2024-08-06T20:32:06.459Z" },
    { url = "https://files.pythonhosted.org/packages/51/16/6af8d6a6b210c8e54f1406a6b9481febf9c64a3109c541567e35a49aa2e7/PyYAML-6.0.2-cp311-cp311-manylinux_2_17_s390x.manylinux2014_s390x.whl", hash = "sha256:5ac9328ec4831237bec75defaf839f7d4564be1e6b25ac710bd1a96321cc8317", size = 764167, upload-time = "2024-08-06T20:32:08.338Z" },
    { url = "https://files.pythonhosted.org/packages/75/e4/2c27590dfc9992f73aabbeb9241ae20220bd9452df27483b6e56d3975cc5/PyYAML-6.0.2-cp311-cp311-manylinux_2_17_x86_64.manylinux2014_x86_64.whl", hash = "sha256:3ad2a3decf9aaba3d29c8f537ac4b243e36bef957511b4766cb0057d32b0be85", size = 762952, upload-time = "2024-08-06T20:32:14.124Z" },
    { url = "https://files.pythonhosted.org/packages/9b/97/ecc1abf4a823f5ac61941a9c00fe501b02ac3ab0e373c3857f7d4b83e2b6/PyYAML-6.0.2-cp311-cp311-musllinux_1_1_aarch64.whl", hash = "sha256:ff3824dc5261f50c9b0dfb3be22b4567a6f938ccce4587b38952d85fd9e9afe4", size = 735301, upload-time = "2024-08-06T20:32:16.17Z" },
    { url = "https://files.pythonhosted.org/packages/45/73/0f49dacd6e82c9430e46f4a027baa4ca205e8b0a9dce1397f44edc23559d/PyYAML-6.0.2-cp311-cp311-musllinux_1_1_x86_64.whl", hash = "sha256:797b4f722ffa07cc8d62053e4cff1486fa6dc094105d13fea7b1de7d8bf71c9e", size = 756638, upload-time = "2024-08-06T20:32:18.555Z" },
    { url = "https://files.pythonhosted.org/packages/22/5f/956f0f9fc65223a58fbc14459bf34b4cc48dec52e00535c79b8db361aabd/PyYAML-6.0.2-cp311-cp311-win32.whl", hash = "sha256:11d8f3dd2b9c1207dcaf2ee0bbbfd5991f571186ec9cc78427ba5bd32afae4b5", size = 143850, upload-time = "2024-08-06T20:32:19.889Z" },
    { url = "https://files.pythonhosted.org/packages/ed/23/8da0bbe2ab9dcdd11f4f4557ccaf95c10b9811b13ecced089d43ce59c3c8/PyYAML-6.0.2-cp311-cp311-win_amd64.whl", hash = "sha256:e10ce637b18caea04431ce14fabcf5c64a1c61ec9c56b071a4b7ca131ca52d44", size = 161980, upload-time = "2024-08-06T20:32:21.273Z" },
    { url = "https://files.pythonhosted.org/packages/86/0c/c581167fc46d6d6d7ddcfb8c843a4de25bdd27e4466938109ca68492292c/PyYAML-6.0.2-cp312-cp312-macosx_10_9_x86_64.whl", hash = "sha256:c70c95198c015b85feafc136515252a261a84561b7b1d51e3384e0655ddf25ab", size = 183873, upload-time = "2024-08-06T20:32:25.131Z" },
    { url = "https://files.pythonhosted.org/packages/a8/0c/38374f5bb272c051e2a69281d71cba6fdb983413e6758b84482905e29a5d/PyYAML-6.0.2-cp312-cp312-macosx_11_0_arm64.whl", hash = "sha256:ce826d6ef20b1bc864f0a68340c8b3287705cae2f8b4b1d932177dcc76721725", size = 173302, upload-time = "2024-08-06T20:32:26.511Z" },
    { url = "https://files.pythonhosted.org/packages/c3/93/9916574aa8c00aa06bbac729972eb1071d002b8e158bd0e83a3b9a20a1f7/PyYAML-6.0.2-cp312-cp312-manylinux_2_17_aarch64.manylinux2014_aarch64.whl", hash = "sha256:1f71ea527786de97d1a0cc0eacd1defc0985dcf6b3f17bb77dcfc8c34bec4dc5", size = 739154, upload-time = "2024-08-06T20:32:28.363Z" },
    { url = "https://files.pythonhosted.org/packages/95/0f/b8938f1cbd09739c6da569d172531567dbcc9789e0029aa070856f123984/PyYAML-6.0.2-cp312-cp312-manylinux_2_17_s390x.manylinux2014_s390x.whl", hash = "sha256:9b22676e8097e9e22e36d6b7bda33190d0d400f345f23d4065d48f4ca7ae0425", size = 766223, upload-time = "2024-08-06T20:32:30.058Z" },
    { url = "https://files.pythonhosted.org/packages/b9/2b/614b4752f2e127db5cc206abc23a8c19678e92b23c3db30fc86ab731d3bd/PyYAML-6.0.2-cp312-cp312-manylinux_2_17_x86_64.manylinux2014_x86_64.whl", hash = "sha256:80bab7bfc629882493af4aa31a4cfa43a4c57c83813253626916b8c7ada83476", size = 767542, upload-time = "2024-08-06T20:32:31.881Z" },
    { url = "https://files.pythonhosted.org/packages/d4/00/dd137d5bcc7efea1836d6264f049359861cf548469d18da90cd8216cf05f/PyYAML-6.0.2-cp312-cp312-musllinux_1_1_aarch64.whl", hash = "sha256:0833f8694549e586547b576dcfaba4a6b55b9e96098b36cdc7ebefe667dfed48", size = 731164, upload-time = "2024-08-06T20:32:37.083Z" },
    { url = "https://files.pythonhosted.org/packages/c9/1f/4f998c900485e5c0ef43838363ba4a9723ac0ad73a9dc42068b12aaba4e4/PyYAML-6.0.2-cp312-cp312-musllinux_1_1_x86_64.whl", hash = "sha256:8b9c7197f7cb2738065c481a0461e50ad02f18c78cd75775628afb4d7137fb3b", size = 756611, upload-time = "2024-08-06T20:32:38.898Z" },
    { url = "https://files.pythonhosted.org/packages/df/d1/f5a275fdb252768b7a11ec63585bc38d0e87c9e05668a139fea92b80634c/PyYAML-6.0.2-cp312-cp312-win32.whl", hash = "sha256:ef6107725bd54b262d6dedcc2af448a266975032bc85ef0172c5f059da6325b4", size = 140591, upload-time = "2024-08-06T20:32:40.241Z" },
    { url = "https://files.pythonhosted.org/packages/0c/e8/4f648c598b17c3d06e8753d7d13d57542b30d56e6c2dedf9c331ae56312e/PyYAML-6.0.2-cp312-cp312-win_amd64.whl", hash = "sha256:7e7401d0de89a9a855c839bc697c079a4af81cf878373abd7dc625847d25cbd8", size = 156338, upload-time = "2024-08-06T20:32:41.93Z" },
    { url = "https://files.pythonhosted.org/packages/ef/e3/3af305b830494fa85d95f6d95ef7fa73f2ee1cc8ef5b495c7c3269fb835f/PyYAML-6.0.2-cp313-cp313-macosx_10_13_x86_64.whl", hash = "sha256:efdca5630322a10774e8e98e1af481aad470dd62c3170801852d752aa7a783ba", size = 181309, upload-time = "2024-08-06T20:32:43.4Z" },
    { url = "https://files.pythonhosted.org/packages/45/9f/3b1c20a0b7a3200524eb0076cc027a970d320bd3a6592873c85c92a08731/PyYAML-6.0.2-cp313-cp313-macosx_11_0_arm64.whl", hash = "sha256:50187695423ffe49e2deacb8cd10510bc361faac997de9efef88badc3bb9e2d1", size = 171679, upload-time = "2024-08-06T20:32:44.801Z" },
    { url = "https://files.pythonhosted.org/packages/7c/9a/337322f27005c33bcb656c655fa78325b730324c78620e8328ae28b64d0c/PyYAML-6.0.2-cp313-cp313-manylinux_2_17_aarch64.manylinux2014_aarch64.whl", hash = "sha256:0ffe8360bab4910ef1b9e87fb812d8bc0a308b0d0eef8c8f44e0254ab3b07133", size = 733428, upload-time = "2024-08-06T20:32:46.432Z" },
    { url = "https://files.pythonhosted.org/packages/a3/69/864fbe19e6c18ea3cc196cbe5d392175b4cf3d5d0ac1403ec3f2d237ebb5/PyYAML-6.0.2-cp313-cp313-manylinux_2_17_s390x.manylinux2014_s390x.whl", hash = "sha256:17e311b6c678207928d649faa7cb0d7b4c26a0ba73d41e99c4fff6b6c3276484", size = 763361, upload-time = "2024-08-06T20:32:51.188Z" },
    { url = "https://files.pythonhosted.org/packages/04/24/b7721e4845c2f162d26f50521b825fb061bc0a5afcf9a386840f23ea19fa/PyYAML-6.0.2-cp313-cp313-manylinux_2_17_x86_64.manylinux2014_x86_64.whl", hash = "sha256:70b189594dbe54f75ab3a1acec5f1e3faa7e8cf2f1e08d9b561cb41b845f69d5", size = 759523, upload-time = "2024-08-06T20:32:53.019Z" },
    { url = "https://files.pythonhosted.org/packages/2b/b2/e3234f59ba06559c6ff63c4e10baea10e5e7df868092bf9ab40e5b9c56b6/PyYAML-6.0.2-cp313-cp313-musllinux_1_1_aarch64.whl", hash = "sha256:41e4e3953a79407c794916fa277a82531dd93aad34e29c2a514c2c0c5fe971cc", size = 726660, upload-time = "2024-08-06T20:32:54.708Z" },
    { url = "https://files.pythonhosted.org/packages/fe/0f/25911a9f080464c59fab9027482f822b86bf0608957a5fcc6eaac85aa515/PyYAML-6.0.2-cp313-cp313-musllinux_1_1_x86_64.whl", hash = "sha256:68ccc6023a3400877818152ad9a1033e3db8625d899c72eacb5a668902e4d652", size = 751597, upload-time = "2024-08-06T20:32:56.985Z" },
    { url = "https://files.pythonhosted.org/packages/14/0d/e2c3b43bbce3cf6bd97c840b46088a3031085179e596d4929729d8d68270/PyYAML-6.0.2-cp313-cp313-win32.whl", hash = "sha256:bc2fa7c6b47d6bc618dd7fb02ef6fdedb1090ec036abab80d4681424b84c1183", size = 140527, upload-time = "2024-08-06T20:33:03.001Z" },
    { url = "https://files.pythonhosted.org/packages/fa/de/02b54f42487e3d3c6efb3f89428677074ca7bf43aae402517bc7cca949f3/PyYAML-6.0.2-cp313-cp313-win_amd64.whl", hash = "sha256:8388ee1976c416731879ac16da0aff3f63b286ffdd57cdeb95f3f2e085687563", size = 156446, upload-time = "2024-08-06T20:33:04.33Z" },
]

[[package]]
name = "queuelib"
version = "1.8.0"
source = { registry = "https://pypi.org/simple" }
sdist = { url = "https://files.pythonhosted.org/packages/4c/78/9ace6888cf6d390c9aec3ba93020838b08934959b544a7f10b15db815d29/queuelib-1.8.0.tar.gz", hash = "sha256:582bc65514481100b0539bd671da6b355b878869cfc77d92c63b75fcc9cf8e27", size = 11675, upload-time = "2025-03-31T12:18:46.193Z" }
wheels = [
    { url = "https://files.pythonhosted.org/packages/70/44/542f4e702fafc477260d3463ae1bcdd113faac9d42336601af50985af914/queuelib-1.8.0-py3-none-any.whl", hash = "sha256:599468c5589716e63d3bb753dae7bf32cc94838ade1e7b450a061faec4a2015d", size = 13615, upload-time = "2025-03-31T12:18:43.526Z" },
]

[[package]]
name = "requests"
version = "2.32.5"
source = { registry = "https://pypi.org/simple" }
dependencies = [
    { name = "certifi" },
    { name = "charset-normalizer" },
    { name = "idna" },
    { name = "urllib3" },
]
sdist = { url = "https://files.pythonhosted.org/packages/c9/74/b3ff8e6c8446842c3f5c837e9c3dfcfe2018ea6ecef224c710c85ef728f4/requests-2.32.5.tar.gz", hash = "sha256:dbba0bac56e100853db0ea71b82b4dfd5fe2bf6d3754a8893c3af500cec7d7cf", size = 134517, upload-time = "2025-08-18T20:46:02.573Z" }
wheels = [
    { url = "https://files.pythonhosted.org/packages/1e/db/4254e3eabe8020b458f1a747140d32277ec7a271daf1d235b70dc0b4e6e3/requests-2.32.5-py3-none-any.whl", hash = "sha256:2462f94637a34fd532264295e186976db0f5d453d1cdd31473c85a6a161affb6", size = 64738, upload-time = "2025-08-18T20:46:00.542Z" },
]

[[package]]
name = "requests-file"
version = "2.1.0"
source = { registry = "https://pypi.org/simple" }
dependencies = [
    { name = "requests" },
]
sdist = { url = "https://files.pythonhosted.org/packages/72/97/bf44e6c6bd8ddbb99943baf7ba8b1a8485bcd2fe0e55e5708d7fee4ff1ae/requests_file-2.1.0.tar.gz", hash = "sha256:0f549a3f3b0699415ac04d167e9cb39bccfb730cb832b4d20be3d9867356e658", size = 6891, upload-time = "2024-05-21T16:28:00.24Z" }
wheels = [
    { url = "https://files.pythonhosted.org/packages/d7/25/dd878a121fcfdf38f52850f11c512e13ec87c2ea72385933818e5b6c15ce/requests_file-2.1.0-py2.py3-none-any.whl", hash = "sha256:cf270de5a4c5874e84599fc5778303d496c10ae5e870bfa378818f35d21bda5c", size = 4244, upload-time = "2024-05-21T16:27:57.733Z" },
]

[[package]]
name = "ruff"
version = "0.13.0"
source = { registry = "https://pypi.org/simple" }
sdist = { url = "https://files.pythonhosted.org/packages/6e/1a/1f4b722862840295bcaba8c9e5261572347509548faaa99b2d57ee7bfe6a/ruff-0.13.0.tar.gz", hash = "sha256:5b4b1ee7eb35afae128ab94459b13b2baaed282b1fb0f472a73c82c996c8ae60", size = 5372863, upload-time = "2025-09-10T16:25:37.917Z" }
wheels = [
    { url = "https://files.pythonhosted.org/packages/ac/fe/6f87b419dbe166fd30a991390221f14c5b68946f389ea07913e1719741e0/ruff-0.13.0-py3-none-linux_armv6l.whl", hash = "sha256:137f3d65d58ee828ae136a12d1dc33d992773d8f7644bc6b82714570f31b2004", size = 12187826, upload-time = "2025-09-10T16:24:39.5Z" },
    { url = "https://files.pythonhosted.org/packages/e4/25/c92296b1fc36d2499e12b74a3fdb230f77af7bdf048fad7b0a62e94ed56a/ruff-0.13.0-py3-none-macosx_10_12_x86_64.whl", hash = "sha256:21ae48151b66e71fd111b7d79f9ad358814ed58c339631450c66a4be33cc28b9", size = 12933428, upload-time = "2025-09-10T16:24:43.866Z" },
    { url = "https://files.pythonhosted.org/packages/44/cf/40bc7221a949470307d9c35b4ef5810c294e6cfa3caafb57d882731a9f42/ruff-0.13.0-py3-none-macosx_11_0_arm64.whl", hash = "sha256:64de45f4ca5441209e41742d527944635a05a6e7c05798904f39c85bafa819e3", size = 12095543, upload-time = "2025-09-10T16:24:46.638Z" },
    { url = "https://files.pythonhosted.org/packages/f1/03/8b5ff2a211efb68c63a1d03d157e924997ada87d01bebffbd13a0f3fcdeb/ruff-0.13.0-py3-none-manylinux_2_17_aarch64.manylinux2014_aarch64.whl", hash = "sha256:2b2c653ae9b9d46e0ef62fc6fbf5b979bda20a0b1d2b22f8f7eb0cde9f4963b8", size = 12312489, upload-time = "2025-09-10T16:24:49.556Z" },
    { url = "https://files.pythonhosted.org/packages/37/fc/2336ef6d5e9c8d8ea8305c5f91e767d795cd4fc171a6d97ef38a5302dadc/ruff-0.13.0-py3-none-manylinux_2_17_armv7l.manylinux2014_armv7l.whl", hash = "sha256:4cec632534332062bc9eb5884a267b689085a1afea9801bf94e3ba7498a2d207", size = 11991631, upload-time = "2025-09-10T16:24:53.439Z" },
    { url = "https://files.pythonhosted.org/packages/39/7f/f6d574d100fca83d32637d7f5541bea2f5e473c40020bbc7fc4a4d5b7294/ruff-0.13.0-py3-none-manylinux_2_17_i686.manylinux2014_i686.whl", hash = "sha256:dcd628101d9f7d122e120ac7c17e0a0f468b19bc925501dbe03c1cb7f5415b24", size = 13720602, upload-time = "2025-09-10T16:24:56.392Z" },
    { url = "https://files.pythonhosted.org/packages/fd/c8/a8a5b81d8729b5d1f663348d11e2a9d65a7a9bd3c399763b1a51c72be1ce/ruff-0.13.0-py3-none-manylinux_2_17_ppc64.manylinux2014_ppc64.whl", hash = "sha256:afe37db8e1466acb173bb2a39ca92df00570e0fd7c94c72d87b51b21bb63efea", size = 14697751, upload-time = "2025-09-10T16:24:59.89Z" },
    { url = "https://files.pythonhosted.org/packages/57/f5/183ec292272ce7ec5e882aea74937f7288e88ecb500198b832c24debc6d3/ruff-0.13.0-py3-none-manylinux_2_17_ppc64le.manylinux2014_ppc64le.whl", hash = "sha256:0f96a8d90bb258d7d3358b372905fe7333aaacf6c39e2408b9f8ba181f4b6ef2", size = 14095317, upload-time = "2025-09-10T16:25:03.025Z" },
    { url = "https://files.pythonhosted.org/packages/9f/8d/7f9771c971724701af7926c14dab31754e7b303d127b0d3f01116faef456/ruff-0.13.0-py3-none-manylinux_2_17_s390x.manylinux2014_s390x.whl", hash = "sha256:94b5e3d883e4f924c5298e3f2ee0f3085819c14f68d1e5b6715597681433f153", size = 13144418, upload-time = "2025-09-10T16:25:06.272Z" },
    { url = "https://files.pythonhosted.org/packages/a8/a6/7985ad1778e60922d4bef546688cd8a25822c58873e9ff30189cfe5dc4ab/ruff-0.13.0-py3-none-manylinux_2_17_x86_64.manylinux2014_x86_64.whl", hash = "sha256:03447f3d18479df3d24917a92d768a89f873a7181a064858ea90a804a7538991", size = 13370843, upload-time = "2025-09-10T16:25:09.965Z" },
    { url = "https://files.pythonhosted.org/packages/64/1c/bafdd5a7a05a50cc51d9f5711da704942d8dd62df3d8c70c311e98ce9f8a/ruff-0.13.0-py3-none-manylinux_2_31_riscv64.whl", hash = "sha256:fbc6b1934eb1c0033da427c805e27d164bb713f8e273a024a7e86176d7f462cf", size = 13321891, upload-time = "2025-09-10T16:25:12.969Z" },
    { url = "https://files.pythonhosted.org/packages/bc/3e/7817f989cb9725ef7e8d2cee74186bf90555279e119de50c750c4b7a72fe/ruff-0.13.0-py3-none-musllinux_1_2_aarch64.whl", hash = "sha256:a8ab6a3e03665d39d4a25ee199d207a488724f022db0e1fe4002968abdb8001b", size = 12119119, upload-time = "2025-09-10T16:25:16.621Z" },
    { url = "https://files.pythonhosted.org/packages/58/07/9df080742e8d1080e60c426dce6e96a8faf9a371e2ce22eef662e3839c95/ruff-0.13.0-py3-none-musllinux_1_2_armv7l.whl", hash = "sha256:d2a5c62f8ccc6dd2fe259917482de7275cecc86141ee10432727c4816235bc41", size = 11961594, upload-time = "2025-09-10T16:25:19.49Z" },
    { url = "https://files.pythonhosted.org/packages/6a/f4/ae1185349197d26a2316840cb4d6c3fba61d4ac36ed728bf0228b222d71f/ruff-0.13.0-py3-none-musllinux_1_2_i686.whl", hash = "sha256:b7b85ca27aeeb1ab421bc787009831cffe6048faae08ad80867edab9f2760945", size = 12933377, upload-time = "2025-09-10T16:25:22.371Z" },
    { url = "https://files.pythonhosted.org/packages/b6/39/e776c10a3b349fc8209a905bfb327831d7516f6058339a613a8d2aaecacd/ruff-0.13.0-py3-none-musllinux_1_2_x86_64.whl", hash = "sha256:79ea0c44a3032af768cabfd9616e44c24303af49d633b43e3a5096e009ebe823", size = 13418555, upload-time = "2025-09-10T16:25:25.681Z" },
    { url = "https://files.pythonhosted.org/packages/46/09/dca8df3d48e8b3f4202bf20b1658898e74b6442ac835bfe2c1816d926697/ruff-0.13.0-py3-none-win32.whl", hash = "sha256:4e473e8f0e6a04e4113f2e1de12a5039579892329ecc49958424e5568ef4f768", size = 12141613, upload-time = "2025-09-10T16:25:28.664Z" },
    { url = "https://files.pythonhosted.org/packages/61/21/0647eb71ed99b888ad50e44d8ec65d7148babc0e242d531a499a0bbcda5f/ruff-0.13.0-py3-none-win_amd64.whl", hash = "sha256:48e5c25c7a3713eea9ce755995767f4dcd1b0b9599b638b12946e892123d1efb", size = 13258250, upload-time = "2025-09-10T16:25:31.773Z" },
    { url = "https://files.pythonhosted.org/packages/e1/a3/03216a6a86c706df54422612981fb0f9041dbb452c3401501d4a22b942c9/ruff-0.13.0-py3-none-win_arm64.whl", hash = "sha256:ab80525317b1e1d38614addec8ac954f1b3e662de9d59114ecbf771d00cf613e", size = 12312357, upload-time = "2025-09-10T16:25:35.595Z" },
]

[[package]]
name = "scrapy"
version = "2.13.3"
source = { registry = "https://pypi.org/simple" }
dependencies = [
    { name = "cryptography" },
    { name = "cssselect" },
    { name = "defusedxml" },
    { name = "itemadapter" },
    { name = "itemloaders" },
    { name = "lxml" },
    { name = "packaging" },
    { name = "parsel" },
    { name = "protego" },
    { name = "pydispatcher", marker = "platform_python_implementation == 'CPython'" },
    { name = "pyopenssl" },
    { name = "pypydispatcher", marker = "platform_python_implementation == 'PyPy'" },
    { name = "queuelib" },
    { name = "service-identity" },
    { name = "tldextract" },
    { name = "twisted" },
    { name = "w3lib" },
    { name = "zope-interface" },
]
sdist = { url = "https://files.pythonhosted.org/packages/be/6c/bab0c01c5c50842548f0b5e936dfd2520a1ce84c171472c2cfe4d0599841/scrapy-2.13.3.tar.gz", hash = "sha256:bf17588c10e46a9d70c49a05380b749e3c7fba58204a367a5747ce6da2bd204d", size = 1220051, upload-time = "2025-07-02T15:41:15.776Z" }
wheels = [
    { url = "https://files.pythonhosted.org/packages/53/cb/474b56910b9fb823298008444790a6d5fb9c8dfb936101136932d586287a/scrapy-2.13.3-py3-none-any.whl", hash = "sha256:9c16a482e1474b501f7b7121a4071ddc5cec4c0c7c0320217ed678d4fb8a3e9e", size = 321805, upload-time = "2025-07-02T15:41:13.782Z" },
]

[[package]]
name = "service-identity"
version = "24.2.0"
source = { registry = "https://pypi.org/simple" }
dependencies = [
    { name = "attrs" },
    { name = "cryptography" },
    { name = "pyasn1" },
    { name = "pyasn1-modules" },
]
sdist = { url = "https://files.pythonhosted.org/packages/07/a5/dfc752b979067947261dbbf2543470c58efe735c3c1301dd870ef27830ee/service_identity-24.2.0.tar.gz", hash = "sha256:b8683ba13f0d39c6cd5d625d2c5f65421d6d707b013b375c355751557cbe8e09", size = 39245, upload-time = "2024-10-26T07:21:57.736Z" }
wheels = [
    { url = "https://files.pythonhosted.org/packages/08/2c/ca6dd598b384bc1ce581e24aaae0f2bed4ccac57749d5c3befbb5e742081/service_identity-24.2.0-py3-none-any.whl", hash = "sha256:6b047fbd8a84fd0bb0d55ebce4031e400562b9196e1e0d3e0fe2b8a59f6d4a85", size = 11364, upload-time = "2024-10-26T07:21:56.302Z" },
]

[[package]]
name = "setuptools"
version = "80.9.0"
source = { registry = "https://pypi.org/simple" }
sdist = { url = "https://files.pythonhosted.org/packages/18/5d/3bf57dcd21979b887f014ea83c24ae194cfcd12b9e0fda66b957c69d1fca/setuptools-80.9.0.tar.gz", hash = "sha256:f36b47402ecde768dbfafc46e8e4207b4360c654f1f3bb84475f0a28628fb19c", size = 1319958, upload-time = "2025-05-27T00:56:51.443Z" }
wheels = [
    { url = "https://files.pythonhosted.org/packages/a3/dc/17031897dae0efacfea57dfd3a82fdd2a2aeb58e0ff71b77b87e44edc772/setuptools-80.9.0-py3-none-any.whl", hash = "sha256:062d34222ad13e0cc312a4c02d73f059e86a4acbfbdea8f8f76b28c99f306922", size = 1201486, upload-time = "2025-05-27T00:56:49.664Z" },
]

[[package]]
name = "sniffio"
version = "1.3.1"
source = { registry = "https://pypi.org/simple" }
sdist = { url = "https://files.pythonhosted.org/packages/a2/87/a6771e1546d97e7e041b6ae58d80074f81b7d5121207425c964ddf5cfdbd/sniffio-1.3.1.tar.gz", hash = "sha256:f4324edc670a0f49750a81b895f35c3adb843cca46f0530f79fc1babb23789dc", size = 20372, upload-time = "2024-02-25T23:20:04.057Z" }
wheels = [
    { url = "https://files.pythonhosted.org/packages/e9/44/75a9c9421471a6c4805dbf2356f7c181a29c1879239abab1ea2cc8f38b40/sniffio-1.3.1-py3-none-any.whl", hash = "sha256:2f6da418d1f1e0fddd844478f41680e794e6051915791a034ff65e5f100525a2", size = 10235, upload-time = "2024-02-25T23:20:01.196Z" },
]

[[package]]
name = "tldextract"
version = "5.3.0"
source = { registry = "https://pypi.org/simple" }
dependencies = [
    { name = "filelock" },
    { name = "idna" },
    { name = "requests" },
    { name = "requests-file" },
]
sdist = { url = "https://files.pythonhosted.org/packages/97/78/182641ea38e3cfd56e9c7b3c0d48a53d432eea755003aa544af96403d4ac/tldextract-5.3.0.tar.gz", hash = "sha256:b3d2b70a1594a0ecfa6967d57251527d58e00bb5a91a74387baa0d87a0678609", size = 128502, upload-time = "2025-04-22T06:19:37.491Z" }
wheels = [
    { url = "https://files.pythonhosted.org/packages/67/7c/ea488ef48f2f544566947ced88541bc45fae9e0e422b2edbf165ee07da99/tldextract-5.3.0-py3-none-any.whl", hash = "sha256:f70f31d10b55c83993f55e91ecb7c5d84532a8972f22ec578ecfbe5ea2292db2", size = 107384, upload-time = "2025-04-22T06:19:36.304Z" },
]

[[package]]
name = "tomli"
version = "2.2.1"
source = { registry = "https://pypi.org/simple" }
sdist = { url = "https://files.pythonhosted.org/packages/18/87/302344fed471e44a87289cf4967697d07e532f2421fdaf868a303cbae4ff/tomli-2.2.1.tar.gz", hash = "sha256:cd45e1dc79c835ce60f7404ec8119f2eb06d38b1deba146f07ced3bbc44505ff", size = 17175, upload-time = "2024-11-27T22:38:36.873Z" }
wheels = [
    { url = "https://files.pythonhosted.org/packages/43/ca/75707e6efa2b37c77dadb324ae7d9571cb424e61ea73fad7c56c2d14527f/tomli-2.2.1-cp311-cp311-macosx_10_9_x86_64.whl", hash = "sha256:678e4fa69e4575eb77d103de3df8a895e1591b48e740211bd1067378c69e8249", size = 131077, upload-time = "2024-11-27T22:37:54.956Z" },
    { url = "https://files.pythonhosted.org/packages/c7/16/51ae563a8615d472fdbffc43a3f3d46588c264ac4f024f63f01283becfbb/tomli-2.2.1-cp311-cp311-macosx_11_0_arm64.whl", hash = "sha256:023aa114dd824ade0100497eb2318602af309e5a55595f76b626d6d9f3b7b0a6", size = 123429, upload-time = "2024-11-27T22:37:56.698Z" },
    { url = "https://files.pythonhosted.org/packages/f1/dd/4f6cd1e7b160041db83c694abc78e100473c15d54620083dbd5aae7b990e/tomli-2.2.1-cp311-cp311-manylinux_2_17_aarch64.manylinux2014_aarch64.whl", hash = "sha256:ece47d672db52ac607a3d9599a9d48dcb2f2f735c6c2d1f34130085bb12b112a", size = 226067, upload-time = "2024-11-27T22:37:57.63Z" },
    { url = "https://files.pythonhosted.org/packages/a9/6b/c54ede5dc70d648cc6361eaf429304b02f2871a345bbdd51e993d6cdf550/tomli-2.2.1-cp311-cp311-manylinux_2_17_x86_64.manylinux2014_x86_64.whl", hash = "sha256:6972ca9c9cc9f0acaa56a8ca1ff51e7af152a9f87fb64623e31d5c83700080ee", size = 236030, upload-time = "2024-11-27T22:37:59.344Z" },
    { url = "https://files.pythonhosted.org/packages/1f/47/999514fa49cfaf7a92c805a86c3c43f4215621855d151b61c602abb38091/tomli-2.2.1-cp311-cp311-manylinux_2_5_i686.manylinux1_i686.manylinux_2_17_i686.manylinux2014_i686.whl", hash = "sha256:c954d2250168d28797dd4e3ac5cf812a406cd5a92674ee4c8f123c889786aa8e", size = 240898, upload-time = "2024-11-27T22:38:00.429Z" },
    { url = "https://files.pythonhosted.org/packages/73/41/0a01279a7ae09ee1573b423318e7934674ce06eb33f50936655071d81a24/tomli-2.2.1-cp311-cp311-musllinux_1_2_aarch64.whl", hash = "sha256:8dd28b3e155b80f4d54beb40a441d366adcfe740969820caf156c019fb5c7ec4", size = 229894, upload-time = "2024-11-27T22:38:02.094Z" },
    { url = "https://files.pythonhosted.org/packages/55/18/5d8bc5b0a0362311ce4d18830a5d28943667599a60d20118074ea1b01bb7/tomli-2.2.1-cp311-cp311-musllinux_1_2_i686.whl", hash = "sha256:e59e304978767a54663af13c07b3d1af22ddee3bb2fb0618ca1593e4f593a106", size = 245319, upload-time = "2024-11-27T22:38:03.206Z" },
    { url = "https://files.pythonhosted.org/packages/92/a3/7ade0576d17f3cdf5ff44d61390d4b3febb8a9fc2b480c75c47ea048c646/tomli-2.2.1-cp311-cp311-musllinux_1_2_x86_64.whl", hash = "sha256:33580bccab0338d00994d7f16f4c4ec25b776af3ffaac1ed74e0b3fc95e885a8", size = 238273, upload-time = "2024-11-27T22:38:04.217Z" },
    { url = "https://files.pythonhosted.org/packages/72/6f/fa64ef058ac1446a1e51110c375339b3ec6be245af9d14c87c4a6412dd32/tomli-2.2.1-cp311-cp311-win32.whl", hash = "sha256:465af0e0875402f1d226519c9904f37254b3045fc5084697cefb9bdde1ff99ff", size = 98310, upload-time = "2024-11-27T22:38:05.908Z" },
    { url = "https://files.pythonhosted.org/packages/6a/1c/4a2dcde4a51b81be3530565e92eda625d94dafb46dbeb15069df4caffc34/tomli-2.2.1-cp311-cp311-win_amd64.whl", hash = "sha256:2d0f2fdd22b02c6d81637a3c95f8cd77f995846af7414c5c4b8d0545afa1bc4b", size = 108309, upload-time = "2024-11-27T22:38:06.812Z" },
    { url = "https://files.pythonhosted.org/packages/52/e1/f8af4c2fcde17500422858155aeb0d7e93477a0d59a98e56cbfe75070fd0/tomli-2.2.1-cp312-cp312-macosx_10_13_x86_64.whl", hash = "sha256:4a8f6e44de52d5e6c657c9fe83b562f5f4256d8ebbfe4ff922c495620a7f6cea", size = 132762, upload-time = "2024-11-27T22:38:07.731Z" },
    { url = "https://files.pythonhosted.org/packages/03/b8/152c68bb84fc00396b83e7bbddd5ec0bd3dd409db4195e2a9b3e398ad2e3/tomli-2.2.1-cp312-cp312-macosx_11_0_arm64.whl", hash = "sha256:8d57ca8095a641b8237d5b079147646153d22552f1c637fd3ba7f4b0b29167a8", size = 123453, upload-time = "2024-11-27T22:38:09.384Z" },
    { url = "https://files.pythonhosted.org/packages/c8/d6/fc9267af9166f79ac528ff7e8c55c8181ded34eb4b0e93daa767b8841573/tomli-2.2.1-cp312-cp312-manylinux_2_17_aarch64.manylinux2014_aarch64.whl", hash = "sha256:4e340144ad7ae1533cb897d406382b4b6fede8890a03738ff1683af800d54192", size = 233486, upload-time = "2024-11-27T22:38:10.329Z" },
    { url = "https://files.pythonhosted.org/packages/5c/51/51c3f2884d7bab89af25f678447ea7d297b53b5a3b5730a7cb2ef6069f07/tomli-2.2.1-cp312-cp312-manylinux_2_17_x86_64.manylinux2014_x86_64.whl", hash = "sha256:db2b95f9de79181805df90bedc5a5ab4c165e6ec3fe99f970d0e302f384ad222", size = 242349, upload-time = "2024-11-27T22:38:11.443Z" },
    { url = "https://files.pythonhosted.org/packages/ab/df/bfa89627d13a5cc22402e441e8a931ef2108403db390ff3345c05253935e/tomli-2.2.1-cp312-cp312-manylinux_2_5_i686.manylinux1_i686.manylinux_2_17_i686.manylinux2014_i686.whl", hash = "sha256:40741994320b232529c802f8bc86da4e1aa9f413db394617b9a256ae0f9a7f77", size = 252159, upload-time = "2024-11-27T22:38:13.099Z" },
    { url = "https://files.pythonhosted.org/packages/9e/6e/fa2b916dced65763a5168c6ccb91066f7639bdc88b48adda990db10c8c0b/tomli-2.2.1-cp312-cp312-musllinux_1_2_aarch64.whl", hash = "sha256:400e720fe168c0f8521520190686ef8ef033fb19fc493da09779e592861b78c6", size = 237243, upload-time = "2024-11-27T22:38:14.766Z" },
    { url = "https://files.pythonhosted.org/packages/b4/04/885d3b1f650e1153cbb93a6a9782c58a972b94ea4483ae4ac5cedd5e4a09/tomli-2.2.1-cp312-cp312-musllinux_1_2_i686.whl", hash = "sha256:02abe224de6ae62c19f090f68da4e27b10af2b93213d36cf44e6e1c5abd19fdd", size = 259645, upload-time = "2024-11-27T22:38:15.843Z" },
    { url = "https://files.pythonhosted.org/packages/9c/de/6b432d66e986e501586da298e28ebeefd3edc2c780f3ad73d22566034239/tomli-2.2.1-cp312-cp312-musllinux_1_2_x86_64.whl", hash = "sha256:b82ebccc8c8a36f2094e969560a1b836758481f3dc360ce9a3277c65f374285e", size = 244584, upload-time = "2024-11-27T22:38:17.645Z" },
    { url = "https://files.pythonhosted.org/packages/1c/9a/47c0449b98e6e7d1be6cbac02f93dd79003234ddc4aaab6ba07a9a7482e2/tomli-2.2.1-cp312-cp312-win32.whl", hash = "sha256:889f80ef92701b9dbb224e49ec87c645ce5df3fa2cc548664eb8a25e03127a98", size = 98875, upload-time = "2024-11-27T22:38:19.159Z" },
    { url = "https://files.pythonhosted.org/packages/ef/60/9b9638f081c6f1261e2688bd487625cd1e660d0a85bd469e91d8db969734/tomli-2.2.1-cp312-cp312-win_amd64.whl", hash = "sha256:7fc04e92e1d624a4a63c76474610238576942d6b8950a2d7f908a340494e67e4", size = 109418, upload-time = "2024-11-27T22:38:20.064Z" },
    { url = "https://files.pythonhosted.org/packages/04/90/2ee5f2e0362cb8a0b6499dc44f4d7d48f8fff06d28ba46e6f1eaa61a1388/tomli-2.2.1-cp313-cp313-macosx_10_13_x86_64.whl", hash = "sha256:f4039b9cbc3048b2416cc57ab3bda989a6fcf9b36cf8937f01a6e731b64f80d7", size = 132708, upload-time = "2024-11-27T22:38:21.659Z" },
    { url = "https://files.pythonhosted.org/packages/c0/ec/46b4108816de6b385141f082ba99e315501ccd0a2ea23db4a100dd3990ea/tomli-2.2.1-cp313-cp313-macosx_11_0_arm64.whl", hash = "sha256:286f0ca2ffeeb5b9bd4fcc8d6c330534323ec51b2f52da063b11c502da16f30c", size = 123582, upload-time = "2024-11-27T22:38:22.693Z" },
    { url = "https://files.pythonhosted.org/packages/a0/bd/b470466d0137b37b68d24556c38a0cc819e8febe392d5b199dcd7f578365/tomli-2.2.1-cp313-cp313-manylinux_2_17_aarch64.manylinux2014_aarch64.whl", hash = "sha256:a92ef1a44547e894e2a17d24e7557a5e85a9e1d0048b0b5e7541f76c5032cb13", size = 232543, upload-time = "2024-11-27T22:38:24.367Z" },
    { url = "https://files.pythonhosted.org/packages/d9/e5/82e80ff3b751373f7cead2815bcbe2d51c895b3c990686741a8e56ec42ab/tomli-2.2.1-cp313-cp313-manylinux_2_17_x86_64.manylinux2014_x86_64.whl", hash = "sha256:9316dc65bed1684c9a98ee68759ceaed29d229e985297003e494aa825ebb0281", size = 241691, upload-time = "2024-11-27T22:38:26.081Z" },
    { url = "https://files.pythonhosted.org/packages/05/7e/2a110bc2713557d6a1bfb06af23dd01e7dde52b6ee7dadc589868f9abfac/tomli-2.2.1-cp313-cp313-manylinux_2_5_i686.manylinux1_i686.manylinux_2_17_i686.manylinux2014_i686.whl", hash = "sha256:e85e99945e688e32d5a35c1ff38ed0b3f41f43fad8df0bdf79f72b2ba7bc5272", size = 251170, upload-time = "2024-11-27T22:38:27.921Z" },
    { url = "https://files.pythonhosted.org/packages/64/7b/22d713946efe00e0adbcdfd6d1aa119ae03fd0b60ebed51ebb3fa9f5a2e5/tomli-2.2.1-cp313-cp313-musllinux_1_2_aarch64.whl", hash = "sha256:ac065718db92ca818f8d6141b5f66369833d4a80a9d74435a268c52bdfa73140", size = 236530, upload-time = "2024-11-27T22:38:29.591Z" },
    { url = "https://files.pythonhosted.org/packages/38/31/3a76f67da4b0cf37b742ca76beaf819dca0ebef26d78fc794a576e08accf/tomli-2.2.1-cp313-cp313-musllinux_1_2_i686.whl", hash = "sha256:d920f33822747519673ee656a4b6ac33e382eca9d331c87770faa3eef562aeb2", size = 258666, upload-time = "2024-11-27T22:38:30.639Z" },
    { url = "https://files.pythonhosted.org/packages/07/10/5af1293da642aded87e8a988753945d0cf7e00a9452d3911dd3bb354c9e2/tomli-2.2.1-cp313-cp313-musllinux_1_2_x86_64.whl", hash = "sha256:a198f10c4d1b1375d7687bc25294306e551bf1abfa4eace6650070a5c1ae2744", size = 243954, upload-time = "2024-11-27T22:38:31.702Z" },
    { url = "https://files.pythonhosted.org/packages/5b/b9/1ed31d167be802da0fc95020d04cd27b7d7065cc6fbefdd2f9186f60d7bd/tomli-2.2.1-cp313-cp313-win32.whl", hash = "sha256:d3f5614314d758649ab2ab3a62d4f2004c825922f9e370b29416484086b264ec", size = 98724, upload-time = "2024-11-27T22:38:32.837Z" },
    { url = "https://files.pythonhosted.org/packages/c7/32/b0963458706accd9afcfeb867c0f9175a741bf7b19cd424230714d722198/tomli-2.2.1-cp313-cp313-win_amd64.whl", hash = "sha256:a38aa0308e754b0e3c67e344754dff64999ff9b513e691d0e786265c93583c69", size = 109383, upload-time = "2024-11-27T22:38:34.455Z" },
    { url = "https://files.pythonhosted.org/packages/6e/c2/61d3e0f47e2b74ef40a68b9e6ad5984f6241a942f7cd3bbfbdbd03861ea9/tomli-2.2.1-py3-none-any.whl", hash = "sha256:cb55c73c5f4408779d0cf3eef9f762b9c9f147a77de7b258bef0a5628adc85cc", size = 14257, upload-time = "2024-11-27T22:38:35.385Z" },
]

[[package]]
name = "tomli-w"
version = "1.2.0"
source = { registry = "https://pypi.org/simple" }
sdist = { url = "https://files.pythonhosted.org/packages/19/75/241269d1da26b624c0d5e110e8149093c759b7a286138f4efd61a60e75fe/tomli_w-1.2.0.tar.gz", hash = "sha256:2dd14fac5a47c27be9cd4c976af5a12d87fb1f0b4512f81d69cce3b35ae25021", size = 7184, upload-time = "2025-01-15T12:07:24.262Z" }
wheels = [
    { url = "https://files.pythonhosted.org/packages/c7/18/c86eb8e0202e32dd3df50d43d7ff9854f8e0603945ff398974c1d91ac1ef/tomli_w-1.2.0-py3-none-any.whl", hash = "sha256:188306098d013b691fcadc011abd66727d3c414c571bb01b1a174ba8c983cf90", size = 6675, upload-time = "2025-01-15T12:07:22.074Z" },
]

[[package]]
name = "twisted"
version = "25.5.0"
source = { registry = "https://pypi.org/simple" }
dependencies = [
    { name = "attrs" },
    { name = "automat" },
    { name = "constantly" },
    { name = "hyperlink" },
    { name = "incremental" },
    { name = "typing-extensions" },
    { name = "zope-interface" },
]
sdist = { url = "https://files.pythonhosted.org/packages/13/0f/82716ed849bf7ea4984c21385597c949944f0f9b428b5710f79d0afc084d/twisted-25.5.0.tar.gz", hash = "sha256:1deb272358cb6be1e3e8fc6f9c8b36f78eb0fa7c2233d2dbe11ec6fee04ea316", size = 3545725, upload-time = "2025-06-07T09:52:24.858Z" }
wheels = [
    { url = "https://files.pythonhosted.org/packages/eb/66/ab7efd8941f0bc7b2bd555b0f0471bff77df4c88e0cc31120c82737fec77/twisted-25.5.0-py3-none-any.whl", hash = "sha256:8559f654d01a54a8c3efe66d533d43f383531ebf8d81d9f9ab4769d91ca15df7", size = 3204767, upload-time = "2025-06-07T09:52:21.428Z" },
]

[[package]]
name = "typeapi"
version = "2.2.4"
source = { registry = "https://pypi.org/simple" }
dependencies = [
    { name = "typing-extensions" },
]
sdist = { url = "https://files.pythonhosted.org/packages/e6/4c/6c35c2d97e6292d715bd93953a4a6114fc091492bd58cad1fdaebbc4ee12/typeapi-2.2.4.tar.gz", hash = "sha256:daa80767520c0957a320577e4f729c0ba6921c708def31f4c6fd8d611908fd7b", size = 121923, upload-time = "2025-01-29T11:40:14.68Z" }
wheels = [
    { url = "https://files.pythonhosted.org/packages/b6/33/38da585b06978d262cc2b2b45bc57ee75f0ce5e0b4ef1cab1b86461e9298/typeapi-2.2.4-py3-none-any.whl", hash = "sha256:bd6d5e5907fa47e0303bf254e7cc8712d4be4eb26d7ffaedb67c9e7844c53bb8", size = 26387, upload-time = "2025-01-29T11:40:12.328Z" },
]

[[package]]
name = "types-cachetools"
version = "6.2.0.20250827"
source = { registry = "https://pypi.org/simple" }
sdist = { url = "https://files.pythonhosted.org/packages/31/f2/e14f51330093fd640fd11663863dc7dd80e5894ef9d2eb39325cc61ba3cf/types_cachetools-6.2.0.20250827.tar.gz", hash = "sha256:f27febfd1b5e517e3cb1ca6daf38ad6ddb4eeb1e29bdbd81a082971ba30c0d8e", size = 9128, upload-time = "2025-08-27T02:56:50.593Z" }
wheels = [
    { url = "https://files.pythonhosted.org/packages/80/9c/be9d24c246ff825385b4a139409ae7e2d36ea2294f12681951a6b9f905f7/types_cachetools-6.2.0.20250827-py3-none-any.whl", hash = "sha256:96ae5abcb5ea1e1f1faf811a2ff8b2ce7e6d820fc42c4fcb4b332b2da485de16", size = 8940, upload-time = "2025-08-27T02:56:49.645Z" },
]

[[package]]
name = "typing-extensions"
version = "4.15.0"
source = { registry = "https://pypi.org/simple" }
sdist = { url = "https://files.pythonhosted.org/packages/72/94/1a15dd82efb362ac84269196e94cf00f187f7ed21c242792a923cdb1c61f/typing_extensions-4.15.0.tar.gz", hash = "sha256:0cea48d173cc12fa28ecabc3b837ea3cf6f38c6d1136f85cbaaf598984861466", size = 109391, upload-time = "2025-08-25T13:49:26.313Z" }
wheels = [
    { url = "https://files.pythonhosted.org/packages/18/67/36e9267722cc04a6b9f15c7f3441c2363321a3ea07da7ae0c0707beb2a9c/typing_extensions-4.15.0-py3-none-any.whl", hash = "sha256:f0fa19c6845758ab08074a0cfa8b7aecb71c999ca73d62883bc25cc018c4e548", size = 44614, upload-time = "2025-08-25T13:49:24.86Z" },
]

[[package]]
name = "typing-inspection"
version = "0.4.1"
source = { registry = "https://pypi.org/simple" }
dependencies = [
    { name = "typing-extensions" },
]
sdist = { url = "https://files.pythonhosted.org/packages/f8/b1/0c11f5058406b3af7609f121aaa6b609744687f1d158b3c3a5bf4cc94238/typing_inspection-0.4.1.tar.gz", hash = "sha256:6ae134cc0203c33377d43188d4064e9b357dba58cff3185f22924610e70a9d28", size = 75726, upload-time = "2025-05-21T18:55:23.885Z" }
wheels = [
    { url = "https://files.pythonhosted.org/packages/17/69/cd203477f944c353c31bade965f880aa1061fd6bf05ded0726ca845b6ff7/typing_inspection-0.4.1-py3-none-any.whl", hash = "sha256:389055682238f53b04f7badcb49b989835495a96700ced5dab2d8feae4b26f51", size = 14552, upload-time = "2025-05-21T18:55:22.152Z" },
]

[[package]]
name = "urllib3"
version = "2.5.0"
source = { registry = "https://pypi.org/simple" }
sdist = { url = "https://files.pythonhosted.org/packages/15/22/9ee70a2574a4f4599c47dd506532914ce044817c7752a79b6a51286319bc/urllib3-2.5.0.tar.gz", hash = "sha256:3fc47733c7e419d4bc3f6b3dc2b4f890bb743906a30d56ba4a5bfa4bbff92760", size = 393185, upload-time = "2025-06-18T14:07:41.644Z" }
wheels = [
    { url = "https://files.pythonhosted.org/packages/a7/c2/fe1e52489ae3122415c51f387e221dd0773709bad6c6cdaa599e8a2c5185/urllib3-2.5.0-py3-none-any.whl", hash = "sha256:e6b01673c0fa6a13e374b50871808eb3bf7046c4b125b216f6bf1cc604cff0dc", size = 129795, upload-time = "2025-06-18T14:07:40.39Z" },
]

[[package]]
name = "uvicorn"
version = "0.35.0"
source = { registry = "https://pypi.org/simple" }
dependencies = [
    { name = "click" },
    { name = "h11" },
    { name = "typing-extensions", marker = "python_full_version < '3.11'" },
]
sdist = { url = "https://files.pythonhosted.org/packages/5e/42/e0e305207bb88c6b8d3061399c6a961ffe5fbb7e2aa63c9234df7259e9cd/uvicorn-0.35.0.tar.gz", hash = "sha256:bc662f087f7cf2ce11a1d7fd70b90c9f98ef2e2831556dd078d131b96cc94a01", size = 78473, upload-time = "2025-06-28T16:15:46.058Z" }
wheels = [
    { url = "https://files.pythonhosted.org/packages/d2/e2/dc81b1bd1dcfe91735810265e9d26bc8ec5da45b4c0f6237e286819194c3/uvicorn-0.35.0-py3-none-any.whl", hash = "sha256:197535216b25ff9b785e29a0b79199f55222193d47f820816e7da751e9bc8d4a", size = 66406, upload-time = "2025-06-28T16:15:44.816Z" },
]

[package.optional-dependencies]
standard = [
    { name = "colorama", marker = "sys_platform == 'win32'" },
    { name = "httptools" },
    { name = "python-dotenv" },
    { name = "pyyaml" },
    { name = "uvloop", marker = "platform_python_implementation != 'PyPy' and sys_platform != 'cygwin' and sys_platform != 'win32'" },
    { name = "watchfiles" },
    { name = "websockets" },
]

[[package]]
name = "uvloop"
version = "0.21.0"
source = { registry = "https://pypi.org/simple" }
sdist = { url = "https://files.pythonhosted.org/packages/af/c0/854216d09d33c543f12a44b393c402e89a920b1a0a7dc634c42de91b9cf6/uvloop-0.21.0.tar.gz", hash = "sha256:3bf12b0fda68447806a7ad847bfa591613177275d35b6724b1ee573faa3704e3", size = 2492741, upload-time = "2024-10-14T23:38:35.489Z" }
wheels = [
    { url = "https://files.pythonhosted.org/packages/3d/76/44a55515e8c9505aa1420aebacf4dd82552e5e15691654894e90d0bd051a/uvloop-0.21.0-cp310-cp310-macosx_10_9_universal2.whl", hash = "sha256:ec7e6b09a6fdded42403182ab6b832b71f4edaf7f37a9a0e371a01db5f0cb45f", size = 1442019, upload-time = "2024-10-14T23:37:20.068Z" },
    { url = "https://files.pythonhosted.org/packages/35/5a/62d5800358a78cc25c8a6c72ef8b10851bdb8cca22e14d9c74167b7f86da/uvloop-0.21.0-cp310-cp310-macosx_10_9_x86_64.whl", hash = "sha256:196274f2adb9689a289ad7d65700d37df0c0930fd8e4e743fa4834e850d7719d", size = 801898, upload-time = "2024-10-14T23:37:22.663Z" },
    { url = "https://files.pythonhosted.org/packages/f3/96/63695e0ebd7da6c741ccd4489b5947394435e198a1382349c17b1146bb97/uvloop-0.21.0-cp310-cp310-manylinux_2_17_aarch64.manylinux2014_aarch64.whl", hash = "sha256:f38b2e090258d051d68a5b14d1da7203a3c3677321cf32a95a6f4db4dd8b6f26", size = 3827735, upload-time = "2024-10-14T23:37:25.129Z" },
    { url = "https://files.pythonhosted.org/packages/61/e0/f0f8ec84979068ffae132c58c79af1de9cceeb664076beea86d941af1a30/uvloop-0.21.0-cp310-cp310-manylinux_2_17_x86_64.manylinux2014_x86_64.whl", hash = "sha256:87c43e0f13022b998eb9b973b5e97200c8b90823454d4bc06ab33829e09fb9bb", size = 3825126, upload-time = "2024-10-14T23:37:27.59Z" },
    { url = "https://files.pythonhosted.org/packages/bf/fe/5e94a977d058a54a19df95f12f7161ab6e323ad49f4dabc28822eb2df7ea/uvloop-0.21.0-cp310-cp310-musllinux_1_2_aarch64.whl", hash = "sha256:10d66943def5fcb6e7b37310eb6b5639fd2ccbc38df1177262b0640c3ca68c1f", size = 3705789, upload-time = "2024-10-14T23:37:29.385Z" },
    { url = "https://files.pythonhosted.org/packages/26/dd/c7179618e46092a77e036650c1f056041a028a35c4d76945089fcfc38af8/uvloop-0.21.0-cp310-cp310-musllinux_1_2_x86_64.whl", hash = "sha256:67dd654b8ca23aed0a8e99010b4c34aca62f4b7fce88f39d452ed7622c94845c", size = 3800523, upload-time = "2024-10-14T23:37:32.048Z" },
    { url = "https://files.pythonhosted.org/packages/57/a7/4cf0334105c1160dd6819f3297f8700fda7fc30ab4f61fbf3e725acbc7cc/uvloop-0.21.0-cp311-cp311-macosx_10_9_universal2.whl", hash = "sha256:c0f3fa6200b3108919f8bdabb9a7f87f20e7097ea3c543754cabc7d717d95cf8", size = 1447410, upload-time = "2024-10-14T23:37:33.612Z" },
    { url = "https://files.pythonhosted.org/packages/8c/7c/1517b0bbc2dbe784b563d6ab54f2ef88c890fdad77232c98ed490aa07132/uvloop-0.21.0-cp311-cp311-macosx_10_9_x86_64.whl", hash = "sha256:0878c2640cf341b269b7e128b1a5fed890adc4455513ca710d77d5e93aa6d6a0", size = 805476, upload-time = "2024-10-14T23:37:36.11Z" },
    { url = "https://files.pythonhosted.org/packages/ee/ea/0bfae1aceb82a503f358d8d2fa126ca9dbdb2ba9c7866974faec1cb5875c/uvloop-0.21.0-cp311-cp311-manylinux_2_17_aarch64.manylinux2014_aarch64.whl", hash = "sha256:b9fb766bb57b7388745d8bcc53a359b116b8a04c83a2288069809d2b3466c37e", size = 3960855, upload-time = "2024-10-14T23:37:37.683Z" },
    { url = "https://files.pythonhosted.org/packages/8a/ca/0864176a649838b838f36d44bf31c451597ab363b60dc9e09c9630619d41/uvloop-0.21.0-cp311-cp311-manylinux_2_17_x86_64.manylinux2014_x86_64.whl", hash = "sha256:8a375441696e2eda1c43c44ccb66e04d61ceeffcd76e4929e527b7fa401b90fb", size = 3973185, upload-time = "2024-10-14T23:37:40.226Z" },
    { url = "https://files.pythonhosted.org/packages/30/bf/08ad29979a936d63787ba47a540de2132169f140d54aa25bc8c3df3e67f4/uvloop-0.21.0-cp311-cp311-musllinux_1_2_aarch64.whl", hash = "sha256:baa0e6291d91649c6ba4ed4b2f982f9fa165b5bbd50a9e203c416a2797bab3c6", size = 3820256, upload-time = "2024-10-14T23:37:42.839Z" },
    { url = "https://files.pythonhosted.org/packages/da/e2/5cf6ef37e3daf2f06e651aae5ea108ad30df3cb269102678b61ebf1fdf42/uvloop-0.21.0-cp311-cp311-musllinux_1_2_x86_64.whl", hash = "sha256:4509360fcc4c3bd2c70d87573ad472de40c13387f5fda8cb58350a1d7475e58d", size = 3937323, upload-time = "2024-10-14T23:37:45.337Z" },
    { url = "https://files.pythonhosted.org/packages/8c/4c/03f93178830dc7ce8b4cdee1d36770d2f5ebb6f3d37d354e061eefc73545/uvloop-0.21.0-cp312-cp312-macosx_10_13_universal2.whl", hash = "sha256:359ec2c888397b9e592a889c4d72ba3d6befba8b2bb01743f72fffbde663b59c", size = 1471284, upload-time = "2024-10-14T23:37:47.833Z" },
    { url = "https://files.pythonhosted.org/packages/43/3e/92c03f4d05e50f09251bd8b2b2b584a2a7f8fe600008bcc4523337abe676/uvloop-0.21.0-cp312-cp312-macosx_10_13_x86_64.whl", hash = "sha256:f7089d2dc73179ce5ac255bdf37c236a9f914b264825fdaacaded6990a7fb4c2", size = 821349, upload-time = "2024-10-14T23:37:50.149Z" },
    { url = "https://files.pythonhosted.org/packages/a6/ef/a02ec5da49909dbbfb1fd205a9a1ac4e88ea92dcae885e7c961847cd51e2/uvloop-0.21.0-cp312-cp312-manylinux_2_17_aarch64.manylinux2014_aarch64.whl", hash = "sha256:baa4dcdbd9ae0a372f2167a207cd98c9f9a1ea1188a8a526431eef2f8116cc8d", size = 4580089, upload-time = "2024-10-14T23:37:51.703Z" },
    { url = "https://files.pythonhosted.org/packages/06/a7/b4e6a19925c900be9f98bec0a75e6e8f79bb53bdeb891916609ab3958967/uvloop-0.21.0-cp312-cp312-manylinux_2_17_x86_64.manylinux2014_x86_64.whl", hash = "sha256:86975dca1c773a2c9864f4c52c5a55631038e387b47eaf56210f873887b6c8dc", size = 4693770, upload-time = "2024-10-14T23:37:54.122Z" },
    { url = "https://files.pythonhosted.org/packages/ce/0c/f07435a18a4b94ce6bd0677d8319cd3de61f3a9eeb1e5f8ab4e8b5edfcb3/uvloop-0.21.0-cp312-cp312-musllinux_1_2_aarch64.whl", hash = "sha256:461d9ae6660fbbafedd07559c6a2e57cd553b34b0065b6550685f6653a98c1cb", size = 4451321, upload-time = "2024-10-14T23:37:55.766Z" },
    { url = "https://files.pythonhosted.org/packages/8f/eb/f7032be105877bcf924709c97b1bf3b90255b4ec251f9340cef912559f28/uvloop-0.21.0-cp312-cp312-musllinux_1_2_x86_64.whl", hash = "sha256:183aef7c8730e54c9a3ee3227464daed66e37ba13040bb3f350bc2ddc040f22f", size = 4659022, upload-time = "2024-10-14T23:37:58.195Z" },
    { url = "https://files.pythonhosted.org/packages/3f/8d/2cbef610ca21539f0f36e2b34da49302029e7c9f09acef0b1c3b5839412b/uvloop-0.21.0-cp313-cp313-macosx_10_13_universal2.whl", hash = "sha256:bfd55dfcc2a512316e65f16e503e9e450cab148ef11df4e4e679b5e8253a5281", size = 1468123, upload-time = "2024-10-14T23:38:00.688Z" },
    { url = "https://files.pythonhosted.org/packages/93/0d/b0038d5a469f94ed8f2b2fce2434a18396d8fbfb5da85a0a9781ebbdec14/uvloop-0.21.0-cp313-cp313-macosx_10_13_x86_64.whl", hash = "sha256:787ae31ad8a2856fc4e7c095341cccc7209bd657d0e71ad0dc2ea83c4a6fa8af", size = 819325, upload-time = "2024-10-14T23:38:02.309Z" },
    { url = "https://files.pythonhosted.org/packages/50/94/0a687f39e78c4c1e02e3272c6b2ccdb4e0085fda3b8352fecd0410ccf915/uvloop-0.21.0-cp313-cp313-manylinux_2_17_aarch64.manylinux2014_aarch64.whl", hash = "sha256:5ee4d4ef48036ff6e5cfffb09dd192c7a5027153948d85b8da7ff705065bacc6", size = 4582806, upload-time = "2024-10-14T23:38:04.711Z" },
    { url = "https://files.pythonhosted.org/packages/d2/19/f5b78616566ea68edd42aacaf645adbf71fbd83fc52281fba555dc27e3f1/uvloop-0.21.0-cp313-cp313-manylinux_2_17_x86_64.manylinux2014_x86_64.whl", hash = "sha256:f3df876acd7ec037a3d005b3ab85a7e4110422e4d9c1571d4fc89b0fc41b6816", size = 4701068, upload-time = "2024-10-14T23:38:06.385Z" },
    { url = "https://files.pythonhosted.org/packages/47/57/66f061ee118f413cd22a656de622925097170b9380b30091b78ea0c6ea75/uvloop-0.21.0-cp313-cp313-musllinux_1_2_aarch64.whl", hash = "sha256:bd53ecc9a0f3d87ab847503c2e1552b690362e005ab54e8a48ba97da3924c0dc", size = 4454428, upload-time = "2024-10-14T23:38:08.416Z" },
    { url = "https://files.pythonhosted.org/packages/63/9a/0962b05b308494e3202d3f794a6e85abe471fe3cafdbcf95c2e8c713aabd/uvloop-0.21.0-cp313-cp313-musllinux_1_2_x86_64.whl", hash = "sha256:a5c39f217ab3c663dc699c04cbd50c13813e31d917642d459fdcec07555cc553", size = 4660018, upload-time = "2024-10-14T23:38:10.888Z" },
]

[[package]]
name = "virtualenv"
version = "20.34.0"
source = { registry = "https://pypi.org/simple" }
dependencies = [
    { name = "distlib" },
    { name = "filelock" },
    { name = "platformdirs" },
    { name = "typing-extensions", marker = "python_full_version < '3.11'" },
]
sdist = { url = "https://files.pythonhosted.org/packages/1c/14/37fcdba2808a6c615681cd216fecae00413c9dab44fb2e57805ecf3eaee3/virtualenv-20.34.0.tar.gz", hash = "sha256:44815b2c9dee7ed86e387b842a84f20b93f7f417f95886ca1996a72a4138eb1a", size = 6003808, upload-time = "2025-08-13T14:24:07.464Z" }
wheels = [
    { url = "https://files.pythonhosted.org/packages/76/06/04c8e804f813cf972e3262f3f8584c232de64f0cde9f703b46cf53a45090/virtualenv-20.34.0-py3-none-any.whl", hash = "sha256:341f5afa7eee943e4984a9207c025feedd768baff6753cd660c857ceb3e36026", size = 5983279, upload-time = "2025-08-13T14:24:05.111Z" },
]

[[package]]
name = "w3lib"
version = "2.3.1"
source = { registry = "https://pypi.org/simple" }
sdist = { url = "https://files.pythonhosted.org/packages/bf/7d/1172cfaa1e29beb9bf938e484c122b3bdc82e8e37b17a4f753ba6d6e009f/w3lib-2.3.1.tar.gz", hash = "sha256:5c8ac02a3027576174c2b61eb9a2170ba1b197cae767080771b6f1febda249a4", size = 49531, upload-time = "2025-01-27T14:22:10.453Z" }
wheels = [
    { url = "https://files.pythonhosted.org/packages/58/dd/56f0d8af71e475ed194d702f8b4cf9cea812c95e82ad823d239023c6558c/w3lib-2.3.1-py3-none-any.whl", hash = "sha256:9ccd2ae10c8c41c7279cd8ad4fe65f834be894fe7bfdd7304b991fd69325847b", size = 21751, upload-time = "2025-01-27T14:22:09.421Z" },
]

[[package]]
name = "watchdog"
version = "6.0.0"
source = { registry = "https://pypi.org/simple" }
sdist = { url = "https://files.pythonhosted.org/packages/db/7d/7f3d619e951c88ed75c6037b246ddcf2d322812ee8ea189be89511721d54/watchdog-6.0.0.tar.gz", hash = "sha256:9ddf7c82fda3ae8e24decda1338ede66e1c99883db93711d8fb941eaa2d8c282", size = 131220, upload-time = "2024-11-01T14:07:13.037Z" }
wheels = [
    { url = "https://files.pythonhosted.org/packages/0c/56/90994d789c61df619bfc5ce2ecdabd5eeff564e1eb47512bd01b5e019569/watchdog-6.0.0-cp310-cp310-macosx_10_9_universal2.whl", hash = "sha256:d1cdb490583ebd691c012b3d6dae011000fe42edb7a82ece80965b42abd61f26", size = 96390, upload-time = "2024-11-01T14:06:24.793Z" },
    { url = "https://files.pythonhosted.org/packages/55/46/9a67ee697342ddf3c6daa97e3a587a56d6c4052f881ed926a849fcf7371c/watchdog-6.0.0-cp310-cp310-macosx_10_9_x86_64.whl", hash = "sha256:bc64ab3bdb6a04d69d4023b29422170b74681784ffb9463ed4870cf2f3e66112", size = 88389, upload-time = "2024-11-01T14:06:27.112Z" },
    { url = "https://files.pythonhosted.org/packages/44/65/91b0985747c52064d8701e1075eb96f8c40a79df889e59a399453adfb882/watchdog-6.0.0-cp310-cp310-macosx_11_0_arm64.whl", hash = "sha256:c897ac1b55c5a1461e16dae288d22bb2e412ba9807df8397a635d88f671d36c3", size = 89020, upload-time = "2024-11-01T14:06:29.876Z" },
    { url = "https://files.pythonhosted.org/packages/e0/24/d9be5cd6642a6aa68352ded4b4b10fb0d7889cb7f45814fb92cecd35f101/watchdog-6.0.0-cp311-cp311-macosx_10_9_universal2.whl", hash = "sha256:6eb11feb5a0d452ee41f824e271ca311a09e250441c262ca2fd7ebcf2461a06c", size = 96393, upload-time = "2024-11-01T14:06:31.756Z" },
    { url = "https://files.pythonhosted.org/packages/63/7a/6013b0d8dbc56adca7fdd4f0beed381c59f6752341b12fa0886fa7afc78b/watchdog-6.0.0-cp311-cp311-macosx_10_9_x86_64.whl", hash = "sha256:ef810fbf7b781a5a593894e4f439773830bdecb885e6880d957d5b9382a960d2", size = 88392, upload-time = "2024-11-01T14:06:32.99Z" },
    { url = "https://files.pythonhosted.org/packages/d1/40/b75381494851556de56281e053700e46bff5b37bf4c7267e858640af5a7f/watchdog-6.0.0-cp311-cp311-macosx_11_0_arm64.whl", hash = "sha256:afd0fe1b2270917c5e23c2a65ce50c2a4abb63daafb0d419fde368e272a76b7c", size = 89019, upload-time = "2024-11-01T14:06:34.963Z" },
    { url = "https://files.pythonhosted.org/packages/39/ea/3930d07dafc9e286ed356a679aa02d777c06e9bfd1164fa7c19c288a5483/watchdog-6.0.0-cp312-cp312-macosx_10_13_universal2.whl", hash = "sha256:bdd4e6f14b8b18c334febb9c4425a878a2ac20efd1e0b231978e7b150f92a948", size = 96471, upload-time = "2024-11-01T14:06:37.745Z" },
    { url = "https://files.pythonhosted.org/packages/12/87/48361531f70b1f87928b045df868a9fd4e253d9ae087fa4cf3f7113be363/watchdog-6.0.0-cp312-cp312-macosx_10_13_x86_64.whl", hash = "sha256:c7c15dda13c4eb00d6fb6fc508b3c0ed88b9d5d374056b239c4ad1611125c860", size = 88449, upload-time = "2024-11-01T14:06:39.748Z" },
    { url = "https://files.pythonhosted.org/packages/5b/7e/8f322f5e600812e6f9a31b75d242631068ca8f4ef0582dd3ae6e72daecc8/watchdog-6.0.0-cp312-cp312-macosx_11_0_arm64.whl", hash = "sha256:6f10cb2d5902447c7d0da897e2c6768bca89174d0c6e1e30abec5421af97a5b0", size = 89054, upload-time = "2024-11-01T14:06:41.009Z" },
    { url = "https://files.pythonhosted.org/packages/68/98/b0345cabdce2041a01293ba483333582891a3bd5769b08eceb0d406056ef/watchdog-6.0.0-cp313-cp313-macosx_10_13_universal2.whl", hash = "sha256:490ab2ef84f11129844c23fb14ecf30ef3d8a6abafd3754a6f75ca1e6654136c", size = 96480, upload-time = "2024-11-01T14:06:42.952Z" },
    { url = "https://files.pythonhosted.org/packages/85/83/cdf13902c626b28eedef7ec4f10745c52aad8a8fe7eb04ed7b1f111ca20e/watchdog-6.0.0-cp313-cp313-macosx_10_13_x86_64.whl", hash = "sha256:76aae96b00ae814b181bb25b1b98076d5fc84e8a53cd8885a318b42b6d3a5134", size = 88451, upload-time = "2024-11-01T14:06:45.084Z" },
    { url = "https://files.pythonhosted.org/packages/fe/c4/225c87bae08c8b9ec99030cd48ae9c4eca050a59bf5c2255853e18c87b50/watchdog-6.0.0-cp313-cp313-macosx_11_0_arm64.whl", hash = "sha256:a175f755fc2279e0b7312c0035d52e27211a5bc39719dd529625b1930917345b", size = 89057, upload-time = "2024-11-01T14:06:47.324Z" },
    { url = "https://files.pythonhosted.org/packages/30/ad/d17b5d42e28a8b91f8ed01cb949da092827afb9995d4559fd448d0472763/watchdog-6.0.0-pp310-pypy310_pp73-macosx_10_15_x86_64.whl", hash = "sha256:c7ac31a19f4545dd92fc25d200694098f42c9a8e391bc00bdd362c5736dbf881", size = 87902, upload-time = "2024-11-01T14:06:53.119Z" },
    { url = "https://files.pythonhosted.org/packages/5c/ca/c3649991d140ff6ab67bfc85ab42b165ead119c9e12211e08089d763ece5/watchdog-6.0.0-pp310-pypy310_pp73-macosx_11_0_arm64.whl", hash = "sha256:9513f27a1a582d9808cf21a07dae516f0fab1cf2d7683a742c498b93eedabb11", size = 88380, upload-time = "2024-11-01T14:06:55.19Z" },
    { url = "https://files.pythonhosted.org/packages/a9/c7/ca4bf3e518cb57a686b2feb4f55a1892fd9a3dd13f470fca14e00f80ea36/watchdog-6.0.0-py3-none-manylinux2014_aarch64.whl", hash = "sha256:7607498efa04a3542ae3e05e64da8202e58159aa1fa4acddf7678d34a35d4f13", size = 79079, upload-time = "2024-11-01T14:06:59.472Z" },
    { url = "https://files.pythonhosted.org/packages/5c/51/d46dc9332f9a647593c947b4b88e2381c8dfc0942d15b8edc0310fa4abb1/watchdog-6.0.0-py3-none-manylinux2014_armv7l.whl", hash = "sha256:9041567ee8953024c83343288ccc458fd0a2d811d6a0fd68c4c22609e3490379", size = 79078, upload-time = "2024-11-01T14:07:01.431Z" },
    { url = "https://files.pythonhosted.org/packages/d4/57/04edbf5e169cd318d5f07b4766fee38e825d64b6913ca157ca32d1a42267/watchdog-6.0.0-py3-none-manylinux2014_i686.whl", hash = "sha256:82dc3e3143c7e38ec49d61af98d6558288c415eac98486a5c581726e0737c00e", size = 79076, upload-time = "2024-11-01T14:07:02.568Z" },
    { url = "https://files.pythonhosted.org/packages/ab/cc/da8422b300e13cb187d2203f20b9253e91058aaf7db65b74142013478e66/watchdog-6.0.0-py3-none-manylinux2014_ppc64.whl", hash = "sha256:212ac9b8bf1161dc91bd09c048048a95ca3a4c4f5e5d4a7d1b1a7d5752a7f96f", size = 79077, upload-time = "2024-11-01T14:07:03.893Z" },
    { url = "https://files.pythonhosted.org/packages/2c/3b/b8964e04ae1a025c44ba8e4291f86e97fac443bca31de8bd98d3263d2fcf/watchdog-6.0.0-py3-none-manylinux2014_ppc64le.whl", hash = "sha256:e3df4cbb9a450c6d49318f6d14f4bbc80d763fa587ba46ec86f99f9e6876bb26", size = 79078, upload-time = "2024-11-01T14:07:05.189Z" },
    { url = "https://files.pythonhosted.org/packages/62/ae/a696eb424bedff7407801c257d4b1afda455fe40821a2be430e173660e81/watchdog-6.0.0-py3-none-manylinux2014_s390x.whl", hash = "sha256:2cce7cfc2008eb51feb6aab51251fd79b85d9894e98ba847408f662b3395ca3c", size = 79077, upload-time = "2024-11-01T14:07:06.376Z" },
    { url = "https://files.pythonhosted.org/packages/b5/e8/dbf020b4d98251a9860752a094d09a65e1b436ad181faf929983f697048f/watchdog-6.0.0-py3-none-manylinux2014_x86_64.whl", hash = "sha256:20ffe5b202af80ab4266dcd3e91aae72bf2da48c0d33bdb15c66658e685e94e2", size = 79078, upload-time = "2024-11-01T14:07:07.547Z" },
    { url = "https://files.pythonhosted.org/packages/07/f6/d0e5b343768e8bcb4cda79f0f2f55051bf26177ecd5651f84c07567461cf/watchdog-6.0.0-py3-none-win32.whl", hash = "sha256:07df1fdd701c5d4c8e55ef6cf55b8f0120fe1aef7ef39a1c6fc6bc2e606d517a", size = 79065, upload-time = "2024-11-01T14:07:09.525Z" },
    { url = "https://files.pythonhosted.org/packages/db/d9/c495884c6e548fce18a8f40568ff120bc3a4b7b99813081c8ac0c936fa64/watchdog-6.0.0-py3-none-win_amd64.whl", hash = "sha256:cbafb470cf848d93b5d013e2ecb245d4aa1c8fd0504e863ccefa32445359d680", size = 79070, upload-time = "2024-11-01T14:07:10.686Z" },
    { url = "https://files.pythonhosted.org/packages/33/e8/e40370e6d74ddba47f002a32919d91310d6074130fe4e17dabcafc15cbf1/watchdog-6.0.0-py3-none-win_ia64.whl", hash = "sha256:a1914259fa9e1454315171103c6a30961236f508b9b623eae470268bbcc6a22f", size = 79067, upload-time = "2024-11-01T14:07:11.845Z" },
]

[[package]]
name = "watchfiles"
version = "1.1.0"
source = { registry = "https://pypi.org/simple" }
dependencies = [
    { name = "anyio" },
]
sdist = { url = "https://files.pythonhosted.org/packages/2a/9a/d451fcc97d029f5812e898fd30a53fd8c15c7bbd058fd75cfc6beb9bd761/watchfiles-1.1.0.tar.gz", hash = "sha256:693ed7ec72cbfcee399e92c895362b6e66d63dac6b91e2c11ae03d10d503e575", size = 94406, upload-time = "2025-06-15T19:06:59.42Z" }
wheels = [
    { url = "https://files.pythonhosted.org/packages/b9/dd/579d1dc57f0f895426a1211c4ef3b0cb37eb9e642bb04bdcd962b5df206a/watchfiles-1.1.0-cp310-cp310-macosx_10_12_x86_64.whl", hash = "sha256:27f30e14aa1c1e91cb653f03a63445739919aef84c8d2517997a83155e7a2fcc", size = 405757, upload-time = "2025-06-15T19:04:51.058Z" },
    { url = "https://files.pythonhosted.org/packages/1c/a0/7a0318cd874393344d48c34d53b3dd419466adf59a29ba5b51c88dd18b86/watchfiles-1.1.0-cp310-cp310-macosx_11_0_arm64.whl", hash = "sha256:3366f56c272232860ab45c77c3ca7b74ee819c8e1f6f35a7125556b198bbc6df", size = 397511, upload-time = "2025-06-15T19:04:52.79Z" },
    { url = "https://files.pythonhosted.org/packages/06/be/503514656d0555ec2195f60d810eca29b938772e9bfb112d5cd5ad6f6a9e/watchfiles-1.1.0-cp310-cp310-manylinux_2_17_aarch64.manylinux2014_aarch64.whl", hash = "sha256:8412eacef34cae2836d891836a7fff7b754d6bcac61f6c12ba5ca9bc7e427b68", size = 450739, upload-time = "2025-06-15T19:04:54.203Z" },
    { url = "https://files.pythonhosted.org/packages/4e/0d/a05dd9e5f136cdc29751816d0890d084ab99f8c17b86f25697288ca09bc7/watchfiles-1.1.0-cp310-cp310-manylinux_2_17_armv7l.manylinux2014_armv7l.whl", hash = "sha256:df670918eb7dd719642e05979fc84704af913d563fd17ed636f7c4783003fdcc", size = 458106, upload-time = "2025-06-15T19:04:55.607Z" },
    { url = "https://files.pythonhosted.org/packages/f1/fa/9cd16e4dfdb831072b7ac39e7bea986e52128526251038eb481effe9f48e/watchfiles-1.1.0-cp310-cp310-manylinux_2_17_i686.manylinux2014_i686.whl", hash = "sha256:d7642b9bc4827b5518ebdb3b82698ada8c14c7661ddec5fe719f3e56ccd13c97", size = 484264, upload-time = "2025-06-15T19:04:57.009Z" },
    { url = "https://files.pythonhosted.org/packages/32/04/1da8a637c7e2b70e750a0308e9c8e662ada0cca46211fa9ef24a23937e0b/watchfiles-1.1.0-cp310-cp310-manylinux_2_17_ppc64le.manylinux2014_ppc64le.whl", hash = "sha256:199207b2d3eeaeb80ef4411875a6243d9ad8bc35b07fc42daa6b801cc39cc41c", size = 597612, upload-time = "2025-06-15T19:04:58.409Z" },
    { url = "https://files.pythonhosted.org/packages/30/01/109f2762e968d3e58c95731a206e5d7d2a7abaed4299dd8a94597250153c/watchfiles-1.1.0-cp310-cp310-manylinux_2_17_s390x.manylinux2014_s390x.whl", hash = "sha256:a479466da6db5c1e8754caee6c262cd373e6e6c363172d74394f4bff3d84d7b5", size = 477242, upload-time = "2025-06-15T19:04:59.786Z" },
    { url = "https://files.pythonhosted.org/packages/b5/b8/46f58cf4969d3b7bc3ca35a98e739fa4085b0657a1540ccc29a1a0bc016f/watchfiles-1.1.0-cp310-cp310-manylinux_2_17_x86_64.manylinux2014_x86_64.whl", hash = "sha256:935f9edd022ec13e447e5723a7d14456c8af254544cefbc533f6dd276c9aa0d9", size = 453148, upload-time = "2025-06-15T19:05:01.103Z" },
    { url = "https://files.pythonhosted.org/packages/a5/cd/8267594263b1770f1eb76914940d7b2d03ee55eca212302329608208e061/watchfiles-1.1.0-cp310-cp310-musllinux_1_1_aarch64.whl", hash = "sha256:8076a5769d6bdf5f673a19d51da05fc79e2bbf25e9fe755c47595785c06a8c72", size = 626574, upload-time = "2025-06-15T19:05:02.582Z" },
    { url = "https://files.pythonhosted.org/packages/a1/2f/7f2722e85899bed337cba715723e19185e288ef361360718973f891805be/watchfiles-1.1.0-cp310-cp310-musllinux_1_1_x86_64.whl", hash = "sha256:86b1e28d4c37e89220e924305cd9f82866bb0ace666943a6e4196c5df4d58dcc", size = 624378, upload-time = "2025-06-15T19:05:03.719Z" },
    { url = "https://files.pythonhosted.org/packages/bf/20/64c88ec43d90a568234d021ab4b2a6f42a5230d772b987c3f9c00cc27b8b/watchfiles-1.1.0-cp310-cp310-win32.whl", hash = "sha256:d1caf40c1c657b27858f9774d5c0e232089bca9cb8ee17ce7478c6e9264d2587", size = 279829, upload-time = "2025-06-15T19:05:04.822Z" },
    { url = "https://files.pythonhosted.org/packages/39/5c/a9c1ed33de7af80935e4eac09570de679c6e21c07070aa99f74b4431f4d6/watchfiles-1.1.0-cp310-cp310-win_amd64.whl", hash = "sha256:a89c75a5b9bc329131115a409d0acc16e8da8dfd5867ba59f1dd66ae7ea8fa82", size = 292192, upload-time = "2025-06-15T19:05:06.348Z" },
    { url = "https://files.pythonhosted.org/packages/8b/78/7401154b78ab484ccaaeef970dc2af0cb88b5ba8a1b415383da444cdd8d3/watchfiles-1.1.0-cp311-cp311-macosx_10_12_x86_64.whl", hash = "sha256:c9649dfc57cc1f9835551deb17689e8d44666315f2e82d337b9f07bd76ae3aa2", size = 405751, upload-time = "2025-06-15T19:05:07.679Z" },
    { url = "https://files.pythonhosted.org/packages/76/63/e6c3dbc1f78d001589b75e56a288c47723de28c580ad715eb116639152b5/watchfiles-1.1.0-cp311-cp311-macosx_11_0_arm64.whl", hash = "sha256:406520216186b99374cdb58bc48e34bb74535adec160c8459894884c983a149c", size = 397313, upload-time = "2025-06-15T19:05:08.764Z" },
    { url = "https://files.pythonhosted.org/packages/6c/a2/8afa359ff52e99af1632f90cbf359da46184207e893a5f179301b0c8d6df/watchfiles-1.1.0-cp311-cp311-manylinux_2_17_aarch64.manylinux2014_aarch64.whl", hash = "sha256:cb45350fd1dc75cd68d3d72c47f5b513cb0578da716df5fba02fff31c69d5f2d", size = 450792, upload-time = "2025-06-15T19:05:09.869Z" },
    { url = "https://files.pythonhosted.org/packages/1d/bf/7446b401667f5c64972a57a0233be1104157fc3abf72c4ef2666c1bd09b2/watchfiles-1.1.0-cp311-cp311-manylinux_2_17_armv7l.manylinux2014_armv7l.whl", hash = "sha256:11ee4444250fcbeb47459a877e5e80ed994ce8e8d20283857fc128be1715dac7", size = 458196, upload-time = "2025-06-15T19:05:11.91Z" },
    { url = "https://files.pythonhosted.org/packages/58/2f/501ddbdfa3fa874ea5597c77eeea3d413579c29af26c1091b08d0c792280/watchfiles-1.1.0-cp311-cp311-manylinux_2_17_i686.manylinux2014_i686.whl", hash = "sha256:bda8136e6a80bdea23e5e74e09df0362744d24ffb8cd59c4a95a6ce3d142f79c", size = 484788, upload-time = "2025-06-15T19:05:13.373Z" },
    { url = "https://files.pythonhosted.org/packages/61/1e/9c18eb2eb5c953c96bc0e5f626f0e53cfef4bd19bd50d71d1a049c63a575/watchfiles-1.1.0-cp311-cp311-manylinux_2_17_ppc64le.manylinux2014_ppc64le.whl", hash = "sha256:b915daeb2d8c1f5cee4b970f2e2c988ce6514aace3c9296e58dd64dc9aa5d575", size = 597879, upload-time = "2025-06-15T19:05:14.725Z" },
    { url = "https://files.pythonhosted.org/packages/8b/6c/1467402e5185d89388b4486745af1e0325007af0017c3384cc786fff0542/watchfiles-1.1.0-cp311-cp311-manylinux_2_17_s390x.manylinux2014_s390x.whl", hash = "sha256:ed8fc66786de8d0376f9f913c09e963c66e90ced9aa11997f93bdb30f7c872a8", size = 477447, upload-time = "2025-06-15T19:05:15.775Z" },
    { url = "https://files.pythonhosted.org/packages/2b/a1/ec0a606bde4853d6c4a578f9391eeb3684a9aea736a8eb217e3e00aa89a1/watchfiles-1.1.0-cp311-cp311-manylinux_2_17_x86_64.manylinux2014_x86_64.whl", hash = "sha256:fe4371595edf78c41ef8ac8df20df3943e13defd0efcb732b2e393b5a8a7a71f", size = 453145, upload-time = "2025-06-15T19:05:17.17Z" },
    { url = "https://files.pythonhosted.org/packages/90/b9/ef6f0c247a6a35d689fc970dc7f6734f9257451aefb30def5d100d6246a5/watchfiles-1.1.0-cp311-cp311-musllinux_1_1_aarch64.whl", hash = "sha256:b7c5f6fe273291f4d414d55b2c80d33c457b8a42677ad14b4b47ff025d0893e4", size = 626539, upload-time = "2025-06-15T19:05:18.557Z" },
    { url = "https://files.pythonhosted.org/packages/34/44/6ffda5537085106ff5aaa762b0d130ac6c75a08015dd1621376f708c94de/watchfiles-1.1.0-cp311-cp311-musllinux_1_1_x86_64.whl", hash = "sha256:7738027989881e70e3723c75921f1efa45225084228788fc59ea8c6d732eb30d", size = 624472, upload-time = "2025-06-15T19:05:19.588Z" },
    { url = "https://files.pythonhosted.org/packages/c3/e3/71170985c48028fa3f0a50946916a14055e741db11c2e7bc2f3b61f4d0e3/watchfiles-1.1.0-cp311-cp311-win32.whl", hash = "sha256:622d6b2c06be19f6e89b1d951485a232e3b59618def88dbeda575ed8f0d8dbf2", size = 279348, upload-time = "2025-06-15T19:05:20.856Z" },
    { url = "https://files.pythonhosted.org/packages/89/1b/3e39c68b68a7a171070f81fc2561d23ce8d6859659406842a0e4bebf3bba/watchfiles-1.1.0-cp311-cp311-win_amd64.whl", hash = "sha256:48aa25e5992b61debc908a61ab4d3f216b64f44fdaa71eb082d8b2de846b7d12", size = 292607, upload-time = "2025-06-15T19:05:21.937Z" },
    { url = "https://files.pythonhosted.org/packages/61/9f/2973b7539f2bdb6ea86d2c87f70f615a71a1fc2dba2911795cea25968aea/watchfiles-1.1.0-cp311-cp311-win_arm64.whl", hash = "sha256:00645eb79a3faa70d9cb15c8d4187bb72970b2470e938670240c7998dad9f13a", size = 285056, upload-time = "2025-06-15T19:05:23.12Z" },
    { url = "https://files.pythonhosted.org/packages/f6/b8/858957045a38a4079203a33aaa7d23ea9269ca7761c8a074af3524fbb240/watchfiles-1.1.0-cp312-cp312-macosx_10_12_x86_64.whl", hash = "sha256:9dc001c3e10de4725c749d4c2f2bdc6ae24de5a88a339c4bce32300a31ede179", size = 402339, upload-time = "2025-06-15T19:05:24.516Z" },
    { url = "https://files.pythonhosted.org/packages/80/28/98b222cca751ba68e88521fabd79a4fab64005fc5976ea49b53fa205d1fa/watchfiles-1.1.0-cp312-cp312-macosx_11_0_arm64.whl", hash = "sha256:d9ba68ec283153dead62cbe81872d28e053745f12335d037de9cbd14bd1877f5", size = 394409, upload-time = "2025-06-15T19:05:25.469Z" },
    { url = "https://files.pythonhosted.org/packages/86/50/dee79968566c03190677c26f7f47960aff738d32087087bdf63a5473e7df/watchfiles-1.1.0-cp312-cp312-manylinux_2_17_aarch64.manylinux2014_aarch64.whl", hash = "sha256:130fc497b8ee68dce163e4254d9b0356411d1490e868bd8790028bc46c5cc297", size = 450939, upload-time = "2025-06-15T19:05:26.494Z" },
    { url = "https://files.pythonhosted.org/packages/40/45/a7b56fb129700f3cfe2594a01aa38d033b92a33dddce86c8dfdfc1247b72/watchfiles-1.1.0-cp312-cp312-manylinux_2_17_armv7l.manylinux2014_armv7l.whl", hash = "sha256:50a51a90610d0845a5931a780d8e51d7bd7f309ebc25132ba975aca016b576a0", size = 457270, upload-time = "2025-06-15T19:05:27.466Z" },
    { url = "https://files.pythonhosted.org/packages/b5/c8/fa5ef9476b1d02dc6b5e258f515fcaaecf559037edf8b6feffcbc097c4b8/watchfiles-1.1.0-cp312-cp312-manylinux_2_17_i686.manylinux2014_i686.whl", hash = "sha256:dc44678a72ac0910bac46fa6a0de6af9ba1355669b3dfaf1ce5f05ca7a74364e", size = 483370, upload-time = "2025-06-15T19:05:28.548Z" },
    { url = "https://files.pythonhosted.org/packages/98/68/42cfcdd6533ec94f0a7aab83f759ec11280f70b11bfba0b0f885e298f9bd/watchfiles-1.1.0-cp312-cp312-manylinux_2_17_ppc64le.manylinux2014_ppc64le.whl", hash = "sha256:a543492513a93b001975ae283a51f4b67973662a375a403ae82f420d2c7205ee", size = 598654, upload-time = "2025-06-15T19:05:29.997Z" },
    { url = "https://files.pythonhosted.org/packages/d3/74/b2a1544224118cc28df7e59008a929e711f9c68ce7d554e171b2dc531352/watchfiles-1.1.0-cp312-cp312-manylinux_2_17_s390x.manylinux2014_s390x.whl", hash = "sha256:8ac164e20d17cc285f2b94dc31c384bc3aa3dd5e7490473b3db043dd70fbccfd", size = 478667, upload-time = "2025-06-15T19:05:31.172Z" },
    { url = "https://files.pythonhosted.org/packages/8c/77/e3362fe308358dc9f8588102481e599c83e1b91c2ae843780a7ded939a35/watchfiles-1.1.0-cp312-cp312-manylinux_2_17_x86_64.manylinux2014_x86_64.whl", hash = "sha256:f7590d5a455321e53857892ab8879dce62d1f4b04748769f5adf2e707afb9d4f", size = 452213, upload-time = "2025-06-15T19:05:32.299Z" },
    { url = "https://files.pythonhosted.org/packages/6e/17/c8f1a36540c9a1558d4faf08e909399e8133599fa359bf52ec8fcee5be6f/watchfiles-1.1.0-cp312-cp312-musllinux_1_1_aarch64.whl", hash = "sha256:37d3d3f7defb13f62ece99e9be912afe9dd8a0077b7c45ee5a57c74811d581a4", size = 626718, upload-time = "2025-06-15T19:05:33.415Z" },
    { url = "https://files.pythonhosted.org/packages/26/45/fb599be38b4bd38032643783d7496a26a6f9ae05dea1a42e58229a20ac13/watchfiles-1.1.0-cp312-cp312-musllinux_1_1_x86_64.whl", hash = "sha256:7080c4bb3efd70a07b1cc2df99a7aa51d98685be56be6038c3169199d0a1c69f", size = 623098, upload-time = "2025-06-15T19:05:34.534Z" },
    { url = "https://files.pythonhosted.org/packages/a1/e7/fdf40e038475498e160cd167333c946e45d8563ae4dd65caf757e9ffe6b4/watchfiles-1.1.0-cp312-cp312-win32.whl", hash = "sha256:cbcf8630ef4afb05dc30107bfa17f16c0896bb30ee48fc24bf64c1f970f3b1fd", size = 279209, upload-time = "2025-06-15T19:05:35.577Z" },
    { url = "https://files.pythonhosted.org/packages/3f/d3/3ae9d5124ec75143bdf088d436cba39812122edc47709cd2caafeac3266f/watchfiles-1.1.0-cp312-cp312-win_amd64.whl", hash = "sha256:cbd949bdd87567b0ad183d7676feb98136cde5bb9025403794a4c0db28ed3a47", size = 292786, upload-time = "2025-06-15T19:05:36.559Z" },
    { url = "https://files.pythonhosted.org/packages/26/2f/7dd4fc8b5f2b34b545e19629b4a018bfb1de23b3a496766a2c1165ca890d/watchfiles-1.1.0-cp312-cp312-win_arm64.whl", hash = "sha256:0a7d40b77f07be87c6faa93d0951a0fcd8cbca1ddff60a1b65d741bac6f3a9f6", size = 284343, upload-time = "2025-06-15T19:05:37.5Z" },
    { url = "https://files.pythonhosted.org/packages/d3/42/fae874df96595556a9089ade83be34a2e04f0f11eb53a8dbf8a8a5e562b4/watchfiles-1.1.0-cp313-cp313-macosx_10_12_x86_64.whl", hash = "sha256:5007f860c7f1f8df471e4e04aaa8c43673429047d63205d1630880f7637bca30", size = 402004, upload-time = "2025-06-15T19:05:38.499Z" },
    { url = "https://files.pythonhosted.org/packages/fa/55/a77e533e59c3003d9803c09c44c3651224067cbe7fb5d574ddbaa31e11ca/watchfiles-1.1.0-cp313-cp313-macosx_11_0_arm64.whl", hash = "sha256:20ecc8abbd957046f1fe9562757903f5eaf57c3bce70929fda6c7711bb58074a", size = 393671, upload-time = "2025-06-15T19:05:39.52Z" },
    { url = "https://files.pythonhosted.org/packages/05/68/b0afb3f79c8e832e6571022611adbdc36e35a44e14f129ba09709aa4bb7a/watchfiles-1.1.0-cp313-cp313-manylinux_2_17_aarch64.manylinux2014_aarch64.whl", hash = "sha256:f2f0498b7d2a3c072766dba3274fe22a183dbea1f99d188f1c6c72209a1063dc", size = 449772, upload-time = "2025-06-15T19:05:40.897Z" },
    { url = "https://files.pythonhosted.org/packages/ff/05/46dd1f6879bc40e1e74c6c39a1b9ab9e790bf1f5a2fe6c08b463d9a807f4/watchfiles-1.1.0-cp313-cp313-manylinux_2_17_armv7l.manylinux2014_armv7l.whl", hash = "sha256:239736577e848678e13b201bba14e89718f5c2133dfd6b1f7846fa1b58a8532b", size = 456789, upload-time = "2025-06-15T19:05:42.045Z" },
    { url = "https://files.pythonhosted.org/packages/8b/ca/0eeb2c06227ca7f12e50a47a3679df0cd1ba487ea19cf844a905920f8e95/watchfiles-1.1.0-cp313-cp313-manylinux_2_17_i686.manylinux2014_i686.whl", hash = "sha256:eff4b8d89f444f7e49136dc695599a591ff769300734446c0a86cba2eb2f9895", size = 482551, upload-time = "2025-06-15T19:05:43.781Z" },
    { url = "https://files.pythonhosted.org/packages/31/47/2cecbd8694095647406645f822781008cc524320466ea393f55fe70eed3b/watchfiles-1.1.0-cp313-cp313-manylinux_2_17_ppc64le.manylinux2014_ppc64le.whl", hash = "sha256:12b0a02a91762c08f7264e2e79542f76870c3040bbc847fb67410ab81474932a", size = 597420, upload-time = "2025-06-15T19:05:45.244Z" },
    { url = "https://files.pythonhosted.org/packages/d9/7e/82abc4240e0806846548559d70f0b1a6dfdca75c1b4f9fa62b504ae9b083/watchfiles-1.1.0-cp313-cp313-manylinux_2_17_s390x.manylinux2014_s390x.whl", hash = "sha256:29e7bc2eee15cbb339c68445959108803dc14ee0c7b4eea556400131a8de462b", size = 477950, upload-time = "2025-06-15T19:05:46.332Z" },
    { url = "https://files.pythonhosted.org/packages/25/0d/4d564798a49bf5482a4fa9416dea6b6c0733a3b5700cb8a5a503c4b15853/watchfiles-1.1.0-cp313-cp313-manylinux_2_17_x86_64.manylinux2014_x86_64.whl", hash = "sha256:d9481174d3ed982e269c090f780122fb59cee6c3796f74efe74e70f7780ed94c", size = 451706, upload-time = "2025-06-15T19:05:47.459Z" },
    { url = "https://files.pythonhosted.org/packages/81/b5/5516cf46b033192d544102ea07c65b6f770f10ed1d0a6d388f5d3874f6e4/watchfiles-1.1.0-cp313-cp313-musllinux_1_1_aarch64.whl", hash = "sha256:80f811146831c8c86ab17b640801c25dc0a88c630e855e2bef3568f30434d52b", size = 625814, upload-time = "2025-06-15T19:05:48.654Z" },
    { url = "https://files.pythonhosted.org/packages/0c/dd/7c1331f902f30669ac3e754680b6edb9a0dd06dea5438e61128111fadd2c/watchfiles-1.1.0-cp313-cp313-musllinux_1_1_x86_64.whl", hash = "sha256:60022527e71d1d1fda67a33150ee42869042bce3d0fcc9cc49be009a9cded3fb", size = 622820, upload-time = "2025-06-15T19:05:50.088Z" },
    { url = "https://files.pythonhosted.org/packages/1b/14/36d7a8e27cd128d7b1009e7715a7c02f6c131be9d4ce1e5c3b73d0e342d8/watchfiles-1.1.0-cp313-cp313-win32.whl", hash = "sha256:32d6d4e583593cb8576e129879ea0991660b935177c0f93c6681359b3654bfa9", size = 279194, upload-time = "2025-06-15T19:05:51.186Z" },
    { url = "https://files.pythonhosted.org/packages/25/41/2dd88054b849aa546dbeef5696019c58f8e0774f4d1c42123273304cdb2e/watchfiles-1.1.0-cp313-cp313-win_amd64.whl", hash = "sha256:f21af781a4a6fbad54f03c598ab620e3a77032c5878f3d780448421a6e1818c7", size = 292349, upload-time = "2025-06-15T19:05:52.201Z" },
    { url = "https://files.pythonhosted.org/packages/c8/cf/421d659de88285eb13941cf11a81f875c176f76a6d99342599be88e08d03/watchfiles-1.1.0-cp313-cp313-win_arm64.whl", hash = "sha256:5366164391873ed76bfdf618818c82084c9db7fac82b64a20c44d335eec9ced5", size = 283836, upload-time = "2025-06-15T19:05:53.265Z" },
    { url = "https://files.pythonhosted.org/packages/45/10/6faf6858d527e3599cc50ec9fcae73590fbddc1420bd4fdccfebffeedbc6/watchfiles-1.1.0-cp313-cp313t-macosx_10_12_x86_64.whl", hash = "sha256:17ab167cca6339c2b830b744eaf10803d2a5b6683be4d79d8475d88b4a8a4be1", size = 400343, upload-time = "2025-06-15T19:05:54.252Z" },
    { url = "https://files.pythonhosted.org/packages/03/20/5cb7d3966f5e8c718006d0e97dfe379a82f16fecd3caa7810f634412047a/watchfiles-1.1.0-cp313-cp313t-macosx_11_0_arm64.whl", hash = "sha256:328dbc9bff7205c215a7807da7c18dce37da7da718e798356212d22696404339", size = 392916, upload-time = "2025-06-15T19:05:55.264Z" },
    { url = "https://files.pythonhosted.org/packages/8c/07/d8f1176328fa9e9581b6f120b017e286d2a2d22ae3f554efd9515c8e1b49/watchfiles-1.1.0-cp313-cp313t-manylinux_2_17_aarch64.manylinux2014_aarch64.whl", hash = "sha256:f7208ab6e009c627b7557ce55c465c98967e8caa8b11833531fdf95799372633", size = 449582, upload-time = "2025-06-15T19:05:56.317Z" },
    { url = "https://files.pythonhosted.org/packages/66/e8/80a14a453cf6038e81d072a86c05276692a1826471fef91df7537dba8b46/watchfiles-1.1.0-cp313-cp313t-manylinux_2_17_armv7l.manylinux2014_armv7l.whl", hash = "sha256:a8f6f72974a19efead54195bc9bed4d850fc047bb7aa971268fd9a8387c89011", size = 456752, upload-time = "2025-06-15T19:05:57.359Z" },
    { url = "https://files.pythonhosted.org/packages/5a/25/0853b3fe0e3c2f5af9ea60eb2e781eade939760239a72c2d38fc4cc335f6/watchfiles-1.1.0-cp313-cp313t-manylinux_2_17_i686.manylinux2014_i686.whl", hash = "sha256:d181ef50923c29cf0450c3cd47e2f0557b62218c50b2ab8ce2ecaa02bd97e670", size = 481436, upload-time = "2025-06-15T19:05:58.447Z" },
    { url = "https://files.pythonhosted.org/packages/fe/9e/4af0056c258b861fbb29dcb36258de1e2b857be4a9509e6298abcf31e5c9/watchfiles-1.1.0-cp313-cp313t-manylinux_2_17_ppc64le.manylinux2014_ppc64le.whl", hash = "sha256:adb4167043d3a78280d5d05ce0ba22055c266cf8655ce942f2fb881262ff3cdf", size = 596016, upload-time = "2025-06-15T19:05:59.59Z" },
    { url = "https://files.pythonhosted.org/packages/c5/fa/95d604b58aa375e781daf350897aaaa089cff59d84147e9ccff2447c8294/watchfiles-1.1.0-cp313-cp313t-manylinux_2_17_s390x.manylinux2014_s390x.whl", hash = "sha256:8c5701dc474b041e2934a26d31d39f90fac8a3dee2322b39f7729867f932b1d4", size = 476727, upload-time = "2025-06-15T19:06:01.086Z" },
    { url = "https://files.pythonhosted.org/packages/65/95/fe479b2664f19be4cf5ceeb21be05afd491d95f142e72d26a42f41b7c4f8/watchfiles-1.1.0-cp313-cp313t-manylinux_2_17_x86_64.manylinux2014_x86_64.whl", hash = "sha256:b067915e3c3936966a8607f6fe5487df0c9c4afb85226613b520890049deea20", size = 451864, upload-time = "2025-06-15T19:06:02.144Z" },
    { url = "https://files.pythonhosted.org/packages/d3/8a/3c4af14b93a15ce55901cd7a92e1a4701910f1768c78fb30f61d2b79785b/watchfiles-1.1.0-cp313-cp313t-musllinux_1_1_aarch64.whl", hash = "sha256:9c733cda03b6d636b4219625a4acb5c6ffb10803338e437fb614fef9516825ef", size = 625626, upload-time = "2025-06-15T19:06:03.578Z" },
    { url = "https://files.pythonhosted.org/packages/da/f5/cf6aa047d4d9e128f4b7cde615236a915673775ef171ff85971d698f3c2c/watchfiles-1.1.0-cp313-cp313t-musllinux_1_1_x86_64.whl", hash = "sha256:cc08ef8b90d78bfac66f0def80240b0197008e4852c9f285907377b2947ffdcb", size = 622744, upload-time = "2025-06-15T19:06:05.066Z" },
    { url = "https://files.pythonhosted.org/packages/2c/00/70f75c47f05dea6fd30df90f047765f6fc2d6eb8b5a3921379b0b04defa2/watchfiles-1.1.0-cp314-cp314-macosx_10_12_x86_64.whl", hash = "sha256:9974d2f7dc561cce3bb88dfa8eb309dab64c729de85fba32e98d75cf24b66297", size = 402114, upload-time = "2025-06-15T19:06:06.186Z" },
    { url = "https://files.pythonhosted.org/packages/53/03/acd69c48db4a1ed1de26b349d94077cca2238ff98fd64393f3e97484cae6/watchfiles-1.1.0-cp314-cp314-macosx_11_0_arm64.whl", hash = "sha256:c68e9f1fcb4d43798ad8814c4c1b61547b014b667216cb754e606bfade587018", size = 393879, upload-time = "2025-06-15T19:06:07.369Z" },
    { url = "https://files.pythonhosted.org/packages/2f/c8/a9a2a6f9c8baa4eceae5887fecd421e1b7ce86802bcfc8b6a942e2add834/watchfiles-1.1.0-cp314-cp314-manylinux_2_17_aarch64.manylinux2014_aarch64.whl", hash = "sha256:95ab1594377effac17110e1352989bdd7bdfca9ff0e5eeccd8c69c5389b826d0", size = 450026, upload-time = "2025-06-15T19:06:08.476Z" },
    { url = "https://files.pythonhosted.org/packages/fe/51/d572260d98388e6e2b967425c985e07d47ee6f62e6455cefb46a6e06eda5/watchfiles-1.1.0-cp314-cp314-manylinux_2_17_armv7l.manylinux2014_armv7l.whl", hash = "sha256:fba9b62da882c1be1280a7584ec4515d0a6006a94d6e5819730ec2eab60ffe12", size = 457917, upload-time = "2025-06-15T19:06:09.988Z" },
    { url = "https://files.pythonhosted.org/packages/c6/2d/4258e52917bf9f12909b6ec314ff9636276f3542f9d3807d143f27309104/watchfiles-1.1.0-cp314-cp314-manylinux_2_17_i686.manylinux2014_i686.whl", hash = "sha256:3434e401f3ce0ed6b42569128b3d1e3af773d7ec18751b918b89cd49c14eaafb", size = 483602, upload-time = "2025-06-15T19:06:11.088Z" },
    { url = "https://files.pythonhosted.org/packages/84/99/bee17a5f341a4345fe7b7972a475809af9e528deba056f8963d61ea49f75/watchfiles-1.1.0-cp314-cp314-manylinux_2_17_ppc64le.manylinux2014_ppc64le.whl", hash = "sha256:fa257a4d0d21fcbca5b5fcba9dca5a78011cb93c0323fb8855c6d2dfbc76eb77", size = 596758, upload-time = "2025-06-15T19:06:12.197Z" },
    { url = "https://files.pythonhosted.org/packages/40/76/e4bec1d59b25b89d2b0716b41b461ed655a9a53c60dc78ad5771fda5b3e6/watchfiles-1.1.0-cp314-cp314-manylinux_2_17_s390x.manylinux2014_s390x.whl", hash = "sha256:7fd1b3879a578a8ec2076c7961076df540b9af317123f84569f5a9ddee64ce92", size = 477601, upload-time = "2025-06-15T19:06:13.391Z" },
    { url = "https://files.pythonhosted.org/packages/1f/fa/a514292956f4a9ce3c567ec0c13cce427c158e9f272062685a8a727d08fc/watchfiles-1.1.0-cp314-cp314-manylinux_2_17_x86_64.manylinux2014_x86_64.whl", hash = "sha256:62cc7a30eeb0e20ecc5f4bd113cd69dcdb745a07c68c0370cea919f373f65d9e", size = 451936, upload-time = "2025-06-15T19:06:14.656Z" },
    { url = "https://files.pythonhosted.org/packages/32/5d/c3bf927ec3bbeb4566984eba8dd7a8eb69569400f5509904545576741f88/watchfiles-1.1.0-cp314-cp314-musllinux_1_1_aarch64.whl", hash = "sha256:891c69e027748b4a73847335d208e374ce54ca3c335907d381fde4e41661b13b", size = 626243, upload-time = "2025-06-15T19:06:16.232Z" },
    { url = "https://files.pythonhosted.org/packages/e6/65/6e12c042f1a68c556802a84d54bb06d35577c81e29fba14019562479159c/watchfiles-1.1.0-cp314-cp314-musllinux_1_1_x86_64.whl", hash = "sha256:12fe8eaffaf0faa7906895b4f8bb88264035b3f0243275e0bf24af0436b27259", size = 623073, upload-time = "2025-06-15T19:06:17.457Z" },
    { url = "https://files.pythonhosted.org/packages/89/ab/7f79d9bf57329e7cbb0a6fd4c7bd7d0cee1e4a8ef0041459f5409da3506c/watchfiles-1.1.0-cp314-cp314t-macosx_10_12_x86_64.whl", hash = "sha256:bfe3c517c283e484843cb2e357dd57ba009cff351edf45fb455b5fbd1f45b15f", size = 400872, upload-time = "2025-06-15T19:06:18.57Z" },
    { url = "https://files.pythonhosted.org/packages/df/d5/3f7bf9912798e9e6c516094db6b8932df53b223660c781ee37607030b6d3/watchfiles-1.1.0-cp314-cp314t-macosx_11_0_arm64.whl", hash = "sha256:a9ccbf1f129480ed3044f540c0fdbc4ee556f7175e5ab40fe077ff6baf286d4e", size = 392877, upload-time = "2025-06-15T19:06:19.55Z" },
    { url = "https://files.pythonhosted.org/packages/0d/c5/54ec7601a2798604e01c75294770dbee8150e81c6e471445d7601610b495/watchfiles-1.1.0-cp314-cp314t-manylinux_2_17_aarch64.manylinux2014_aarch64.whl", hash = "sha256:ba0e3255b0396cac3cc7bbace76404dd72b5438bf0d8e7cefa2f79a7f3649caa", size = 449645, upload-time = "2025-06-15T19:06:20.66Z" },
    { url = "https://files.pythonhosted.org/packages/0a/04/c2f44afc3b2fce21ca0b7802cbd37ed90a29874f96069ed30a36dfe57c2b/watchfiles-1.1.0-cp314-cp314t-manylinux_2_17_armv7l.manylinux2014_armv7l.whl", hash = "sha256:4281cd9fce9fc0a9dbf0fc1217f39bf9cf2b4d315d9626ef1d4e87b84699e7e8", size = 457424, upload-time = "2025-06-15T19:06:21.712Z" },
    { url = "https://files.pythonhosted.org/packages/9f/b0/eec32cb6c14d248095261a04f290636da3df3119d4040ef91a4a50b29fa5/watchfiles-1.1.0-cp314-cp314t-manylinux_2_17_i686.manylinux2014_i686.whl", hash = "sha256:6d2404af8db1329f9a3c9b79ff63e0ae7131986446901582067d9304ae8aaf7f", size = 481584, upload-time = "2025-06-15T19:06:22.777Z" },
    { url = "https://files.pythonhosted.org/packages/d1/e2/ca4bb71c68a937d7145aa25709e4f5d68eb7698a25ce266e84b55d591bbd/watchfiles-1.1.0-cp314-cp314t-manylinux_2_17_ppc64le.manylinux2014_ppc64le.whl", hash = "sha256:e78b6ed8165996013165eeabd875c5dfc19d41b54f94b40e9fff0eb3193e5e8e", size = 596675, upload-time = "2025-06-15T19:06:24.226Z" },
    { url = "https://files.pythonhosted.org/packages/a1/dd/b0e4b7fb5acf783816bc950180a6cd7c6c1d2cf7e9372c0ea634e722712b/watchfiles-1.1.0-cp314-cp314t-manylinux_2_17_s390x.manylinux2014_s390x.whl", hash = "sha256:249590eb75ccc117f488e2fabd1bfa33c580e24b96f00658ad88e38844a040bb", size = 477363, upload-time = "2025-06-15T19:06:25.42Z" },
    { url = "https://files.pythonhosted.org/packages/69/c4/088825b75489cb5b6a761a4542645718893d395d8c530b38734f19da44d2/watchfiles-1.1.0-cp314-cp314t-manylinux_2_17_x86_64.manylinux2014_x86_64.whl", hash = "sha256:d05686b5487cfa2e2c28ff1aa370ea3e6c5accfe6435944ddea1e10d93872147", size = 452240, upload-time = "2025-06-15T19:06:26.552Z" },
    { url = "https://files.pythonhosted.org/packages/10/8c/22b074814970eeef43b7c44df98c3e9667c1f7bf5b83e0ff0201b0bd43f9/watchfiles-1.1.0-cp314-cp314t-musllinux_1_1_aarch64.whl", hash = "sha256:d0e10e6f8f6dc5762adee7dece33b722282e1f59aa6a55da5d493a97282fedd8", size = 625607, upload-time = "2025-06-15T19:06:27.606Z" },
    { url = "https://files.pythonhosted.org/packages/32/fa/a4f5c2046385492b2273213ef815bf71a0d4c1943b784fb904e184e30201/watchfiles-1.1.0-cp314-cp314t-musllinux_1_1_x86_64.whl", hash = "sha256:af06c863f152005c7592df1d6a7009c836a247c9d8adb78fef8575a5a98699db", size = 623315, upload-time = "2025-06-15T19:06:29.076Z" },
    { url = "https://files.pythonhosted.org/packages/be/7c/a3d7c55cfa377c2f62c4ae3c6502b997186bc5e38156bafcb9b653de9a6d/watchfiles-1.1.0-pp310-pypy310_pp73-macosx_10_12_x86_64.whl", hash = "sha256:3a6fd40bbb50d24976eb275ccb55cd1951dfb63dbc27cae3066a6ca5f4beabd5", size = 406748, upload-time = "2025-06-15T19:06:44.2Z" },
    { url = "https://files.pythonhosted.org/packages/38/d0/c46f1b2c0ca47f3667b144de6f0515f6d1c670d72f2ca29861cac78abaa1/watchfiles-1.1.0-pp310-pypy310_pp73-macosx_11_0_arm64.whl", hash = "sha256:9f811079d2f9795b5d48b55a37aa7773680a5659afe34b54cc1d86590a51507d", size = 398801, upload-time = "2025-06-15T19:06:45.774Z" },
    { url = "https://files.pythonhosted.org/packages/70/9c/9a6a42e97f92eeed77c3485a43ea96723900aefa3ac739a8c73f4bff2cd7/watchfiles-1.1.0-pp310-pypy310_pp73-manylinux_2_17_aarch64.manylinux2014_aarch64.whl", hash = "sha256:a2726d7bfd9f76158c84c10a409b77a320426540df8c35be172444394b17f7ea", size = 451528, upload-time = "2025-06-15T19:06:46.791Z" },
    { url = "https://files.pythonhosted.org/packages/51/7b/98c7f4f7ce7ff03023cf971cd84a3ee3b790021ae7584ffffa0eb2554b96/watchfiles-1.1.0-pp310-pypy310_pp73-manylinux_2_17_x86_64.manylinux2014_x86_64.whl", hash = "sha256:df32d59cb9780f66d165a9a7a26f19df2c7d24e3bd58713108b41d0ff4f929c6", size = 454095, upload-time = "2025-06-15T19:06:48.211Z" },
    { url = "https://files.pythonhosted.org/packages/8c/6b/686dcf5d3525ad17b384fd94708e95193529b460a1b7bf40851f1328ec6e/watchfiles-1.1.0-pp311-pypy311_pp73-macosx_10_12_x86_64.whl", hash = "sha256:0ece16b563b17ab26eaa2d52230c9a7ae46cf01759621f4fbbca280e438267b3", size = 406910, upload-time = "2025-06-15T19:06:49.335Z" },
    { url = "https://files.pythonhosted.org/packages/f3/d3/71c2dcf81dc1edcf8af9f4d8d63b1316fb0a2dd90cbfd427e8d9dd584a90/watchfiles-1.1.0-pp311-pypy311_pp73-macosx_11_0_arm64.whl", hash = "sha256:51b81e55d40c4b4aa8658427a3ee7ea847c591ae9e8b81ef94a90b668999353c", size = 398816, upload-time = "2025-06-15T19:06:50.433Z" },
    { url = "https://files.pythonhosted.org/packages/b8/fa/12269467b2fc006f8fce4cd6c3acfa77491dd0777d2a747415f28ccc8c60/watchfiles-1.1.0-pp311-pypy311_pp73-manylinux_2_17_aarch64.manylinux2014_aarch64.whl", hash = "sha256:f2bcdc54ea267fe72bfc7d83c041e4eb58d7d8dc6f578dfddb52f037ce62f432", size = 451584, upload-time = "2025-06-15T19:06:51.834Z" },
    { url = "https://files.pythonhosted.org/packages/bd/d3/254cea30f918f489db09d6a8435a7de7047f8cb68584477a515f160541d6/watchfiles-1.1.0-pp311-pypy311_pp73-manylinux_2_17_x86_64.manylinux2014_x86_64.whl", hash = "sha256:923fec6e5461c42bd7e3fd5ec37492c6f3468be0499bc0707b4bbbc16ac21792", size = 454009, upload-time = "2025-06-15T19:06:52.896Z" },
]

[[package]]
name = "websockets"
version = "15.0.1"
source = { registry = "https://pypi.org/simple" }
sdist = { url = "https://files.pythonhosted.org/packages/21/e6/26d09fab466b7ca9c7737474c52be4f76a40301b08362eb2dbc19dcc16c1/websockets-15.0.1.tar.gz", hash = "sha256:82544de02076bafba038ce055ee6412d68da13ab47f0c60cab827346de828dee", size = 177016, upload-time = "2025-03-05T20:03:41.606Z" }
wheels = [
    { url = "https://files.pythonhosted.org/packages/1e/da/6462a9f510c0c49837bbc9345aca92d767a56c1fb2939e1579df1e1cdcf7/websockets-15.0.1-cp310-cp310-macosx_10_9_universal2.whl", hash = "sha256:d63efaa0cd96cf0c5fe4d581521d9fa87744540d4bc999ae6e08595a1014b45b", size = 175423, upload-time = "2025-03-05T20:01:35.363Z" },
    { url = "https://files.pythonhosted.org/packages/1c/9f/9d11c1a4eb046a9e106483b9ff69bce7ac880443f00e5ce64261b47b07e7/websockets-15.0.1-cp310-cp310-macosx_10_9_x86_64.whl", hash = "sha256:ac60e3b188ec7574cb761b08d50fcedf9d77f1530352db4eef1707fe9dee7205", size = 173080, upload-time = "2025-03-05T20:01:37.304Z" },
    { url = "https://files.pythonhosted.org/packages/d5/4f/b462242432d93ea45f297b6179c7333dd0402b855a912a04e7fc61c0d71f/websockets-15.0.1-cp310-cp310-macosx_11_0_arm64.whl", hash = "sha256:5756779642579d902eed757b21b0164cd6fe338506a8083eb58af5c372e39d9a", size = 173329, upload-time = "2025-03-05T20:01:39.668Z" },
    { url = "https://files.pythonhosted.org/packages/6e/0c/6afa1f4644d7ed50284ac59cc70ef8abd44ccf7d45850d989ea7310538d0/websockets-15.0.1-cp310-cp310-manylinux_2_17_aarch64.manylinux2014_aarch64.whl", hash = "sha256:0fdfe3e2a29e4db3659dbd5bbf04560cea53dd9610273917799f1cde46aa725e", size = 182312, upload-time = "2025-03-05T20:01:41.815Z" },
    { url = "https://files.pythonhosted.org/packages/dd/d4/ffc8bd1350b229ca7a4db2a3e1c482cf87cea1baccd0ef3e72bc720caeec/websockets-15.0.1-cp310-cp310-manylinux_2_5_i686.manylinux1_i686.manylinux_2_17_i686.manylinux2014_i686.whl", hash = "sha256:4c2529b320eb9e35af0fa3016c187dffb84a3ecc572bcee7c3ce302bfeba52bf", size = 181319, upload-time = "2025-03-05T20:01:43.967Z" },
    { url = "https://files.pythonhosted.org/packages/97/3a/5323a6bb94917af13bbb34009fac01e55c51dfde354f63692bf2533ffbc2/websockets-15.0.1-cp310-cp310-manylinux_2_5_x86_64.manylinux1_x86_64.manylinux_2_17_x86_64.manylinux2014_x86_64.whl", hash = "sha256:ac1e5c9054fe23226fb11e05a6e630837f074174c4c2f0fe442996112a6de4fb", size = 181631, upload-time = "2025-03-05T20:01:46.104Z" },
    { url = "https://files.pythonhosted.org/packages/a6/cc/1aeb0f7cee59ef065724041bb7ed667b6ab1eeffe5141696cccec2687b66/websockets-15.0.1-cp310-cp310-musllinux_1_2_aarch64.whl", hash = "sha256:5df592cd503496351d6dc14f7cdad49f268d8e618f80dce0cd5a36b93c3fc08d", size = 182016, upload-time = "2025-03-05T20:01:47.603Z" },
    { url = "https://files.pythonhosted.org/packages/79/f9/c86f8f7af208e4161a7f7e02774e9d0a81c632ae76db2ff22549e1718a51/websockets-15.0.1-cp310-cp310-musllinux_1_2_i686.whl", hash = "sha256:0a34631031a8f05657e8e90903e656959234f3a04552259458aac0b0f9ae6fd9", size = 181426, upload-time = "2025-03-05T20:01:48.949Z" },
    { url = "https://files.pythonhosted.org/packages/c7/b9/828b0bc6753db905b91df6ae477c0b14a141090df64fb17f8a9d7e3516cf/websockets-15.0.1-cp310-cp310-musllinux_1_2_x86_64.whl", hash = "sha256:3d00075aa65772e7ce9e990cab3ff1de702aa09be3940d1dc88d5abf1ab8a09c", size = 181360, upload-time = "2025-03-05T20:01:50.938Z" },
    { url = "https://files.pythonhosted.org/packages/89/fb/250f5533ec468ba6327055b7d98b9df056fb1ce623b8b6aaafb30b55d02e/websockets-15.0.1-cp310-cp310-win32.whl", hash = "sha256:1234d4ef35db82f5446dca8e35a7da7964d02c127b095e172e54397fb6a6c256", size = 176388, upload-time = "2025-03-05T20:01:52.213Z" },
    { url = "https://files.pythonhosted.org/packages/1c/46/aca7082012768bb98e5608f01658ff3ac8437e563eca41cf068bd5849a5e/websockets-15.0.1-cp310-cp310-win_amd64.whl", hash = "sha256:39c1fec2c11dc8d89bba6b2bf1556af381611a173ac2b511cf7231622058af41", size = 176830, upload-time = "2025-03-05T20:01:53.922Z" },
    { url = "https://files.pythonhosted.org/packages/9f/32/18fcd5919c293a398db67443acd33fde142f283853076049824fc58e6f75/websockets-15.0.1-cp311-cp311-macosx_10_9_universal2.whl", hash = "sha256:823c248b690b2fd9303ba00c4f66cd5e2d8c3ba4aa968b2779be9532a4dad431", size = 175423, upload-time = "2025-03-05T20:01:56.276Z" },
    { url = "https://files.pythonhosted.org/packages/76/70/ba1ad96b07869275ef42e2ce21f07a5b0148936688c2baf7e4a1f60d5058/websockets-15.0.1-cp311-cp311-macosx_10_9_x86_64.whl", hash = "sha256:678999709e68425ae2593acf2e3ebcbcf2e69885a5ee78f9eb80e6e371f1bf57", size = 173082, upload-time = "2025-03-05T20:01:57.563Z" },
    { url = "https://files.pythonhosted.org/packages/86/f2/10b55821dd40eb696ce4704a87d57774696f9451108cff0d2824c97e0f97/websockets-15.0.1-cp311-cp311-macosx_11_0_arm64.whl", hash = "sha256:d50fd1ee42388dcfb2b3676132c78116490976f1300da28eb629272d5d93e905", size = 173330, upload-time = "2025-03-05T20:01:59.063Z" },
    { url = "https://files.pythonhosted.org/packages/a5/90/1c37ae8b8a113d3daf1065222b6af61cc44102da95388ac0018fcb7d93d9/websockets-15.0.1-cp311-cp311-manylinux_2_17_aarch64.manylinux2014_aarch64.whl", hash = "sha256:d99e5546bf73dbad5bf3547174cd6cb8ba7273062a23808ffea025ecb1cf8562", size = 182878, upload-time = "2025-03-05T20:02:00.305Z" },
    { url = "https://files.pythonhosted.org/packages/8e/8d/96e8e288b2a41dffafb78e8904ea7367ee4f891dafc2ab8d87e2124cb3d3/websockets-15.0.1-cp311-cp311-manylinux_2_5_i686.manylinux1_i686.manylinux_2_17_i686.manylinux2014_i686.whl", hash = "sha256:66dd88c918e3287efc22409d426c8f729688d89a0c587c88971a0faa2c2f3792", size = 181883, upload-time = "2025-03-05T20:02:03.148Z" },
    { url = "https://files.pythonhosted.org/packages/93/1f/5d6dbf551766308f6f50f8baf8e9860be6182911e8106da7a7f73785f4c4/websockets-15.0.1-cp311-cp311-manylinux_2_5_x86_64.manylinux1_x86_64.manylinux_2_17_x86_64.manylinux2014_x86_64.whl", hash = "sha256:8dd8327c795b3e3f219760fa603dcae1dcc148172290a8ab15158cf85a953413", size = 182252, upload-time = "2025-03-05T20:02:05.29Z" },
    { url = "https://files.pythonhosted.org/packages/d4/78/2d4fed9123e6620cbf1706c0de8a1632e1a28e7774d94346d7de1bba2ca3/websockets-15.0.1-cp311-cp311-musllinux_1_2_aarch64.whl", hash = "sha256:8fdc51055e6ff4adeb88d58a11042ec9a5eae317a0a53d12c062c8a8865909e8", size = 182521, upload-time = "2025-03-05T20:02:07.458Z" },
    { url = "https://files.pythonhosted.org/packages/e7/3b/66d4c1b444dd1a9823c4a81f50231b921bab54eee2f69e70319b4e21f1ca/websockets-15.0.1-cp311-cp311-musllinux_1_2_i686.whl", hash = "sha256:693f0192126df6c2327cce3baa7c06f2a117575e32ab2308f7f8216c29d9e2e3", size = 181958, upload-time = "2025-03-05T20:02:09.842Z" },
    { url = "https://files.pythonhosted.org/packages/08/ff/e9eed2ee5fed6f76fdd6032ca5cd38c57ca9661430bb3d5fb2872dc8703c/websockets-15.0.1-cp311-cp311-musllinux_1_2_x86_64.whl", hash = "sha256:54479983bd5fb469c38f2f5c7e3a24f9a4e70594cd68cd1fa6b9340dadaff7cf", size = 181918, upload-time = "2025-03-05T20:02:11.968Z" },
    { url = "https://files.pythonhosted.org/packages/d8/75/994634a49b7e12532be6a42103597b71098fd25900f7437d6055ed39930a/websockets-15.0.1-cp311-cp311-win32.whl", hash = "sha256:16b6c1b3e57799b9d38427dda63edcbe4926352c47cf88588c0be4ace18dac85", size = 176388, upload-time = "2025-03-05T20:02:13.32Z" },
    { url = "https://files.pythonhosted.org/packages/98/93/e36c73f78400a65f5e236cd376713c34182e6663f6889cd45a4a04d8f203/websockets-15.0.1-cp311-cp311-win_amd64.whl", hash = "sha256:27ccee0071a0e75d22cb35849b1db43f2ecd3e161041ac1ee9d2352ddf72f065", size = 176828, upload-time = "2025-03-05T20:02:14.585Z" },
    { url = "https://files.pythonhosted.org/packages/51/6b/4545a0d843594f5d0771e86463606a3988b5a09ca5123136f8a76580dd63/websockets-15.0.1-cp312-cp312-macosx_10_13_universal2.whl", hash = "sha256:3e90baa811a5d73f3ca0bcbf32064d663ed81318ab225ee4f427ad4e26e5aff3", size = 175437, upload-time = "2025-03-05T20:02:16.706Z" },
    { url = "https://files.pythonhosted.org/packages/f4/71/809a0f5f6a06522af902e0f2ea2757f71ead94610010cf570ab5c98e99ed/websockets-15.0.1-cp312-cp312-macosx_10_13_x86_64.whl", hash = "sha256:592f1a9fe869c778694f0aa806ba0374e97648ab57936f092fd9d87f8bc03665", size = 173096, upload-time = "2025-03-05T20:02:18.832Z" },
    { url = "https://files.pythonhosted.org/packages/3d/69/1a681dd6f02180916f116894181eab8b2e25b31e484c5d0eae637ec01f7c/websockets-15.0.1-cp312-cp312-macosx_11_0_arm64.whl", hash = "sha256:0701bc3cfcb9164d04a14b149fd74be7347a530ad3bbf15ab2c678a2cd3dd9a2", size = 173332, upload-time = "2025-03-05T20:02:20.187Z" },
    { url = "https://files.pythonhosted.org/packages/a6/02/0073b3952f5bce97eafbb35757f8d0d54812b6174ed8dd952aa08429bcc3/websockets-15.0.1-cp312-cp312-manylinux_2_17_aarch64.manylinux2014_aarch64.whl", hash = "sha256:e8b56bdcdb4505c8078cb6c7157d9811a85790f2f2b3632c7d1462ab5783d215", size = 183152, upload-time = "2025-03-05T20:02:22.286Z" },
    { url = "https://files.pythonhosted.org/packages/74/45/c205c8480eafd114b428284840da0b1be9ffd0e4f87338dc95dc6ff961a1/websockets-15.0.1-cp312-cp312-manylinux_2_5_i686.manylinux1_i686.manylinux_2_17_i686.manylinux2014_i686.whl", hash = "sha256:0af68c55afbd5f07986df82831c7bff04846928ea8d1fd7f30052638788bc9b5", size = 182096, upload-time = "2025-03-05T20:02:24.368Z" },
    { url = "https://files.pythonhosted.org/packages/14/8f/aa61f528fba38578ec553c145857a181384c72b98156f858ca5c8e82d9d3/websockets-15.0.1-cp312-cp312-manylinux_2_5_x86_64.manylinux1_x86_64.manylinux_2_17_x86_64.manylinux2014_x86_64.whl", hash = "sha256:64dee438fed052b52e4f98f76c5790513235efaa1ef7f3f2192c392cd7c91b65", size = 182523, upload-time = "2025-03-05T20:02:25.669Z" },
    { url = "https://files.pythonhosted.org/packages/ec/6d/0267396610add5bc0d0d3e77f546d4cd287200804fe02323797de77dbce9/websockets-15.0.1-cp312-cp312-musllinux_1_2_aarch64.whl", hash = "sha256:d5f6b181bb38171a8ad1d6aa58a67a6aa9d4b38d0f8c5f496b9e42561dfc62fe", size = 182790, upload-time = "2025-03-05T20:02:26.99Z" },
    { url = "https://files.pythonhosted.org/packages/02/05/c68c5adbf679cf610ae2f74a9b871ae84564462955d991178f95a1ddb7dd/websockets-15.0.1-cp312-cp312-musllinux_1_2_i686.whl", hash = "sha256:5d54b09eba2bada6011aea5375542a157637b91029687eb4fdb2dab11059c1b4", size = 182165, upload-time = "2025-03-05T20:02:30.291Z" },
    { url = "https://files.pythonhosted.org/packages/29/93/bb672df7b2f5faac89761cb5fa34f5cec45a4026c383a4b5761c6cea5c16/websockets-15.0.1-cp312-cp312-musllinux_1_2_x86_64.whl", hash = "sha256:3be571a8b5afed347da347bfcf27ba12b069d9d7f42cb8c7028b5e98bbb12597", size = 182160, upload-time = "2025-03-05T20:02:31.634Z" },
    { url = "https://files.pythonhosted.org/packages/ff/83/de1f7709376dc3ca9b7eeb4b9a07b4526b14876b6d372a4dc62312bebee0/websockets-15.0.1-cp312-cp312-win32.whl", hash = "sha256:c338ffa0520bdb12fbc527265235639fb76e7bc7faafbb93f6ba80d9c06578a9", size = 176395, upload-time = "2025-03-05T20:02:33.017Z" },
    { url = "https://files.pythonhosted.org/packages/7d/71/abf2ebc3bbfa40f391ce1428c7168fb20582d0ff57019b69ea20fa698043/websockets-15.0.1-cp312-cp312-win_amd64.whl", hash = "sha256:fcd5cf9e305d7b8338754470cf69cf81f420459dbae8a3b40cee57417f4614a7", size = 176841, upload-time = "2025-03-05T20:02:34.498Z" },
    { url = "https://files.pythonhosted.org/packages/cb/9f/51f0cf64471a9d2b4d0fc6c534f323b664e7095640c34562f5182e5a7195/websockets-15.0.1-cp313-cp313-macosx_10_13_universal2.whl", hash = "sha256:ee443ef070bb3b6ed74514f5efaa37a252af57c90eb33b956d35c8e9c10a1931", size = 175440, upload-time = "2025-03-05T20:02:36.695Z" },
    { url = "https://files.pythonhosted.org/packages/8a/05/aa116ec9943c718905997412c5989f7ed671bc0188ee2ba89520e8765d7b/websockets-15.0.1-cp313-cp313-macosx_10_13_x86_64.whl", hash = "sha256:5a939de6b7b4e18ca683218320fc67ea886038265fd1ed30173f5ce3f8e85675", size = 173098, upload-time = "2025-03-05T20:02:37.985Z" },
    { url = "https://files.pythonhosted.org/packages/ff/0b/33cef55ff24f2d92924923c99926dcce78e7bd922d649467f0eda8368923/websockets-15.0.1-cp313-cp313-macosx_11_0_arm64.whl", hash = "sha256:746ee8dba912cd6fc889a8147168991d50ed70447bf18bcda7039f7d2e3d9151", size = 173329, upload-time = "2025-03-05T20:02:39.298Z" },
    { url = "https://files.pythonhosted.org/packages/31/1d/063b25dcc01faa8fada1469bdf769de3768b7044eac9d41f734fd7b6ad6d/websockets-15.0.1-cp313-cp313-manylinux_2_17_aarch64.manylinux2014_aarch64.whl", hash = "sha256:595b6c3969023ecf9041b2936ac3827e4623bfa3ccf007575f04c5a6aa318c22", size = 183111, upload-time = "2025-03-05T20:02:40.595Z" },
    { url = "https://files.pythonhosted.org/packages/93/53/9a87ee494a51bf63e4ec9241c1ccc4f7c2f45fff85d5bde2ff74fcb68b9e/websockets-15.0.1-cp313-cp313-manylinux_2_5_i686.manylinux1_i686.manylinux_2_17_i686.manylinux2014_i686.whl", hash = "sha256:3c714d2fc58b5ca3e285461a4cc0c9a66bd0e24c5da9911e30158286c9b5be7f", size = 182054, upload-time = "2025-03-05T20:02:41.926Z" },
    { url = "https://files.pythonhosted.org/packages/ff/b2/83a6ddf56cdcbad4e3d841fcc55d6ba7d19aeb89c50f24dd7e859ec0805f/websockets-15.0.1-cp313-cp313-manylinux_2_5_x86_64.manylinux1_x86_64.manylinux_2_17_x86_64.manylinux2014_x86_64.whl", hash = "sha256:0f3c1e2ab208db911594ae5b4f79addeb3501604a165019dd221c0bdcabe4db8", size = 182496, upload-time = "2025-03-05T20:02:43.304Z" },
    { url = "https://files.pythonhosted.org/packages/98/41/e7038944ed0abf34c45aa4635ba28136f06052e08fc2168520bb8b25149f/websockets-15.0.1-cp313-cp313-musllinux_1_2_aarch64.whl", hash = "sha256:229cf1d3ca6c1804400b0a9790dc66528e08a6a1feec0d5040e8b9eb14422375", size = 182829, upload-time = "2025-03-05T20:02:48.812Z" },
    { url = "https://files.pythonhosted.org/packages/e0/17/de15b6158680c7623c6ef0db361da965ab25d813ae54fcfeae2e5b9ef910/websockets-15.0.1-cp313-cp313-musllinux_1_2_i686.whl", hash = "sha256:756c56e867a90fb00177d530dca4b097dd753cde348448a1012ed6c5131f8b7d", size = 182217, upload-time = "2025-03-05T20:02:50.14Z" },
    { url = "https://files.pythonhosted.org/packages/33/2b/1f168cb6041853eef0362fb9554c3824367c5560cbdaad89ac40f8c2edfc/websockets-15.0.1-cp313-cp313-musllinux_1_2_x86_64.whl", hash = "sha256:558d023b3df0bffe50a04e710bc87742de35060580a293c2a984299ed83bc4e4", size = 182195, upload-time = "2025-03-05T20:02:51.561Z" },
    { url = "https://files.pythonhosted.org/packages/86/eb/20b6cdf273913d0ad05a6a14aed4b9a85591c18a987a3d47f20fa13dcc47/websockets-15.0.1-cp313-cp313-win32.whl", hash = "sha256:ba9e56e8ceeeedb2e080147ba85ffcd5cd0711b89576b83784d8605a7df455fa", size = 176393, upload-time = "2025-03-05T20:02:53.814Z" },
    { url = "https://files.pythonhosted.org/packages/1b/6c/c65773d6cab416a64d191d6ee8a8b1c68a09970ea6909d16965d26bfed1e/websockets-15.0.1-cp313-cp313-win_amd64.whl", hash = "sha256:e09473f095a819042ecb2ab9465aee615bd9c2028e4ef7d933600a8401c79561", size = 176837, upload-time = "2025-03-05T20:02:55.237Z" },
    { url = "https://files.pythonhosted.org/packages/02/9e/d40f779fa16f74d3468357197af8d6ad07e7c5a27ea1ca74ceb38986f77a/websockets-15.0.1-pp310-pypy310_pp73-macosx_10_15_x86_64.whl", hash = "sha256:0c9e74d766f2818bb95f84c25be4dea09841ac0f734d1966f415e4edfc4ef1c3", size = 173109, upload-time = "2025-03-05T20:03:17.769Z" },
    { url = "https://files.pythonhosted.org/packages/bc/cd/5b887b8585a593073fd92f7c23ecd3985cd2c3175025a91b0d69b0551372/websockets-15.0.1-pp310-pypy310_pp73-macosx_11_0_arm64.whl", hash = "sha256:1009ee0c7739c08a0cd59de430d6de452a55e42d6b522de7aa15e6f67db0b8e1", size = 173343, upload-time = "2025-03-05T20:03:19.094Z" },
    { url = "https://files.pythonhosted.org/packages/fe/ae/d34f7556890341e900a95acf4886833646306269f899d58ad62f588bf410/websockets-15.0.1-pp310-pypy310_pp73-manylinux_2_17_aarch64.manylinux2014_aarch64.whl", hash = "sha256:76d1f20b1c7a2fa82367e04982e708723ba0e7b8d43aa643d3dcd404d74f1475", size = 174599, upload-time = "2025-03-05T20:03:21.1Z" },
    { url = "https://files.pythonhosted.org/packages/71/e6/5fd43993a87db364ec60fc1d608273a1a465c0caba69176dd160e197ce42/websockets-15.0.1-pp310-pypy310_pp73-manylinux_2_5_i686.manylinux1_i686.manylinux_2_17_i686.manylinux2014_i686.whl", hash = "sha256:f29d80eb9a9263b8d109135351caf568cc3f80b9928bccde535c235de55c22d9", size = 174207, upload-time = "2025-03-05T20:03:23.221Z" },
    { url = "https://files.pythonhosted.org/packages/2b/fb/c492d6daa5ec067c2988ac80c61359ace5c4c674c532985ac5a123436cec/websockets-15.0.1-pp310-pypy310_pp73-manylinux_2_5_x86_64.manylinux1_x86_64.manylinux_2_17_x86_64.manylinux2014_x86_64.whl", hash = "sha256:b359ed09954d7c18bbc1680f380c7301f92c60bf924171629c5db97febb12f04", size = 174155, upload-time = "2025-03-05T20:03:25.321Z" },
    { url = "https://files.pythonhosted.org/packages/68/a1/dcb68430b1d00b698ae7a7e0194433bce4f07ded185f0ee5fb21e2a2e91e/websockets-15.0.1-pp310-pypy310_pp73-win_amd64.whl", hash = "sha256:cad21560da69f4ce7658ca2cb83138fb4cf695a2ba3e475e0559e05991aa8122", size = 176884, upload-time = "2025-03-05T20:03:27.934Z" },
    { url = "https://files.pythonhosted.org/packages/fa/a8/5b41e0da817d64113292ab1f8247140aac61cbf6cfd085d6a0fa77f4984f/websockets-15.0.1-py3-none-any.whl", hash = "sha256:f7a866fbc1e97b5c617ee4116daaa09b722101d4a3c170c787450ba409f9736f", size = 169743, upload-time = "2025-03-05T20:03:39.41Z" },
]

[[package]]
name = "werkzeug"
version = "3.1.3"
source = { registry = "https://pypi.org/simple" }
dependencies = [
    { name = "markupsafe" },
]
sdist = { url = "https://files.pythonhosted.org/packages/9f/69/83029f1f6300c5fb2471d621ab06f6ec6b3324685a2ce0f9777fd4a8b71e/werkzeug-3.1.3.tar.gz", hash = "sha256:60723ce945c19328679790e3282cc758aa4a6040e4bb330f53d30fa546d44746", size = 806925, upload-time = "2024-11-08T15:52:18.093Z" }
wheels = [
    { url = "https://files.pythonhosted.org/packages/52/24/ab44c871b0f07f491e5d2ad12c9bd7358e527510618cb1b803a88e986db1/werkzeug-3.1.3-py3-none-any.whl", hash = "sha256:54b78bf3716d19a65be4fceccc0d1d7b89e608834989dfae50ea87564639213e", size = 224498, upload-time = "2024-11-08T15:52:16.132Z" },
]

[[package]]
name = "wrapt"
version = "1.17.3"
source = { registry = "https://pypi.org/simple" }
sdist = { url = "https://files.pythonhosted.org/packages/95/8f/aeb76c5b46e273670962298c23e7ddde79916cb74db802131d49a85e4b7d/wrapt-1.17.3.tar.gz", hash = "sha256:f66eb08feaa410fe4eebd17f2a2c8e2e46d3476e9f8c783daa8e09e0faa666d0", size = 55547, upload-time = "2025-08-12T05:53:21.714Z" }
wheels = [
    { url = "https://files.pythonhosted.org/packages/3f/23/bb82321b86411eb51e5a5db3fb8f8032fd30bd7c2d74bfe936136b2fa1d6/wrapt-1.17.3-cp310-cp310-macosx_10_9_universal2.whl", hash = "sha256:88bbae4d40d5a46142e70d58bf664a89b6b4befaea7b2ecc14e03cedb8e06c04", size = 53482, upload-time = "2025-08-12T05:51:44.467Z" },
    { url = "https://files.pythonhosted.org/packages/45/69/f3c47642b79485a30a59c63f6d739ed779fb4cc8323205d047d741d55220/wrapt-1.17.3-cp310-cp310-macosx_10_9_x86_64.whl", hash = "sha256:e6b13af258d6a9ad602d57d889f83b9d5543acd471eee12eb51f5b01f8eb1bc2", size = 38676, upload-time = "2025-08-12T05:51:32.636Z" },
    { url = "https://files.pythonhosted.org/packages/d1/71/e7e7f5670c1eafd9e990438e69d8fb46fa91a50785332e06b560c869454f/wrapt-1.17.3-cp310-cp310-macosx_11_0_arm64.whl", hash = "sha256:fd341868a4b6714a5962c1af0bd44f7c404ef78720c7de4892901e540417111c", size = 38957, upload-time = "2025-08-12T05:51:54.655Z" },
    { url = "https://files.pythonhosted.org/packages/de/17/9f8f86755c191d6779d7ddead1a53c7a8aa18bccb7cea8e7e72dfa6a8a09/wrapt-1.17.3-cp310-cp310-manylinux1_x86_64.manylinux_2_28_x86_64.manylinux_2_5_x86_64.whl", hash = "sha256:f9b2601381be482f70e5d1051a5965c25fb3625455a2bf520b5a077b22afb775", size = 81975, upload-time = "2025-08-12T05:52:30.109Z" },
    { url = "https://files.pythonhosted.org/packages/f2/15/dd576273491f9f43dd09fce517f6c2ce6eb4fe21681726068db0d0467096/wrapt-1.17.3-cp310-cp310-manylinux2014_aarch64.manylinux_2_17_aarch64.manylinux_2_28_aarch64.whl", hash = "sha256:343e44b2a8e60e06a7e0d29c1671a0d9951f59174f3709962b5143f60a2a98bd", size = 83149, upload-time = "2025-08-12T05:52:09.316Z" },
    { url = "https://files.pythonhosted.org/packages/0c/c4/5eb4ce0d4814521fee7aa806264bf7a114e748ad05110441cd5b8a5c744b/wrapt-1.17.3-cp310-cp310-musllinux_1_2_aarch64.whl", hash = "sha256:33486899acd2d7d3066156b03465b949da3fd41a5da6e394ec49d271baefcf05", size = 82209, upload-time = "2025-08-12T05:52:10.331Z" },
    { url = "https://files.pythonhosted.org/packages/31/4b/819e9e0eb5c8dc86f60dfc42aa4e2c0d6c3db8732bce93cc752e604bb5f5/wrapt-1.17.3-cp310-cp310-musllinux_1_2_x86_64.whl", hash = "sha256:e6f40a8aa5a92f150bdb3e1c44b7e98fb7113955b2e5394122fa5532fec4b418", size = 81551, upload-time = "2025-08-12T05:52:31.137Z" },
    { url = "https://files.pythonhosted.org/packages/f8/83/ed6baf89ba3a56694700139698cf703aac9f0f9eb03dab92f57551bd5385/wrapt-1.17.3-cp310-cp310-win32.whl", hash = "sha256:a36692b8491d30a8c75f1dfee65bef119d6f39ea84ee04d9f9311f83c5ad9390", size = 36464, upload-time = "2025-08-12T05:53:01.204Z" },
    { url = "https://files.pythonhosted.org/packages/2f/90/ee61d36862340ad7e9d15a02529df6b948676b9a5829fd5e16640156627d/wrapt-1.17.3-cp310-cp310-win_amd64.whl", hash = "sha256:afd964fd43b10c12213574db492cb8f73b2f0826c8df07a68288f8f19af2ebe6", size = 38748, upload-time = "2025-08-12T05:53:00.209Z" },
    { url = "https://files.pythonhosted.org/packages/bd/c3/cefe0bd330d389c9983ced15d326f45373f4073c9f4a8c2f99b50bfea329/wrapt-1.17.3-cp310-cp310-win_arm64.whl", hash = "sha256:af338aa93554be859173c39c85243970dc6a289fa907402289eeae7543e1ae18", size = 36810, upload-time = "2025-08-12T05:52:51.906Z" },
    { url = "https://files.pythonhosted.org/packages/52/db/00e2a219213856074a213503fdac0511203dceefff26e1daa15250cc01a0/wrapt-1.17.3-cp311-cp311-macosx_10_9_universal2.whl", hash = "sha256:273a736c4645e63ac582c60a56b0acb529ef07f78e08dc6bfadf6a46b19c0da7", size = 53482, upload-time = "2025-08-12T05:51:45.79Z" },
    { url = "https://files.pythonhosted.org/packages/5e/30/ca3c4a5eba478408572096fe9ce36e6e915994dd26a4e9e98b4f729c06d9/wrapt-1.17.3-cp311-cp311-macosx_10_9_x86_64.whl", hash = "sha256:5531d911795e3f935a9c23eb1c8c03c211661a5060aab167065896bbf62a5f85", size = 38674, upload-time = "2025-08-12T05:51:34.629Z" },
    { url = "https://files.pythonhosted.org/packages/31/25/3e8cc2c46b5329c5957cec959cb76a10718e1a513309c31399a4dad07eb3/wrapt-1.17.3-cp311-cp311-macosx_11_0_arm64.whl", hash = "sha256:0610b46293c59a3adbae3dee552b648b984176f8562ee0dba099a56cfbe4df1f", size = 38959, upload-time = "2025-08-12T05:51:56.074Z" },
    { url = "https://files.pythonhosted.org/packages/5d/8f/a32a99fc03e4b37e31b57cb9cefc65050ea08147a8ce12f288616b05ef54/wrapt-1.17.3-cp311-cp311-manylinux1_x86_64.manylinux_2_28_x86_64.manylinux_2_5_x86_64.whl", hash = "sha256:b32888aad8b6e68f83a8fdccbf3165f5469702a7544472bdf41f582970ed3311", size = 82376, upload-time = "2025-08-12T05:52:32.134Z" },
    { url = "https://files.pythonhosted.org/packages/31/57/4930cb8d9d70d59c27ee1332a318c20291749b4fba31f113c2f8ac49a72e/wrapt-1.17.3-cp311-cp311-manylinux2014_aarch64.manylinux_2_17_aarch64.manylinux_2_28_aarch64.whl", hash = "sha256:8cccf4f81371f257440c88faed6b74f1053eef90807b77e31ca057b2db74edb1", size = 83604, upload-time = "2025-08-12T05:52:11.663Z" },
    { url = "https://files.pythonhosted.org/packages/a8/f3/1afd48de81d63dd66e01b263a6fbb86e1b5053b419b9b33d13e1f6d0f7d0/wrapt-1.17.3-cp311-cp311-musllinux_1_2_aarch64.whl", hash = "sha256:d8a210b158a34164de8bb68b0e7780041a903d7b00c87e906fb69928bf7890d5", size = 82782, upload-time = "2025-08-12T05:52:12.626Z" },
    { url = "https://files.pythonhosted.org/packages/1e/d7/4ad5327612173b144998232f98a85bb24b60c352afb73bc48e3e0d2bdc4e/wrapt-1.17.3-cp311-cp311-musllinux_1_2_x86_64.whl", hash = "sha256:79573c24a46ce11aab457b472efd8d125e5a51da2d1d24387666cd85f54c05b2", size = 82076, upload-time = "2025-08-12T05:52:33.168Z" },
    { url = "https://files.pythonhosted.org/packages/bb/59/e0adfc831674a65694f18ea6dc821f9fcb9ec82c2ce7e3d73a88ba2e8718/wrapt-1.17.3-cp311-cp311-win32.whl", hash = "sha256:c31eebe420a9a5d2887b13000b043ff6ca27c452a9a22fa71f35f118e8d4bf89", size = 36457, upload-time = "2025-08-12T05:53:03.936Z" },
    { url = "https://files.pythonhosted.org/packages/83/88/16b7231ba49861b6f75fc309b11012ede4d6b0a9c90969d9e0db8d991aeb/wrapt-1.17.3-cp311-cp311-win_amd64.whl", hash = "sha256:0b1831115c97f0663cb77aa27d381237e73ad4f721391a9bfb2fe8bc25fa6e77", size = 38745, upload-time = "2025-08-12T05:53:02.885Z" },
    { url = "https://files.pythonhosted.org/packages/9a/1e/c4d4f3398ec073012c51d1c8d87f715f56765444e1a4b11e5180577b7e6e/wrapt-1.17.3-cp311-cp311-win_arm64.whl", hash = "sha256:5a7b3c1ee8265eb4c8f1b7d29943f195c00673f5ab60c192eba2d4a7eae5f46a", size = 36806, upload-time = "2025-08-12T05:52:53.368Z" },
    { url = "https://files.pythonhosted.org/packages/9f/41/cad1aba93e752f1f9268c77270da3c469883d56e2798e7df6240dcb2287b/wrapt-1.17.3-cp312-cp312-macosx_10_13_universal2.whl", hash = "sha256:ab232e7fdb44cdfbf55fc3afa31bcdb0d8980b9b95c38b6405df2acb672af0e0", size = 53998, upload-time = "2025-08-12T05:51:47.138Z" },
    { url = "https://files.pythonhosted.org/packages/60/f8/096a7cc13097a1869fe44efe68dace40d2a16ecb853141394047f0780b96/wrapt-1.17.3-cp312-cp312-macosx_10_13_x86_64.whl", hash = "sha256:9baa544e6acc91130e926e8c802a17f3b16fbea0fd441b5a60f5cf2cc5c3deba", size = 39020, upload-time = "2025-08-12T05:51:35.906Z" },
    { url = "https://files.pythonhosted.org/packages/33/df/bdf864b8997aab4febb96a9ae5c124f700a5abd9b5e13d2a3214ec4be705/wrapt-1.17.3-cp312-cp312-macosx_11_0_arm64.whl", hash = "sha256:6b538e31eca1a7ea4605e44f81a48aa24c4632a277431a6ed3f328835901f4fd", size = 39098, upload-time = "2025-08-12T05:51:57.474Z" },
    { url = "https://files.pythonhosted.org/packages/9f/81/5d931d78d0eb732b95dc3ddaeeb71c8bb572fb01356e9133916cd729ecdd/wrapt-1.17.3-cp312-cp312-manylinux1_x86_64.manylinux_2_28_x86_64.manylinux_2_5_x86_64.whl", hash = "sha256:042ec3bb8f319c147b1301f2393bc19dba6e176b7da446853406d041c36c7828", size = 88036, upload-time = "2025-08-12T05:52:34.784Z" },
    { url = "https://files.pythonhosted.org/packages/ca/38/2e1785df03b3d72d34fc6252d91d9d12dc27a5c89caef3335a1bbb8908ca/wrapt-1.17.3-cp312-cp312-manylinux2014_aarch64.manylinux_2_17_aarch64.manylinux_2_28_aarch64.whl", hash = "sha256:3af60380ba0b7b5aeb329bc4e402acd25bd877e98b3727b0135cb5c2efdaefe9", size = 88156, upload-time = "2025-08-12T05:52:13.599Z" },
    { url = "https://files.pythonhosted.org/packages/b3/8b/48cdb60fe0603e34e05cffda0b2a4adab81fd43718e11111a4b0100fd7c1/wrapt-1.17.3-cp312-cp312-musllinux_1_2_aarch64.whl", hash = "sha256:0b02e424deef65c9f7326d8c19220a2c9040c51dc165cddb732f16198c168396", size = 87102, upload-time = "2025-08-12T05:52:14.56Z" },
    { url = "https://files.pythonhosted.org/packages/3c/51/d81abca783b58f40a154f1b2c56db1d2d9e0d04fa2d4224e357529f57a57/wrapt-1.17.3-cp312-cp312-musllinux_1_2_x86_64.whl", hash = "sha256:74afa28374a3c3a11b3b5e5fca0ae03bef8450d6aa3ab3a1e2c30e3a75d023dc", size = 87732, upload-time = "2025-08-12T05:52:36.165Z" },
    { url = "https://files.pythonhosted.org/packages/9e/b1/43b286ca1392a006d5336412d41663eeef1ad57485f3e52c767376ba7e5a/wrapt-1.17.3-cp312-cp312-win32.whl", hash = "sha256:4da9f45279fff3543c371d5ababc57a0384f70be244de7759c85a7f989cb4ebe", size = 36705, upload-time = "2025-08-12T05:53:07.123Z" },
    { url = "https://files.pythonhosted.org/packages/28/de/49493f962bd3c586ab4b88066e967aa2e0703d6ef2c43aa28cb83bf7b507/wrapt-1.17.3-cp312-cp312-win_amd64.whl", hash = "sha256:e71d5c6ebac14875668a1e90baf2ea0ef5b7ac7918355850c0908ae82bcb297c", size = 38877, upload-time = "2025-08-12T05:53:05.436Z" },
    { url = "https://files.pythonhosted.org/packages/f1/48/0f7102fe9cb1e8a5a77f80d4f0956d62d97034bbe88d33e94699f99d181d/wrapt-1.17.3-cp312-cp312-win_arm64.whl", hash = "sha256:604d076c55e2fdd4c1c03d06dc1a31b95130010517b5019db15365ec4a405fc6", size = 36885, upload-time = "2025-08-12T05:52:54.367Z" },
    { url = "https://files.pythonhosted.org/packages/fc/f6/759ece88472157acb55fc195e5b116e06730f1b651b5b314c66291729193/wrapt-1.17.3-cp313-cp313-macosx_10_13_universal2.whl", hash = "sha256:a47681378a0439215912ef542c45a783484d4dd82bac412b71e59cf9c0e1cea0", size = 54003, upload-time = "2025-08-12T05:51:48.627Z" },
    { url = "https://files.pythonhosted.org/packages/4f/a9/49940b9dc6d47027dc850c116d79b4155f15c08547d04db0f07121499347/wrapt-1.17.3-cp313-cp313-macosx_10_13_x86_64.whl", hash = "sha256:54a30837587c6ee3cd1a4d1c2ec5d24e77984d44e2f34547e2323ddb4e22eb77", size = 39025, upload-time = "2025-08-12T05:51:37.156Z" },
    { url = "https://files.pythonhosted.org/packages/45/35/6a08de0f2c96dcdd7fe464d7420ddb9a7655a6561150e5fc4da9356aeaab/wrapt-1.17.3-cp313-cp313-macosx_11_0_arm64.whl", hash = "sha256:16ecf15d6af39246fe33e507105d67e4b81d8f8d2c6598ff7e3ca1b8a37213f7", size = 39108, upload-time = "2025-08-12T05:51:58.425Z" },
    { url = "https://files.pythonhosted.org/packages/0c/37/6faf15cfa41bf1f3dba80cd3f5ccc6622dfccb660ab26ed79f0178c7497f/wrapt-1.17.3-cp313-cp313-manylinux1_x86_64.manylinux_2_28_x86_64.manylinux_2_5_x86_64.whl", hash = "sha256:6fd1ad24dc235e4ab88cda009e19bf347aabb975e44fd5c2fb22a3f6e4141277", size = 88072, upload-time = "2025-08-12T05:52:37.53Z" },
    { url = "https://files.pythonhosted.org/packages/78/f2/efe19ada4a38e4e15b6dff39c3e3f3f73f5decf901f66e6f72fe79623a06/wrapt-1.17.3-cp313-cp313-manylinux2014_aarch64.manylinux_2_17_aarch64.manylinux_2_28_aarch64.whl", hash = "sha256:0ed61b7c2d49cee3c027372df5809a59d60cf1b6c2f81ee980a091f3afed6a2d", size = 88214, upload-time = "2025-08-12T05:52:15.886Z" },
    { url = "https://files.pythonhosted.org/packages/40/90/ca86701e9de1622b16e09689fc24b76f69b06bb0150990f6f4e8b0eeb576/wrapt-1.17.3-cp313-cp313-musllinux_1_2_aarch64.whl", hash = "sha256:423ed5420ad5f5529db9ce89eac09c8a2f97da18eb1c870237e84c5a5c2d60aa", size = 87105, upload-time = "2025-08-12T05:52:17.914Z" },
    { url = "https://files.pythonhosted.org/packages/fd/e0/d10bd257c9a3e15cbf5523025252cc14d77468e8ed644aafb2d6f54cb95d/wrapt-1.17.3-cp313-cp313-musllinux_1_2_x86_64.whl", hash = "sha256:e01375f275f010fcbf7f643b4279896d04e571889b8a5b3f848423d91bf07050", size = 87766, upload-time = "2025-08-12T05:52:39.243Z" },
    { url = "https://files.pythonhosted.org/packages/e8/cf/7d848740203c7b4b27eb55dbfede11aca974a51c3d894f6cc4b865f42f58/wrapt-1.17.3-cp313-cp313-win32.whl", hash = "sha256:53e5e39ff71b3fc484df8a522c933ea2b7cdd0d5d15ae82e5b23fde87d44cbd8", size = 36711, upload-time = "2025-08-12T05:53:10.074Z" },
    { url = "https://files.pythonhosted.org/packages/57/54/35a84d0a4d23ea675994104e667ceff49227ce473ba6a59ba2c84f250b74/wrapt-1.17.3-cp313-cp313-win_amd64.whl", hash = "sha256:1f0b2f40cf341ee8cc1a97d51ff50dddb9fcc73241b9143ec74b30fc4f44f6cb", size = 38885, upload-time = "2025-08-12T05:53:08.695Z" },
    { url = "https://files.pythonhosted.org/packages/01/77/66e54407c59d7b02a3c4e0af3783168fff8e5d61def52cda8728439d86bc/wrapt-1.17.3-cp313-cp313-win_arm64.whl", hash = "sha256:7425ac3c54430f5fc5e7b6f41d41e704db073309acfc09305816bc6a0b26bb16", size = 36896, upload-time = "2025-08-12T05:52:55.34Z" },
    { url = "https://files.pythonhosted.org/packages/02/a2/cd864b2a14f20d14f4c496fab97802001560f9f41554eef6df201cd7f76c/wrapt-1.17.3-cp314-cp314-macosx_10_13_universal2.whl", hash = "sha256:cf30f6e3c077c8e6a9a7809c94551203c8843e74ba0c960f4a98cd80d4665d39", size = 54132, upload-time = "2025-08-12T05:51:49.864Z" },
    { url = "https://files.pythonhosted.org/packages/d5/46/d011725b0c89e853dc44cceb738a307cde5d240d023d6d40a82d1b4e1182/wrapt-1.17.3-cp314-cp314-macosx_10_13_x86_64.whl", hash = "sha256:e228514a06843cae89621384cfe3a80418f3c04aadf8a3b14e46a7be704e4235", size = 39091, upload-time = "2025-08-12T05:51:38.935Z" },
    { url = "https://files.pythonhosted.org/packages/2e/9e/3ad852d77c35aae7ddebdbc3b6d35ec8013af7d7dddad0ad911f3d891dae/wrapt-1.17.3-cp314-cp314-macosx_11_0_arm64.whl", hash = "sha256:5ea5eb3c0c071862997d6f3e02af1d055f381b1d25b286b9d6644b79db77657c", size = 39172, upload-time = "2025-08-12T05:51:59.365Z" },
    { url = "https://files.pythonhosted.org/packages/c3/f7/c983d2762bcce2326c317c26a6a1e7016f7eb039c27cdf5c4e30f4160f31/wrapt-1.17.3-cp314-cp314-manylinux1_x86_64.manylinux_2_28_x86_64.manylinux_2_5_x86_64.whl", hash = "sha256:281262213373b6d5e4bb4353bc36d1ba4084e6d6b5d242863721ef2bf2c2930b", size = 87163, upload-time = "2025-08-12T05:52:40.965Z" },
    { url = "https://files.pythonhosted.org/packages/e4/0f/f673f75d489c7f22d17fe0193e84b41540d962f75fce579cf6873167c29b/wrapt-1.17.3-cp314-cp314-manylinux2014_aarch64.manylinux_2_17_aarch64.manylinux_2_28_aarch64.whl", hash = "sha256:dc4a8d2b25efb6681ecacad42fca8859f88092d8732b170de6a5dddd80a1c8fa", size = 87963, upload-time = "2025-08-12T05:52:20.326Z" },
    { url = "https://files.pythonhosted.org/packages/df/61/515ad6caca68995da2fac7a6af97faab8f78ebe3bf4f761e1b77efbc47b5/wrapt-1.17.3-cp314-cp314-musllinux_1_2_aarch64.whl", hash = "sha256:373342dd05b1d07d752cecbec0c41817231f29f3a89aa8b8843f7b95992ed0c7", size = 86945, upload-time = "2025-08-12T05:52:21.581Z" },
    { url = "https://files.pythonhosted.org/packages/d3/bd/4e70162ce398462a467bc09e768bee112f1412e563620adc353de9055d33/wrapt-1.17.3-cp314-cp314-musllinux_1_2_x86_64.whl", hash = "sha256:d40770d7c0fd5cbed9d84b2c3f2e156431a12c9a37dc6284060fb4bec0b7ffd4", size = 86857, upload-time = "2025-08-12T05:52:43.043Z" },
    { url = "https://files.pythonhosted.org/packages/2b/b8/da8560695e9284810b8d3df8a19396a6e40e7518059584a1a394a2b35e0a/wrapt-1.17.3-cp314-cp314-win32.whl", hash = "sha256:fbd3c8319de8e1dc79d346929cd71d523622da527cca14e0c1d257e31c2b8b10", size = 37178, upload-time = "2025-08-12T05:53:12.605Z" },
    { url = "https://files.pythonhosted.org/packages/db/c8/b71eeb192c440d67a5a0449aaee2310a1a1e8eca41676046f99ed2487e9f/wrapt-1.17.3-cp314-cp314-win_amd64.whl", hash = "sha256:e1a4120ae5705f673727d3253de3ed0e016f7cd78dc463db1b31e2463e1f3cf6", size = 39310, upload-time = "2025-08-12T05:53:11.106Z" },
    { url = "https://files.pythonhosted.org/packages/45/20/2cda20fd4865fa40f86f6c46ed37a2a8356a7a2fde0773269311f2af56c7/wrapt-1.17.3-cp314-cp314-win_arm64.whl", hash = "sha256:507553480670cab08a800b9463bdb881b2edeed77dc677b0a5915e6106e91a58", size = 37266, upload-time = "2025-08-12T05:52:56.531Z" },
    { url = "https://files.pythonhosted.org/packages/77/ed/dd5cf21aec36c80443c6f900449260b80e2a65cf963668eaef3b9accce36/wrapt-1.17.3-cp314-cp314t-macosx_10_13_universal2.whl", hash = "sha256:ed7c635ae45cfbc1a7371f708727bf74690daedc49b4dba310590ca0bd28aa8a", size = 56544, upload-time = "2025-08-12T05:51:51.109Z" },
    { url = "https://files.pythonhosted.org/packages/8d/96/450c651cc753877ad100c7949ab4d2e2ecc4d97157e00fa8f45df682456a/wrapt-1.17.3-cp314-cp314t-macosx_10_13_x86_64.whl", hash = "sha256:249f88ed15503f6492a71f01442abddd73856a0032ae860de6d75ca62eed8067", size = 40283, upload-time = "2025-08-12T05:51:39.912Z" },
    { url = "https://files.pythonhosted.org/packages/d1/86/2fcad95994d9b572db57632acb6f900695a648c3e063f2cd344b3f5c5a37/wrapt-1.17.3-cp314-cp314t-macosx_11_0_arm64.whl", hash = "sha256:5a03a38adec8066d5a37bea22f2ba6bbf39fcdefbe2d91419ab864c3fb515454", size = 40366, upload-time = "2025-08-12T05:52:00.693Z" },
    { url = "https://files.pythonhosted.org/packages/64/0e/f4472f2fdde2d4617975144311f8800ef73677a159be7fe61fa50997d6c0/wrapt-1.17.3-cp314-cp314t-manylinux1_x86_64.manylinux_2_28_x86_64.manylinux_2_5_x86_64.whl", hash = "sha256:5d4478d72eb61c36e5b446e375bbc49ed002430d17cdec3cecb36993398e1a9e", size = 108571, upload-time = "2025-08-12T05:52:44.521Z" },
    { url = "https://files.pythonhosted.org/packages/cc/01/9b85a99996b0a97c8a17484684f206cbb6ba73c1ce6890ac668bcf3838fb/wrapt-1.17.3-cp314-cp314t-manylinux2014_aarch64.manylinux_2_17_aarch64.manylinux_2_28_aarch64.whl", hash = "sha256:223db574bb38637e8230eb14b185565023ab624474df94d2af18f1cdb625216f", size = 113094, upload-time = "2025-08-12T05:52:22.618Z" },
    { url = "https://files.pythonhosted.org/packages/25/02/78926c1efddcc7b3aa0bc3d6b33a822f7d898059f7cd9ace8c8318e559ef/wrapt-1.17.3-cp314-cp314t-musllinux_1_2_aarch64.whl", hash = "sha256:e405adefb53a435f01efa7ccdec012c016b5a1d3f35459990afc39b6be4d5056", size = 110659, upload-time = "2025-08-12T05:52:24.057Z" },
    { url = "https://files.pythonhosted.org/packages/dc/ee/c414501ad518ac3e6fe184753632fe5e5ecacdcf0effc23f31c1e4f7bfcf/wrapt-1.17.3-cp314-cp314t-musllinux_1_2_x86_64.whl", hash = "sha256:88547535b787a6c9ce4086917b6e1d291aa8ed914fdd3a838b3539dc95c12804", size = 106946, upload-time = "2025-08-12T05:52:45.976Z" },
    { url = "https://files.pythonhosted.org/packages/be/44/a1bd64b723d13bb151d6cc91b986146a1952385e0392a78567e12149c7b4/wrapt-1.17.3-cp314-cp314t-win32.whl", hash = "sha256:41b1d2bc74c2cac6f9074df52b2efbef2b30bdfe5f40cb78f8ca22963bc62977", size = 38717, upload-time = "2025-08-12T05:53:15.214Z" },
    { url = "https://files.pythonhosted.org/packages/79/d9/7cfd5a312760ac4dd8bf0184a6ee9e43c33e47f3dadc303032ce012b8fa3/wrapt-1.17.3-cp314-cp314t-win_amd64.whl", hash = "sha256:73d496de46cd2cdbdbcce4ae4bcdb4afb6a11234a1df9c085249d55166b95116", size = 41334, upload-time = "2025-08-12T05:53:14.178Z" },
    { url = "https://files.pythonhosted.org/packages/46/78/10ad9781128ed2f99dbc474f43283b13fea8ba58723e98844367531c18e9/wrapt-1.17.3-cp314-cp314t-win_arm64.whl", hash = "sha256:f38e60678850c42461d4202739f9bf1e3a737c7ad283638251e79cc49effb6b6", size = 38471, upload-time = "2025-08-12T05:52:57.784Z" },
    { url = "https://files.pythonhosted.org/packages/1f/f6/a933bd70f98e9cf3e08167fc5cd7aaaca49147e48411c0bd5ae701bb2194/wrapt-1.17.3-py3-none-any.whl", hash = "sha256:7171ae35d2c33d326ac19dd8facb1e82e5fd04ef8c6c0e394d7af55a55051c22", size = 23591, upload-time = "2025-08-12T05:53:20.674Z" },
]

[[package]]
name = "yapf"
version = "0.43.0"
source = { registry = "https://pypi.org/simple" }
dependencies = [
    { name = "platformdirs" },
    { name = "tomli", marker = "python_full_version < '3.11'" },
]
sdist = { url = "https://files.pythonhosted.org/packages/23/97/b6f296d1e9cc1ec25c7604178b48532fa5901f721bcf1b8d8148b13e5588/yapf-0.43.0.tar.gz", hash = "sha256:00d3aa24bfedff9420b2e0d5d9f5ab6d9d4268e72afbf59bb3fa542781d5218e", size = 254907, upload-time = "2024-11-14T00:11:41.584Z" }
wheels = [
    { url = "https://files.pythonhosted.org/packages/37/81/6acd6601f61e31cfb8729d3da6d5df966f80f374b78eff83760714487338/yapf-0.43.0-py3-none-any.whl", hash = "sha256:224faffbc39c428cb095818cf6ef5511fdab6f7430a10783fdfb292ccf2852ca", size = 256158, upload-time = "2024-11-14T00:11:39.37Z" },
]

[[package]]
name = "yarl"
version = "1.20.1"
source = { registry = "https://pypi.org/simple" }
dependencies = [
    { name = "idna" },
    { name = "multidict" },
    { name = "propcache" },
]
sdist = { url = "https://files.pythonhosted.org/packages/3c/fb/efaa23fa4e45537b827620f04cf8f3cd658b76642205162e072703a5b963/yarl-1.20.1.tar.gz", hash = "sha256:d017a4997ee50c91fd5466cef416231bb82177b93b029906cefc542ce14c35ac", size = 186428, upload-time = "2025-06-10T00:46:09.923Z" }
wheels = [
    { url = "https://files.pythonhosted.org/packages/cb/65/7fed0d774abf47487c64be14e9223749468922817b5e8792b8a64792a1bb/yarl-1.20.1-cp310-cp310-macosx_10_9_universal2.whl", hash = "sha256:6032e6da6abd41e4acda34d75a816012717000fa6839f37124a47fcefc49bec4", size = 132910, upload-time = "2025-06-10T00:42:31.108Z" },
    { url = "https://files.pythonhosted.org/packages/8a/7b/988f55a52da99df9e56dc733b8e4e5a6ae2090081dc2754fc8fd34e60aa0/yarl-1.20.1-cp310-cp310-macosx_10_9_x86_64.whl", hash = "sha256:2c7b34d804b8cf9b214f05015c4fee2ebe7ed05cf581e7192c06555c71f4446a", size = 90644, upload-time = "2025-06-10T00:42:33.851Z" },
    { url = "https://files.pythonhosted.org/packages/f7/de/30d98f03e95d30c7e3cc093759982d038c8833ec2451001d45ef4854edc1/yarl-1.20.1-cp310-cp310-macosx_11_0_arm64.whl", hash = "sha256:0c869f2651cc77465f6cd01d938d91a11d9ea5d798738c1dc077f3de0b5e5fed", size = 89322, upload-time = "2025-06-10T00:42:35.688Z" },
    { url = "https://files.pythonhosted.org/packages/e0/7a/f2f314f5ebfe9200724b0b748de2186b927acb334cf964fd312eb86fc286/yarl-1.20.1-cp310-cp310-manylinux_2_17_aarch64.manylinux2014_aarch64.whl", hash = "sha256:62915e6688eb4d180d93840cda4110995ad50c459bf931b8b3775b37c264af1e", size = 323786, upload-time = "2025-06-10T00:42:37.817Z" },
    { url = "https://files.pythonhosted.org/packages/15/3f/718d26f189db96d993d14b984ce91de52e76309d0fd1d4296f34039856aa/yarl-1.20.1-cp310-cp310-manylinux_2_17_armv7l.manylinux2014_armv7l.manylinux_2_31_armv7l.whl", hash = "sha256:41ebd28167bc6af8abb97fec1a399f412eec5fd61a3ccbe2305a18b84fb4ca73", size = 319627, upload-time = "2025-06-10T00:42:39.937Z" },
    { url = "https://files.pythonhosted.org/packages/a5/76/8fcfbf5fa2369157b9898962a4a7d96764b287b085b5b3d9ffae69cdefd1/yarl-1.20.1-cp310-cp310-manylinux_2_17_ppc64le.manylinux2014_ppc64le.whl", hash = "sha256:21242b4288a6d56f04ea193adde174b7e347ac46ce6bc84989ff7c1b1ecea84e", size = 339149, upload-time = "2025-06-10T00:42:42.627Z" },
    { url = "https://files.pythonhosted.org/packages/3c/95/d7fc301cc4661785967acc04f54a4a42d5124905e27db27bb578aac49b5c/yarl-1.20.1-cp310-cp310-manylinux_2_17_s390x.manylinux2014_s390x.whl", hash = "sha256:bea21cdae6c7eb02ba02a475f37463abfe0a01f5d7200121b03e605d6a0439f8", size = 333327, upload-time = "2025-06-10T00:42:44.842Z" },
    { url = "https://files.pythonhosted.org/packages/65/94/e21269718349582eee81efc5c1c08ee71c816bfc1585b77d0ec3f58089eb/yarl-1.20.1-cp310-cp310-manylinux_2_17_x86_64.manylinux2014_x86_64.whl", hash = "sha256:1f8a891e4a22a89f5dde7862994485e19db246b70bb288d3ce73a34422e55b23", size = 326054, upload-time = "2025-06-10T00:42:47.149Z" },
    { url = "https://files.pythonhosted.org/packages/32/ae/8616d1f07853704523519f6131d21f092e567c5af93de7e3e94b38d7f065/yarl-1.20.1-cp310-cp310-manylinux_2_5_i686.manylinux1_i686.manylinux_2_17_i686.manylinux2014_i686.whl", hash = "sha256:dd803820d44c8853a109a34e3660e5a61beae12970da479cf44aa2954019bf70", size = 315035, upload-time = "2025-06-10T00:42:48.852Z" },
    { url = "https://files.pythonhosted.org/packages/48/aa/0ace06280861ef055855333707db5e49c6e3a08840a7ce62682259d0a6c0/yarl-1.20.1-cp310-cp310-musllinux_1_2_aarch64.whl", hash = "sha256:b982fa7f74c80d5c0c7b5b38f908971e513380a10fecea528091405f519b9ebb", size = 338962, upload-time = "2025-06-10T00:42:51.024Z" },
    { url = "https://files.pythonhosted.org/packages/20/52/1e9d0e6916f45a8fb50e6844f01cb34692455f1acd548606cbda8134cd1e/yarl-1.20.1-cp310-cp310-musllinux_1_2_armv7l.whl", hash = "sha256:33f29ecfe0330c570d997bcf1afd304377f2e48f61447f37e846a6058a4d33b2", size = 335399, upload-time = "2025-06-10T00:42:53.007Z" },
    { url = "https://files.pythonhosted.org/packages/f2/65/60452df742952c630e82f394cd409de10610481d9043aa14c61bf846b7b1/yarl-1.20.1-cp310-cp310-musllinux_1_2_i686.whl", hash = "sha256:835ab2cfc74d5eb4a6a528c57f05688099da41cf4957cf08cad38647e4a83b30", size = 338649, upload-time = "2025-06-10T00:42:54.964Z" },
    { url = "https://files.pythonhosted.org/packages/7b/f5/6cd4ff38dcde57a70f23719a838665ee17079640c77087404c3d34da6727/yarl-1.20.1-cp310-cp310-musllinux_1_2_ppc64le.whl", hash = "sha256:46b5e0ccf1943a9a6e766b2c2b8c732c55b34e28be57d8daa2b3c1d1d4009309", size = 358563, upload-time = "2025-06-10T00:42:57.28Z" },
    { url = "https://files.pythonhosted.org/packages/d1/90/c42eefd79d0d8222cb3227bdd51b640c0c1d0aa33fe4cc86c36eccba77d3/yarl-1.20.1-cp310-cp310-musllinux_1_2_s390x.whl", hash = "sha256:df47c55f7d74127d1b11251fe6397d84afdde0d53b90bedb46a23c0e534f9d24", size = 357609, upload-time = "2025-06-10T00:42:59.055Z" },
    { url = "https://files.pythonhosted.org/packages/03/c8/cea6b232cb4617514232e0f8a718153a95b5d82b5290711b201545825532/yarl-1.20.1-cp310-cp310-musllinux_1_2_x86_64.whl", hash = "sha256:76d12524d05841276b0e22573f28d5fbcb67589836772ae9244d90dd7d66aa13", size = 350224, upload-time = "2025-06-10T00:43:01.248Z" },
    { url = "https://files.pythonhosted.org/packages/ce/a3/eaa0ab9712f1f3d01faf43cf6f1f7210ce4ea4a7e9b28b489a2261ca8db9/yarl-1.20.1-cp310-cp310-win32.whl", hash = "sha256:6c4fbf6b02d70e512d7ade4b1f998f237137f1417ab07ec06358ea04f69134f8", size = 81753, upload-time = "2025-06-10T00:43:03.486Z" },
    { url = "https://files.pythonhosted.org/packages/8f/34/e4abde70a9256465fe31c88ed02c3f8502b7b5dead693a4f350a06413f28/yarl-1.20.1-cp310-cp310-win_amd64.whl", hash = "sha256:aef6c4d69554d44b7f9d923245f8ad9a707d971e6209d51279196d8e8fe1ae16", size = 86817, upload-time = "2025-06-10T00:43:05.231Z" },
    { url = "https://files.pythonhosted.org/packages/b1/18/893b50efc2350e47a874c5c2d67e55a0ea5df91186b2a6f5ac52eff887cd/yarl-1.20.1-cp311-cp311-macosx_10_9_universal2.whl", hash = "sha256:47ee6188fea634bdfaeb2cc420f5b3b17332e6225ce88149a17c413c77ff269e", size = 133833, upload-time = "2025-06-10T00:43:07.393Z" },
    { url = "https://files.pythonhosted.org/packages/89/ed/b8773448030e6fc47fa797f099ab9eab151a43a25717f9ac043844ad5ea3/yarl-1.20.1-cp311-cp311-macosx_10_9_x86_64.whl", hash = "sha256:d0f6500f69e8402d513e5eedb77a4e1818691e8f45e6b687147963514d84b44b", size = 91070, upload-time = "2025-06-10T00:43:09.538Z" },
    { url = "https://files.pythonhosted.org/packages/e3/e3/409bd17b1e42619bf69f60e4f031ce1ccb29bd7380117a55529e76933464/yarl-1.20.1-cp311-cp311-macosx_11_0_arm64.whl", hash = "sha256:7a8900a42fcdaad568de58887c7b2f602962356908eedb7628eaf6021a6e435b", size = 89818, upload-time = "2025-06-10T00:43:11.575Z" },
    { url = "https://files.pythonhosted.org/packages/f8/77/64d8431a4d77c856eb2d82aa3de2ad6741365245a29b3a9543cd598ed8c5/yarl-1.20.1-cp311-cp311-manylinux_2_17_aarch64.manylinux2014_aarch64.whl", hash = "sha256:bad6d131fda8ef508b36be3ece16d0902e80b88ea7200f030a0f6c11d9e508d4", size = 347003, upload-time = "2025-06-10T00:43:14.088Z" },
    { url = "https://files.pythonhosted.org/packages/8d/d2/0c7e4def093dcef0bd9fa22d4d24b023788b0a33b8d0088b51aa51e21e99/yarl-1.20.1-cp311-cp311-manylinux_2_17_armv7l.manylinux2014_armv7l.manylinux_2_31_armv7l.whl", hash = "sha256:df018d92fe22aaebb679a7f89fe0c0f368ec497e3dda6cb81a567610f04501f1", size = 336537, upload-time = "2025-06-10T00:43:16.431Z" },
    { url = "https://files.pythonhosted.org/packages/f0/f3/fc514f4b2cf02cb59d10cbfe228691d25929ce8f72a38db07d3febc3f706/yarl-1.20.1-cp311-cp311-manylinux_2_17_ppc64le.manylinux2014_ppc64le.whl", hash = "sha256:8f969afbb0a9b63c18d0feecf0db09d164b7a44a053e78a7d05f5df163e43833", size = 362358, upload-time = "2025-06-10T00:43:18.704Z" },
    { url = "https://files.pythonhosted.org/packages/ea/6d/a313ac8d8391381ff9006ac05f1d4331cee3b1efaa833a53d12253733255/yarl-1.20.1-cp311-cp311-manylinux_2_17_s390x.manylinux2014_s390x.whl", hash = "sha256:812303eb4aa98e302886ccda58d6b099e3576b1b9276161469c25803a8db277d", size = 357362, upload-time = "2025-06-10T00:43:20.888Z" },
    { url = "https://files.pythonhosted.org/packages/00/70/8f78a95d6935a70263d46caa3dd18e1f223cf2f2ff2037baa01a22bc5b22/yarl-1.20.1-cp311-cp311-manylinux_2_17_x86_64.manylinux2014_x86_64.whl", hash = "sha256:98c4a7d166635147924aa0bf9bfe8d8abad6fffa6102de9c99ea04a1376f91e8", size = 348979, upload-time = "2025-06-10T00:43:23.169Z" },
    { url = "https://files.pythonhosted.org/packages/cb/05/42773027968968f4f15143553970ee36ead27038d627f457cc44bbbeecf3/yarl-1.20.1-cp311-cp311-manylinux_2_5_i686.manylinux1_i686.manylinux_2_17_i686.manylinux2014_i686.whl", hash = "sha256:12e768f966538e81e6e7550f9086a6236b16e26cd964cf4df35349970f3551cf", size = 337274, upload-time = "2025-06-10T00:43:27.111Z" },
    { url = "https://files.pythonhosted.org/packages/05/be/665634aa196954156741ea591d2f946f1b78ceee8bb8f28488bf28c0dd62/yarl-1.20.1-cp311-cp311-musllinux_1_2_aarch64.whl", hash = "sha256:fe41919b9d899661c5c28a8b4b0acf704510b88f27f0934ac7a7bebdd8938d5e", size = 363294, upload-time = "2025-06-10T00:43:28.96Z" },
    { url = "https://files.pythonhosted.org/packages/eb/90/73448401d36fa4e210ece5579895731f190d5119c4b66b43b52182e88cd5/yarl-1.20.1-cp311-cp311-musllinux_1_2_armv7l.whl", hash = "sha256:8601bc010d1d7780592f3fc1bdc6c72e2b6466ea34569778422943e1a1f3c389", size = 358169, upload-time = "2025-06-10T00:43:30.701Z" },
    { url = "https://files.pythonhosted.org/packages/c3/b0/fce922d46dc1eb43c811f1889f7daa6001b27a4005587e94878570300881/yarl-1.20.1-cp311-cp311-musllinux_1_2_i686.whl", hash = "sha256:daadbdc1f2a9033a2399c42646fbd46da7992e868a5fe9513860122d7fe7a73f", size = 362776, upload-time = "2025-06-10T00:43:32.51Z" },
    { url = "https://files.pythonhosted.org/packages/f1/0d/b172628fce039dae8977fd22caeff3eeebffd52e86060413f5673767c427/yarl-1.20.1-cp311-cp311-musllinux_1_2_ppc64le.whl", hash = "sha256:03aa1e041727cb438ca762628109ef1333498b122e4c76dd858d186a37cec845", size = 381341, upload-time = "2025-06-10T00:43:34.543Z" },
    { url = "https://files.pythonhosted.org/packages/6b/9b/5b886d7671f4580209e855974fe1cecec409aa4a89ea58b8f0560dc529b1/yarl-1.20.1-cp311-cp311-musllinux_1_2_s390x.whl", hash = "sha256:642980ef5e0fa1de5fa96d905c7e00cb2c47cb468bfcac5a18c58e27dbf8d8d1", size = 379988, upload-time = "2025-06-10T00:43:36.489Z" },
    { url = "https://files.pythonhosted.org/packages/73/be/75ef5fd0fcd8f083a5d13f78fd3f009528132a1f2a1d7c925c39fa20aa79/yarl-1.20.1-cp311-cp311-musllinux_1_2_x86_64.whl", hash = "sha256:86971e2795584fe8c002356d3b97ef6c61862720eeff03db2a7c86b678d85b3e", size = 371113, upload-time = "2025-06-10T00:43:38.592Z" },
    { url = "https://files.pythonhosted.org/packages/50/4f/62faab3b479dfdcb741fe9e3f0323e2a7d5cd1ab2edc73221d57ad4834b2/yarl-1.20.1-cp311-cp311-win32.whl", hash = "sha256:597f40615b8d25812f14562699e287f0dcc035d25eb74da72cae043bb884d773", size = 81485, upload-time = "2025-06-10T00:43:41.038Z" },
    { url = "https://files.pythonhosted.org/packages/f0/09/d9c7942f8f05c32ec72cd5c8e041c8b29b5807328b68b4801ff2511d4d5e/yarl-1.20.1-cp311-cp311-win_amd64.whl", hash = "sha256:26ef53a9e726e61e9cd1cda6b478f17e350fb5800b4bd1cd9fe81c4d91cfeb2e", size = 86686, upload-time = "2025-06-10T00:43:42.692Z" },
    { url = "https://files.pythonhosted.org/packages/5f/9a/cb7fad7d73c69f296eda6815e4a2c7ed53fc70c2f136479a91c8e5fbdb6d/yarl-1.20.1-cp312-cp312-macosx_10_13_universal2.whl", hash = "sha256:bdcc4cd244e58593a4379fe60fdee5ac0331f8eb70320a24d591a3be197b94a9", size = 133667, upload-time = "2025-06-10T00:43:44.369Z" },
    { url = "https://files.pythonhosted.org/packages/67/38/688577a1cb1e656e3971fb66a3492501c5a5df56d99722e57c98249e5b8a/yarl-1.20.1-cp312-cp312-macosx_10_13_x86_64.whl", hash = "sha256:b29a2c385a5f5b9c7d9347e5812b6f7ab267193c62d282a540b4fc528c8a9d2a", size = 91025, upload-time = "2025-06-10T00:43:46.295Z" },
    { url = "https://files.pythonhosted.org/packages/50/ec/72991ae51febeb11a42813fc259f0d4c8e0507f2b74b5514618d8b640365/yarl-1.20.1-cp312-cp312-macosx_11_0_arm64.whl", hash = "sha256:1112ae8154186dfe2de4732197f59c05a83dc814849a5ced892b708033f40dc2", size = 89709, upload-time = "2025-06-10T00:43:48.22Z" },
    { url = "https://files.pythonhosted.org/packages/99/da/4d798025490e89426e9f976702e5f9482005c548c579bdae792a4c37769e/yarl-1.20.1-cp312-cp312-manylinux_2_17_aarch64.manylinux2014_aarch64.whl", hash = "sha256:90bbd29c4fe234233f7fa2b9b121fb63c321830e5d05b45153a2ca68f7d310ee", size = 352287, upload-time = "2025-06-10T00:43:49.924Z" },
    { url = "https://files.pythonhosted.org/packages/1a/26/54a15c6a567aac1c61b18aa0f4b8aa2e285a52d547d1be8bf48abe2b3991/yarl-1.20.1-cp312-cp312-manylinux_2_17_armv7l.manylinux2014_armv7l.manylinux_2_31_armv7l.whl", hash = "sha256:680e19c7ce3710ac4cd964e90dad99bf9b5029372ba0c7cbfcd55e54d90ea819", size = 345429, upload-time = "2025-06-10T00:43:51.7Z" },
    { url = "https://files.pythonhosted.org/packages/d6/95/9dcf2386cb875b234353b93ec43e40219e14900e046bf6ac118f94b1e353/yarl-1.20.1-cp312-cp312-manylinux_2_17_ppc64le.manylinux2014_ppc64le.whl", hash = "sha256:4a979218c1fdb4246a05efc2cc23859d47c89af463a90b99b7c56094daf25a16", size = 365429, upload-time = "2025-06-10T00:43:53.494Z" },
    { url = "https://files.pythonhosted.org/packages/91/b2/33a8750f6a4bc224242a635f5f2cff6d6ad5ba651f6edcccf721992c21a0/yarl-1.20.1-cp312-cp312-manylinux_2_17_s390x.manylinux2014_s390x.whl", hash = "sha256:255b468adf57b4a7b65d8aad5b5138dce6a0752c139965711bdcb81bc370e1b6", size = 363862, upload-time = "2025-06-10T00:43:55.766Z" },
    { url = "https://files.pythonhosted.org/packages/98/28/3ab7acc5b51f4434b181b0cee8f1f4b77a65919700a355fb3617f9488874/yarl-1.20.1-cp312-cp312-manylinux_2_17_x86_64.manylinux2014_x86_64.whl", hash = "sha256:a97d67108e79cfe22e2b430d80d7571ae57d19f17cda8bb967057ca8a7bf5bfd", size = 355616, upload-time = "2025-06-10T00:43:58.056Z" },
    { url = "https://files.pythonhosted.org/packages/36/a3/f666894aa947a371724ec7cd2e5daa78ee8a777b21509b4252dd7bd15e29/yarl-1.20.1-cp312-cp312-manylinux_2_5_i686.manylinux1_i686.manylinux_2_17_i686.manylinux2014_i686.whl", hash = "sha256:8570d998db4ddbfb9a590b185a0a33dbf8aafb831d07a5257b4ec9948df9cb0a", size = 339954, upload-time = "2025-06-10T00:43:59.773Z" },
    { url = "https://files.pythonhosted.org/packages/f1/81/5f466427e09773c04219d3450d7a1256138a010b6c9f0af2d48565e9ad13/yarl-1.20.1-cp312-cp312-musllinux_1_2_aarch64.whl", hash = "sha256:97c75596019baae7c71ccf1d8cc4738bc08134060d0adfcbe5642f778d1dca38", size = 365575, upload-time = "2025-06-10T00:44:02.051Z" },
    { url = "https://files.pythonhosted.org/packages/2e/e3/e4b0ad8403e97e6c9972dd587388940a032f030ebec196ab81a3b8e94d31/yarl-1.20.1-cp312-cp312-musllinux_1_2_armv7l.whl", hash = "sha256:1c48912653e63aef91ff988c5432832692ac5a1d8f0fb8a33091520b5bbe19ef", size = 365061, upload-time = "2025-06-10T00:44:04.196Z" },
    { url = "https://files.pythonhosted.org/packages/ac/99/b8a142e79eb86c926f9f06452eb13ecb1bb5713bd01dc0038faf5452e544/yarl-1.20.1-cp312-cp312-musllinux_1_2_i686.whl", hash = "sha256:4c3ae28f3ae1563c50f3d37f064ddb1511ecc1d5584e88c6b7c63cf7702a6d5f", size = 364142, upload-time = "2025-06-10T00:44:06.527Z" },
    { url = "https://files.pythonhosted.org/packages/34/f2/08ed34a4a506d82a1a3e5bab99ccd930a040f9b6449e9fd050320e45845c/yarl-1.20.1-cp312-cp312-musllinux_1_2_ppc64le.whl", hash = "sha256:c5e9642f27036283550f5f57dc6156c51084b458570b9d0d96100c8bebb186a8", size = 381894, upload-time = "2025-06-10T00:44:08.379Z" },
    { url = "https://files.pythonhosted.org/packages/92/f8/9a3fbf0968eac704f681726eff595dce9b49c8a25cd92bf83df209668285/yarl-1.20.1-cp312-cp312-musllinux_1_2_s390x.whl", hash = "sha256:2c26b0c49220d5799f7b22c6838409ee9bc58ee5c95361a4d7831f03cc225b5a", size = 383378, upload-time = "2025-06-10T00:44:10.51Z" },
    { url = "https://files.pythonhosted.org/packages/af/85/9363f77bdfa1e4d690957cd39d192c4cacd1c58965df0470a4905253b54f/yarl-1.20.1-cp312-cp312-musllinux_1_2_x86_64.whl", hash = "sha256:564ab3d517e3d01c408c67f2e5247aad4019dcf1969982aba3974b4093279004", size = 374069, upload-time = "2025-06-10T00:44:12.834Z" },
    { url = "https://files.pythonhosted.org/packages/35/99/9918c8739ba271dcd935400cff8b32e3cd319eaf02fcd023d5dcd487a7c8/yarl-1.20.1-cp312-cp312-win32.whl", hash = "sha256:daea0d313868da1cf2fac6b2d3a25c6e3a9e879483244be38c8e6a41f1d876a5", size = 81249, upload-time = "2025-06-10T00:44:14.731Z" },
    { url = "https://files.pythonhosted.org/packages/eb/83/5d9092950565481b413b31a23e75dd3418ff0a277d6e0abf3729d4d1ce25/yarl-1.20.1-cp312-cp312-win_amd64.whl", hash = "sha256:48ea7d7f9be0487339828a4de0360d7ce0efc06524a48e1810f945c45b813698", size = 86710, upload-time = "2025-06-10T00:44:16.716Z" },
    { url = "https://files.pythonhosted.org/packages/8a/e1/2411b6d7f769a07687acee88a062af5833cf1966b7266f3d8dfb3d3dc7d3/yarl-1.20.1-cp313-cp313-macosx_10_13_universal2.whl", hash = "sha256:0b5ff0fbb7c9f1b1b5ab53330acbfc5247893069e7716840c8e7d5bb7355038a", size = 131811, upload-time = "2025-06-10T00:44:18.933Z" },
    { url = "https://files.pythonhosted.org/packages/b2/27/584394e1cb76fb771371770eccad35de400e7b434ce3142c2dd27392c968/yarl-1.20.1-cp313-cp313-macosx_10_13_x86_64.whl", hash = "sha256:14f326acd845c2b2e2eb38fb1346c94f7f3b01a4f5c788f8144f9b630bfff9a3", size = 90078, upload-time = "2025-06-10T00:44:20.635Z" },
    { url = "https://files.pythonhosted.org/packages/bf/9a/3246ae92d4049099f52d9b0fe3486e3b500e29b7ea872d0f152966fc209d/yarl-1.20.1-cp313-cp313-macosx_11_0_arm64.whl", hash = "sha256:f60e4ad5db23f0b96e49c018596707c3ae89f5d0bd97f0ad3684bcbad899f1e7", size = 88748, upload-time = "2025-06-10T00:44:22.34Z" },
    { url = "https://files.pythonhosted.org/packages/a3/25/35afe384e31115a1a801fbcf84012d7a066d89035befae7c5d4284df1e03/yarl-1.20.1-cp313-cp313-manylinux_2_17_aarch64.manylinux2014_aarch64.whl", hash = "sha256:49bdd1b8e00ce57e68ba51916e4bb04461746e794e7c4d4bbc42ba2f18297691", size = 349595, upload-time = "2025-06-10T00:44:24.314Z" },
    { url = "https://files.pythonhosted.org/packages/28/2d/8aca6cb2cabc8f12efcb82749b9cefecbccfc7b0384e56cd71058ccee433/yarl-1.20.1-cp313-cp313-manylinux_2_17_armv7l.manylinux2014_armv7l.manylinux_2_31_armv7l.whl", hash = "sha256:66252d780b45189975abfed839616e8fd2dbacbdc262105ad7742c6ae58f3e31", size = 342616, upload-time = "2025-06-10T00:44:26.167Z" },
    { url = "https://files.pythonhosted.org/packages/0b/e9/1312633d16b31acf0098d30440ca855e3492d66623dafb8e25b03d00c3da/yarl-1.20.1-cp313-cp313-manylinux_2_17_ppc64le.manylinux2014_ppc64le.whl", hash = "sha256:59174e7332f5d153d8f7452a102b103e2e74035ad085f404df2e40e663a22b28", size = 361324, upload-time = "2025-06-10T00:44:27.915Z" },
    { url = "https://files.pythonhosted.org/packages/bc/a0/688cc99463f12f7669eec7c8acc71ef56a1521b99eab7cd3abb75af887b0/yarl-1.20.1-cp313-cp313-manylinux_2_17_s390x.manylinux2014_s390x.whl", hash = "sha256:e3968ec7d92a0c0f9ac34d5ecfd03869ec0cab0697c91a45db3fbbd95fe1b653", size = 359676, upload-time = "2025-06-10T00:44:30.041Z" },
    { url = "https://files.pythonhosted.org/packages/af/44/46407d7f7a56e9a85a4c207724c9f2c545c060380718eea9088f222ba697/yarl-1.20.1-cp313-cp313-manylinux_2_17_x86_64.manylinux2014_x86_64.whl", hash = "sha256:d1a4fbb50e14396ba3d375f68bfe02215d8e7bc3ec49da8341fe3157f59d2ff5", size = 352614, upload-time = "2025-06-10T00:44:32.171Z" },
    { url = "https://files.pythonhosted.org/packages/b1/91/31163295e82b8d5485d31d9cf7754d973d41915cadce070491778d9c9825/yarl-1.20.1-cp313-cp313-manylinux_2_5_i686.manylinux1_i686.manylinux_2_17_i686.manylinux2014_i686.whl", hash = "sha256:11a62c839c3a8eac2410e951301309426f368388ff2f33799052787035793b02", size = 336766, upload-time = "2025-06-10T00:44:34.494Z" },
    { url = "https://files.pythonhosted.org/packages/b4/8e/c41a5bc482121f51c083c4c2bcd16b9e01e1cf8729e380273a952513a21f/yarl-1.20.1-cp313-cp313-musllinux_1_2_aarch64.whl", hash = "sha256:041eaa14f73ff5a8986b4388ac6bb43a77f2ea09bf1913df7a35d4646db69e53", size = 364615, upload-time = "2025-06-10T00:44:36.856Z" },
    { url = "https://files.pythonhosted.org/packages/e3/5b/61a3b054238d33d70ea06ebba7e58597891b71c699e247df35cc984ab393/yarl-1.20.1-cp313-cp313-musllinux_1_2_armv7l.whl", hash = "sha256:377fae2fef158e8fd9d60b4c8751387b8d1fb121d3d0b8e9b0be07d1b41e83dc", size = 360982, upload-time = "2025-06-10T00:44:39.141Z" },
    { url = "https://files.pythonhosted.org/packages/df/a3/6a72fb83f8d478cb201d14927bc8040af901811a88e0ff2da7842dd0ed19/yarl-1.20.1-cp313-cp313-musllinux_1_2_i686.whl", hash = "sha256:1c92f4390e407513f619d49319023664643d3339bd5e5a56a3bebe01bc67ec04", size = 369792, upload-time = "2025-06-10T00:44:40.934Z" },
    { url = "https://files.pythonhosted.org/packages/7c/af/4cc3c36dfc7c077f8dedb561eb21f69e1e9f2456b91b593882b0b18c19dc/yarl-1.20.1-cp313-cp313-musllinux_1_2_ppc64le.whl", hash = "sha256:d25ddcf954df1754ab0f86bb696af765c5bfaba39b74095f27eececa049ef9a4", size = 382049, upload-time = "2025-06-10T00:44:42.854Z" },
    { url = "https://files.pythonhosted.org/packages/19/3a/e54e2c4752160115183a66dc9ee75a153f81f3ab2ba4bf79c3c53b33de34/yarl-1.20.1-cp313-cp313-musllinux_1_2_s390x.whl", hash = "sha256:909313577e9619dcff8c31a0ea2aa0a2a828341d92673015456b3ae492e7317b", size = 384774, upload-time = "2025-06-10T00:44:45.275Z" },
    { url = "https://files.pythonhosted.org/packages/9c/20/200ae86dabfca89060ec6447649f219b4cbd94531e425e50d57e5f5ac330/yarl-1.20.1-cp313-cp313-musllinux_1_2_x86_64.whl", hash = "sha256:793fd0580cb9664548c6b83c63b43c477212c0260891ddf86809e1c06c8b08f1", size = 374252, upload-time = "2025-06-10T00:44:47.31Z" },
    { url = "https://files.pythonhosted.org/packages/83/75/11ee332f2f516b3d094e89448da73d557687f7d137d5a0f48c40ff211487/yarl-1.20.1-cp313-cp313-win32.whl", hash = "sha256:468f6e40285de5a5b3c44981ca3a319a4b208ccc07d526b20b12aeedcfa654b7", size = 81198, upload-time = "2025-06-10T00:44:49.164Z" },
    { url = "https://files.pythonhosted.org/packages/ba/ba/39b1ecbf51620b40ab402b0fc817f0ff750f6d92712b44689c2c215be89d/yarl-1.20.1-cp313-cp313-win_amd64.whl", hash = "sha256:495b4ef2fea40596bfc0affe3837411d6aa3371abcf31aac0ccc4bdd64d4ef5c", size = 86346, upload-time = "2025-06-10T00:44:51.182Z" },
    { url = "https://files.pythonhosted.org/packages/43/c7/669c52519dca4c95153c8ad96dd123c79f354a376346b198f438e56ffeb4/yarl-1.20.1-cp313-cp313t-macosx_10_13_universal2.whl", hash = "sha256:f60233b98423aab21d249a30eb27c389c14929f47be8430efa7dbd91493a729d", size = 138826, upload-time = "2025-06-10T00:44:52.883Z" },
    { url = "https://files.pythonhosted.org/packages/6a/42/fc0053719b44f6ad04a75d7f05e0e9674d45ef62f2d9ad2c1163e5c05827/yarl-1.20.1-cp313-cp313t-macosx_10_13_x86_64.whl", hash = "sha256:6f3eff4cc3f03d650d8755c6eefc844edde99d641d0dcf4da3ab27141a5f8ddf", size = 93217, upload-time = "2025-06-10T00:44:54.658Z" },
    { url = "https://files.pythonhosted.org/packages/4f/7f/fa59c4c27e2a076bba0d959386e26eba77eb52ea4a0aac48e3515c186b4c/yarl-1.20.1-cp313-cp313t-macosx_11_0_arm64.whl", hash = "sha256:69ff8439d8ba832d6bed88af2c2b3445977eba9a4588b787b32945871c2444e3", size = 92700, upload-time = "2025-06-10T00:44:56.784Z" },
    { url = "https://files.pythonhosted.org/packages/2f/d4/062b2f48e7c93481e88eff97a6312dca15ea200e959f23e96d8ab898c5b8/yarl-1.20.1-cp313-cp313t-manylinux_2_17_aarch64.manylinux2014_aarch64.whl", hash = "sha256:3cf34efa60eb81dd2645a2e13e00bb98b76c35ab5061a3989c7a70f78c85006d", size = 347644, upload-time = "2025-06-10T00:44:59.071Z" },
    { url = "https://files.pythonhosted.org/packages/89/47/78b7f40d13c8f62b499cc702fdf69e090455518ae544c00a3bf4afc9fc77/yarl-1.20.1-cp313-cp313t-manylinux_2_17_armv7l.manylinux2014_armv7l.manylinux_2_31_armv7l.whl", hash = "sha256:8e0fe9364ad0fddab2688ce72cb7a8e61ea42eff3c7caeeb83874a5d479c896c", size = 323452, upload-time = "2025-06-10T00:45:01.605Z" },
    { url = "https://files.pythonhosted.org/packages/eb/2b/490d3b2dc66f52987d4ee0d3090a147ea67732ce6b4d61e362c1846d0d32/yarl-1.20.1-cp313-cp313t-manylinux_2_17_ppc64le.manylinux2014_ppc64le.whl", hash = "sha256:8f64fbf81878ba914562c672024089e3401974a39767747691c65080a67b18c1", size = 346378, upload-time = "2025-06-10T00:45:03.946Z" },
    { url = "https://files.pythonhosted.org/packages/66/ad/775da9c8a94ce925d1537f939a4f17d782efef1f973039d821cbe4bcc211/yarl-1.20.1-cp313-cp313t-manylinux_2_17_s390x.manylinux2014_s390x.whl", hash = "sha256:f6342d643bf9a1de97e512e45e4b9560a043347e779a173250824f8b254bd5ce", size = 353261, upload-time = "2025-06-10T00:45:05.992Z" },
    { url = "https://files.pythonhosted.org/packages/4b/23/0ed0922b47a4f5c6eb9065d5ff1e459747226ddce5c6a4c111e728c9f701/yarl-1.20.1-cp313-cp313t-manylinux_2_17_x86_64.manylinux2014_x86_64.whl", hash = "sha256:56dac5f452ed25eef0f6e3c6a066c6ab68971d96a9fb441791cad0efba6140d3", size = 335987, upload-time = "2025-06-10T00:45:08.227Z" },
    { url = "https://files.pythonhosted.org/packages/3e/49/bc728a7fe7d0e9336e2b78f0958a2d6b288ba89f25a1762407a222bf53c3/yarl-1.20.1-cp313-cp313t-manylinux_2_5_i686.manylinux1_i686.manylinux_2_17_i686.manylinux2014_i686.whl", hash = "sha256:c7d7f497126d65e2cad8dc5f97d34c27b19199b6414a40cb36b52f41b79014be", size = 329361, upload-time = "2025-06-10T00:45:10.11Z" },
    { url = "https://files.pythonhosted.org/packages/93/8f/b811b9d1f617c83c907e7082a76e2b92b655400e61730cd61a1f67178393/yarl-1.20.1-cp313-cp313t-musllinux_1_2_aarch64.whl", hash = "sha256:67e708dfb8e78d8a19169818eeb5c7a80717562de9051bf2413aca8e3696bf16", size = 346460, upload-time = "2025-06-10T00:45:12.055Z" },
    { url = "https://files.pythonhosted.org/packages/70/fd/af94f04f275f95da2c3b8b5e1d49e3e79f1ed8b6ceb0f1664cbd902773ff/yarl-1.20.1-cp313-cp313t-musllinux_1_2_armv7l.whl", hash = "sha256:595c07bc79af2494365cc96ddeb772f76272364ef7c80fb892ef9d0649586513", size = 334486, upload-time = "2025-06-10T00:45:13.995Z" },
    { url = "https://files.pythonhosted.org/packages/84/65/04c62e82704e7dd0a9b3f61dbaa8447f8507655fd16c51da0637b39b2910/yarl-1.20.1-cp313-cp313t-musllinux_1_2_i686.whl", hash = "sha256:7bdd2f80f4a7df852ab9ab49484a4dee8030023aa536df41f2d922fd57bf023f", size = 342219, upload-time = "2025-06-10T00:45:16.479Z" },
    { url = "https://files.pythonhosted.org/packages/91/95/459ca62eb958381b342d94ab9a4b6aec1ddec1f7057c487e926f03c06d30/yarl-1.20.1-cp313-cp313t-musllinux_1_2_ppc64le.whl", hash = "sha256:c03bfebc4ae8d862f853a9757199677ab74ec25424d0ebd68a0027e9c639a390", size = 350693, upload-time = "2025-06-10T00:45:18.399Z" },
    { url = "https://files.pythonhosted.org/packages/a6/00/d393e82dd955ad20617abc546a8f1aee40534d599ff555ea053d0ec9bf03/yarl-1.20.1-cp313-cp313t-musllinux_1_2_s390x.whl", hash = "sha256:344d1103e9c1523f32a5ed704d576172d2cabed3122ea90b1d4e11fe17c66458", size = 355803, upload-time = "2025-06-10T00:45:20.677Z" },
    { url = "https://files.pythonhosted.org/packages/9e/ed/c5fb04869b99b717985e244fd93029c7a8e8febdfcffa06093e32d7d44e7/yarl-1.20.1-cp313-cp313t-musllinux_1_2_x86_64.whl", hash = "sha256:88cab98aa4e13e1ade8c141daeedd300a4603b7132819c484841bb7af3edce9e", size = 341709, upload-time = "2025-06-10T00:45:23.221Z" },
    { url = "https://files.pythonhosted.org/packages/24/fd/725b8e73ac2a50e78a4534ac43c6addf5c1c2d65380dd48a9169cc6739a9/yarl-1.20.1-cp313-cp313t-win32.whl", hash = "sha256:b121ff6a7cbd4abc28985b6028235491941b9fe8fe226e6fdc539c977ea1739d", size = 86591, upload-time = "2025-06-10T00:45:25.793Z" },
    { url = "https://files.pythonhosted.org/packages/94/c3/b2e9f38bc3e11191981d57ea08cab2166e74ea770024a646617c9cddd9f6/yarl-1.20.1-cp313-cp313t-win_amd64.whl", hash = "sha256:541d050a355bbbc27e55d906bc91cb6fe42f96c01413dd0f4ed5a5240513874f", size = 93003, upload-time = "2025-06-10T00:45:27.752Z" },
    { url = "https://files.pythonhosted.org/packages/b4/2d/2345fce04cfd4bee161bf1e7d9cdc702e3e16109021035dbb24db654a622/yarl-1.20.1-py3-none-any.whl", hash = "sha256:83b8eb083fe4683c6115795d9fc1cfaf2cbbefb19b3a1cb68f6527460f483a77", size = 46542, upload-time = "2025-06-10T00:46:07.521Z" },
]

[[package]]
name = "zipp"
version = "3.23.0"
source = { registry = "https://pypi.org/simple" }
sdist = { url = "https://files.pythonhosted.org/packages/e3/02/0f2892c661036d50ede074e376733dca2ae7c6eb617489437771209d4180/zipp-3.23.0.tar.gz", hash = "sha256:a07157588a12518c9d4034df3fbbee09c814741a33ff63c05fa29d26a2404166", size = 25547, upload-time = "2025-06-08T17:06:39.4Z" }
wheels = [
    { url = "https://files.pythonhosted.org/packages/2e/54/647ade08bf0db230bfea292f893923872fd20be6ac6f53b2b936ba839d75/zipp-3.23.0-py3-none-any.whl", hash = "sha256:071652d6115ed432f5ce1d34c336c0adfd6a884660d1e9712a256d3d3bd4b14e", size = 10276, upload-time = "2025-06-08T17:06:38.034Z" },
]

[[package]]
name = "zope-interface"
version = "8.0"
source = { registry = "https://pypi.org/simple" }
dependencies = [
    { name = "setuptools" },
]
sdist = { url = "https://files.pythonhosted.org/packages/68/21/a6af230243831459f7238764acb3086a9cf96dbf405d8084d30add1ee2e7/zope_interface-8.0.tar.gz", hash = "sha256:b14d5aac547e635af749ce20bf49a3f5f93b8a854d2a6b1e95d4d5e5dc618f7d", size = 253397, upload-time = "2025-09-12T07:17:13.571Z" }
wheels = [
    { url = "https://files.pythonhosted.org/packages/df/18/50b8952e9aae75ea6d09a0faae65b54ab32729d2bb0345da7705f05c05a5/zope_interface-8.0-cp310-cp310-macosx_10_9_x86_64.whl", hash = "sha256:daf4d6ba488a0fb560980b575244aa962a75e77b7c86984138b8d52bd4b5465f", size = 207113, upload-time = "2025-09-12T07:24:47.121Z" },
    { url = "https://files.pythonhosted.org/packages/44/13/0234006d9a49681aa3d54124684611299503294f31d917591d8c4e426738/zope_interface-8.0-cp310-cp310-macosx_11_0_arm64.whl", hash = "sha256:0caca2915522451e92c96c2aec404d2687e9c5cb856766940319b3973f62abb8", size = 207650, upload-time = "2025-09-12T07:24:48.546Z" },
    { url = "https://files.pythonhosted.org/packages/4b/bf/5286a934b55c0771f0d146b729d72c00f69703e9e4c149263f1b537ba06a/zope_interface-8.0-cp310-cp310-manylinux1_i686.manylinux2014_i686.manylinux_2_17_i686.manylinux_2_5_i686.whl", hash = "sha256:a26ae2fe77c58b4df8c39c2b7c3aadedfd44225a1b54a1d74837cd27057b2fc8", size = 249099, upload-time = "2025-09-12T07:58:16.057Z" },
    { url = "https://files.pythonhosted.org/packages/c0/8e/b991f482a8bc881b2dc61872d2146765f33171c3914da66d85dd384c9e4b/zope_interface-8.0-cp310-cp310-manylinux1_x86_64.manylinux2014_x86_64.manylinux_2_17_x86_64.manylinux_2_5_x86_64.whl", hash = "sha256:453d2c6668778b8d2215430ed61e04417386e51afb23637ef2e14972b047b700", size = 254216, upload-time = "2025-09-12T08:00:25.991Z" },
    { url = "https://files.pythonhosted.org/packages/80/12/b9bf35bcff96035633ba7cfb160b99988972d2d85a9248b966cdef1d75eb/zope_interface-8.0-cp310-cp310-manylinux2014_aarch64.manylinux_2_17_aarch64.whl", hash = "sha256:a2c107cc6dff954be25399cd81ddc390667f79af306802fc0c1de98614348b70", size = 254657, upload-time = "2025-09-12T08:29:17.193Z" },
    { url = "https://files.pythonhosted.org/packages/46/91/0b1fd0b8ca813fbac88dab6070ad95114555ce7c3dc69dbe23d65234c9a1/zope_interface-8.0-cp310-cp310-win_amd64.whl", hash = "sha256:c23af5b4c4e332253d721ec1222c809ad27ceae382ad5b8ff22c4c4fb6eb8ed5", size = 211513, upload-time = "2025-09-12T07:22:50.882Z" },
    { url = "https://files.pythonhosted.org/packages/5b/6f/a16fc92b643313a55a0d2ccb040dd69048372f0a8f64107570256e664e5c/zope_interface-8.0-cp311-cp311-macosx_10_9_x86_64.whl", hash = "sha256:ec1da7b9156ae000cea2d19bad83ddb5c50252f9d7b186da276d17768c67a3cb", size = 207652, upload-time = "2025-09-12T07:23:51.746Z" },
    { url = "https://files.pythonhosted.org/packages/01/0c/6bebd9417072c3eb6163228783cabb4890e738520b45562ade1cbf7d19d6/zope_interface-8.0-cp311-cp311-macosx_11_0_arm64.whl", hash = "sha256:160ba50022b342451baf516de3e3a2cd2d8c8dbac216803889a5eefa67083688", size = 208096, upload-time = "2025-09-12T07:23:52.895Z" },
    { url = "https://files.pythonhosted.org/packages/62/f1/03c4d2b70ce98828760dfc19f34be62526ea8b7f57160a009d338f396eb4/zope_interface-8.0-cp311-cp311-manylinux1_i686.manylinux2014_i686.manylinux_2_17_i686.manylinux_2_5_i686.whl", hash = "sha256:879bb5bf937cde4acd738264e87f03c7bf7d45478f7c8b9dc417182b13d81f6c", size = 254770, upload-time = "2025-09-12T07:58:18.379Z" },
    { url = "https://files.pythonhosted.org/packages/bb/73/06400c668d7d334d2296d23b3dacace43f45d6e721c6f6d08ea512703ede/zope_interface-8.0-cp311-cp311-manylinux1_x86_64.manylinux2014_x86_64.manylinux_2_17_x86_64.manylinux_2_5_x86_64.whl", hash = "sha256:7fb931bf55c66a092c5fbfb82a0ff3cc3221149b185bde36f0afc48acb8dcd92", size = 259542, upload-time = "2025-09-12T08:00:27.632Z" },
    { url = "https://files.pythonhosted.org/packages/d9/28/565b5f41045aa520853410d33b420f605018207a854fba3d93ed85e7bef2/zope_interface-8.0-cp311-cp311-manylinux2014_aarch64.manylinux_2_17_aarch64.whl", hash = "sha256:1858d1e5bb2c5ae766890708184a603eb484bb7454e306e967932a9f3c558b07", size = 260720, upload-time = "2025-09-12T08:29:19.238Z" },
    { url = "https://files.pythonhosted.org/packages/c5/46/6c6b0df12665fec622133932a361829b6e6fbe255e6ce01768eedbcb7fa0/zope_interface-8.0-cp311-cp311-win_amd64.whl", hash = "sha256:7e88c66ebedd1e839082f308b8372a50ef19423e01ee2e09600b80e765a10234", size = 211914, upload-time = "2025-09-12T07:23:19.858Z" },
    { url = "https://files.pythonhosted.org/packages/ae/42/9c79e4b2172e2584727cbc35bba1ea6884c15f1a77fe2b80ed8358893bb2/zope_interface-8.0-cp312-cp312-macosx_10_9_x86_64.whl", hash = "sha256:b80447a3a5c7347f4ebf3e50de319c8d2a5dabd7de32f20899ac50fc275b145d", size = 208359, upload-time = "2025-09-12T07:23:40.746Z" },
    { url = "https://files.pythonhosted.org/packages/d9/3a/77b5e3dbaced66141472faf788ea20e9b395076ea6fd30e2fde4597047b1/zope_interface-8.0-cp312-cp312-macosx_11_0_arm64.whl", hash = "sha256:67047a4470cb2fddb5ba5105b0160a1d1c30ce4b300cf264d0563136adac4eac", size = 208547, upload-time = "2025-09-12T07:23:42.088Z" },
    { url = "https://files.pythonhosted.org/packages/7c/d3/a920b3787373e717384ef5db2cafaae70d451b8850b9b4808c024867dd06/zope_interface-8.0-cp312-cp312-manylinux1_i686.manylinux2014_i686.manylinux_2_17_i686.manylinux_2_5_i686.whl", hash = "sha256:1bee9c1b42513148f98d3918affd829804a5c992c000c290dc805f25a75a6a3f", size = 258986, upload-time = "2025-09-12T07:58:20.681Z" },
    { url = "https://files.pythonhosted.org/packages/4d/37/c7f5b1ccfcbb0b90d57d02b5744460e9f77a84932689ca8d99a842f330b2/zope_interface-8.0-cp312-cp312-manylinux1_x86_64.manylinux2014_x86_64.manylinux_2_17_x86_64.manylinux_2_5_x86_64.whl", hash = "sha256:804ebacb2776eb89a57d9b5e9abec86930e0ee784a0005030801ae2f6c04d5d8", size = 264438, upload-time = "2025-09-12T08:00:28.921Z" },
    { url = "https://files.pythonhosted.org/packages/43/eb/fd6fefc92618bdf16fbfd71fb43ed206f99b8db5a0dd55797f4e33d7dd75/zope_interface-8.0-cp312-cp312-manylinux2014_aarch64.manylinux_2_17_aarch64.whl", hash = "sha256:c4d9d3982aaa88b177812cd911ceaf5ffee4829e86ab3273c89428f2c0c32cc4", size = 263971, upload-time = "2025-09-12T08:29:20.693Z" },
    { url = "https://files.pythonhosted.org/packages/d9/ca/f99f4ef959b2541f0a3e05768d9ff48ad055d4bed00c7a438b088d54196a/zope_interface-8.0-cp312-cp312-win_amd64.whl", hash = "sha256:ea1f2e47bc0124a03ee1e5fb31aee5dfde876244bcc552b9e3eb20b041b350d7", size = 212031, upload-time = "2025-09-12T07:23:04.755Z" },
    { url = "https://files.pythonhosted.org/packages/f2/7a/1093db3af58fe48299659a7e0bc17cb2be72bf8bf7ea54a429556c816e50/zope_interface-8.0-cp313-cp313-macosx_10_9_x86_64.whl", hash = "sha256:ee9ecad04269c2da4b1be403a47993981531ffd557064b870eab4094730e5062", size = 208743, upload-time = "2025-09-12T07:24:14.397Z" },
    { url = "https://files.pythonhosted.org/packages/fe/ec/63003ea86eb37b423ad85575b77b445ca26baa4b15f431d0c2319642ffeb/zope_interface-8.0-cp313-cp313-macosx_11_0_arm64.whl", hash = "sha256:a9a8a71c38628af82a9ea1f7be58e5d19360a38067080c8896f6cbabe167e4f8", size = 208803, upload-time = "2025-09-12T07:24:15.918Z" },
    { url = "https://files.pythonhosted.org/packages/d9/0e/e19352096e2933e0047b954d861d74dce34c61283a9c3150aac163a182d9/zope_interface-8.0-cp313-cp313-manylinux1_i686.manylinux2014_i686.manylinux_2_17_i686.manylinux_2_5_i686.whl", hash = "sha256:c0cc51ebd984945362fd3abdc1e140dbd837c3e3b680942b3fa24fe3aac26ef8", size = 258964, upload-time = "2025-09-12T07:58:22.829Z" },
    { url = "https://files.pythonhosted.org/packages/32/a5/ec1578b838f364c889746a03960624a8781c9a1cd1b8cc29c57ec8d16df9/zope_interface-8.0-cp313-cp313-manylinux1_x86_64.manylinux2014_x86_64.manylinux_2_17_x86_64.manylinux_2_5_x86_64.whl", hash = "sha256:07405019f635a93b318807cb2ec7b05a5ef30f67cf913d11eb2f156ddbcead0d", size = 264435, upload-time = "2025-09-12T08:00:30.255Z" },
    { url = "https://files.pythonhosted.org/packages/e7/8e/4a8b167481cada8b82b2212eb0003d425a30d1699d3604052e6c66817545/zope_interface-8.0-cp313-cp313-manylinux2014_aarch64.manylinux_2_17_aarch64.whl", hash = "sha256:450ab3357799eed6093f3a9f1fa22761b3a9de9ebaf57f416da2c9fb7122cdcb", size = 263942, upload-time = "2025-09-12T08:29:22.416Z" },
    { url = "https://files.pythonhosted.org/packages/38/bd/f9da62983480ecfc5a1147fafbc762bb76e5e8528611c4cf8b9d72b4de13/zope_interface-8.0-cp313-cp313-win_amd64.whl", hash = "sha256:e38bb30a58887d63b80b01115ab5e8be6158b44d00b67197186385ec7efe44c7", size = 212034, upload-time = "2025-09-12T07:22:57.241Z" },
]<|MERGE_RESOLUTION|>--- conflicted
+++ resolved
@@ -76,11 +76,7 @@
     { name = "apify-client", specifier = ">=2.0.0,<3.0.0" },
     { name = "apify-shared", specifier = ">=2.0.0,<3.0.0" },
     { name = "cachetools", specifier = ">=5.5.0" },
-<<<<<<< HEAD
     { name = "crawlee", git = "https://github.com/apify/crawlee-python.git?rev=storage-clients-and-configurations-2" },
-=======
-    { name = "crawlee", specifier = "==0.6.13b37" },
->>>>>>> 68a7f488
     { name = "cryptography", specifier = ">=42.0.0" },
     { name = "impit", specifier = ">=0.6.1" },
     { name = "lazy-object-proxy", specifier = ">=1.11.0" },
@@ -506,13 +502,8 @@
 
 [[package]]
 name = "crawlee"
-<<<<<<< HEAD
 version = "0.6.13"
 source = { git = "https://github.com/apify/crawlee-python.git?rev=storage-clients-and-configurations-2#fa2703b1ea900f36a20fbb279b7a292f7ef4660b" }
-=======
-version = "0.6.13b37"
-source = { registry = "https://pypi.org/simple" }
->>>>>>> 68a7f488
 dependencies = [
     { name = "cachetools" },
     { name = "colorama" },
@@ -527,13 +518,6 @@
     { name = "typing-extensions" },
     { name = "yarl" },
 ]
-<<<<<<< HEAD
-=======
-sdist = { url = "https://files.pythonhosted.org/packages/aa/64/13521e97bb0dcd606c1013c1f184a943e3a6b36e2e4ccf3adda9eb474efd/crawlee-0.6.13b37.tar.gz", hash = "sha256:77f8ca0e60689c19e41ec7d608ecc2fd65531eefe79ad98cf3cd77f3c6c1e412", size = 24839556, upload-time = "2025-09-12T16:04:27.011Z" }
-wheels = [
-    { url = "https://files.pythonhosted.org/packages/74/da/463751960f64e73b8388ef11b0b6f9fddc2776467440c9c841a295b5dc62/crawlee-0.6.13b37-py3-none-any.whl", hash = "sha256:ed10223e27b9c2791056110eca31f4c03b4ab4535c14307754fc7731bd59f70a", size = 278512, upload-time = "2025-09-12T16:04:23.576Z" },
-]
->>>>>>> 68a7f488
 
 [package.optional-dependencies]
 parsel = [
@@ -1795,26 +1779,16 @@
 
 [[package]]
 name = "pytest-asyncio"
-<<<<<<< HEAD
-version = "1.1.1"
-=======
 version = "1.2.0"
->>>>>>> 68a7f488
 source = { registry = "https://pypi.org/simple" }
 dependencies = [
     { name = "backports-asyncio-runner", marker = "python_full_version < '3.11'" },
     { name = "pytest" },
     { name = "typing-extensions", marker = "python_full_version < '3.13'" },
 ]
-<<<<<<< HEAD
-sdist = { url = "https://files.pythonhosted.org/packages/8d/1e/2aa43805d4a320a9489d2b99f7877b69f9094c79aa0732159a1415dd6cd4/pytest_asyncio-1.1.1.tar.gz", hash = "sha256:b72d215c38e2c91dbb32f275e0b5be69602d7869910e109360e375129960a649", size = 46590, upload-time = "2025-09-12T06:36:20.834Z" }
-wheels = [
-    { url = "https://files.pythonhosted.org/packages/28/de/aba79e9ccdb51b5d0d65c67dd857bd78b00c64723df16b9fc800d8b94ce6/pytest_asyncio-1.1.1-py3-none-any.whl", hash = "sha256:726339d30fcfde24691f589445b9b67d058b311ac632b1d704e97f20f1d878da", size = 14719, upload-time = "2025-09-12T06:36:19.726Z" },
-=======
 sdist = { url = "https://files.pythonhosted.org/packages/42/86/9e3c5f48f7b7b638b216e4b9e645f54d199d7abbbab7a64a13b4e12ba10f/pytest_asyncio-1.2.0.tar.gz", hash = "sha256:c609a64a2a8768462d0c99811ddb8bd2583c33fd33cf7f21af1c142e824ffb57", size = 50119, upload-time = "2025-09-12T07:33:53.816Z" }
 wheels = [
     { url = "https://files.pythonhosted.org/packages/04/93/2fa34714b7a4ae72f2f8dad66ba17dd9a2c793220719e736dda28b7aec27/pytest_asyncio-1.2.0-py3-none-any.whl", hash = "sha256:8e17ae5e46d8e7efe51ab6494dd2010f4ca8dae51652aa3c8d55acf50bfb2e99", size = 15095, upload-time = "2025-09-12T07:33:52.639Z" },
->>>>>>> 68a7f488
 ]
 
 [[package]]
