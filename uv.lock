--- conflicted
+++ resolved
@@ -1,5 +1,5 @@
 version = 1
-revision = 3
+revision = 2
 requires-python = ">=3.10"
 
 [[package]]
@@ -477,13 +477,8 @@
 
 [[package]]
 name = "crawlee"
-<<<<<<< HEAD
-version = "0.6.13"
-source = { git = "https://github.com/apify/crawlee-python.git?rev=master#0650b7e097751b0cf6b190ef4c25b05e44169389" }
-=======
 version = "1.0.0rc1"
 source = { registry = "https://pypi.org/simple" }
->>>>>>> f7dad253
 dependencies = [
     { name = "cachetools" },
     { name = "colorama" },
