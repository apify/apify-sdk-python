version = 1
revision = 3
requires-python = ">=3.10"

[[package]]
name = "annotated-types"
version = "0.7.0"
source = { registry = "https://pypi.org/simple" }
sdist = { url = "https://files.pythonhosted.org/packages/ee/67/531ea369ba64dcff5ec9c3402f9f51bf748cec26dde048a2f973a4eea7f5/annotated_types-0.7.0.tar.gz", hash = "sha256:aff07c09a53a08bc8cfccb9c85b05f1aa9a2a6f23728d790723543408344ce89", size = 16081, upload-time = "2024-05-20T21:33:25.928Z" }
wheels = [
    { url = "https://files.pythonhosted.org/packages/78/b6/6307fbef88d9b5ee7421e68d78a9f162e0da4900bc5f5793f6d3d0e34fb8/annotated_types-0.7.0-py3-none-any.whl", hash = "sha256:1f02e8b43a8fbbc3f3e0d4f0f4bfc8131bcb4eebe8849b8e5c773f3a1c582a53", size = 13643, upload-time = "2024-05-20T21:33:24.1Z" },
]

[[package]]
name = "anyio"
version = "4.10.0"
source = { registry = "https://pypi.org/simple" }
dependencies = [
    { name = "exceptiongroup", marker = "python_full_version < '3.11'" },
    { name = "idna" },
    { name = "sniffio" },
    { name = "typing-extensions", marker = "python_full_version < '3.13'" },
]
sdist = { url = "https://files.pythonhosted.org/packages/f1/b4/636b3b65173d3ce9a38ef5f0522789614e590dab6a8d505340a4efe4c567/anyio-4.10.0.tar.gz", hash = "sha256:3f3fae35c96039744587aa5b8371e7e8e603c0702999535961dd336026973ba6", size = 213252, upload-time = "2025-08-04T08:54:26.451Z" }
wheels = [
    { url = "https://files.pythonhosted.org/packages/6f/12/e5e0282d673bb9746bacfb6e2dba8719989d3660cdb2ea79aee9a9651afb/anyio-4.10.0-py3-none-any.whl", hash = "sha256:60e474ac86736bbfd6f210f7a61218939c318f43f9972497381f1c5e930ed3d1", size = 107213, upload-time = "2025-08-04T08:54:24.882Z" },
]

[[package]]
name = "apify"
<<<<<<< HEAD
version = "2.7.1"
=======
version = "2.7.4"
>>>>>>> 5d01ce46
source = { editable = "." }
dependencies = [
    { name = "apify-client" },
    { name = "apify-shared" },
    { name = "cachetools" },
    { name = "crawlee" },
    { name = "cryptography" },
    { name = "httpx" },
    { name = "lazy-object-proxy" },
    { name = "more-itertools" },
    { name = "typing-extensions" },
    { name = "websockets" },
]

[package.optional-dependencies]
scrapy = [
    { name = "scrapy" },
]

[package.dev-dependencies]
dev = [
    { name = "build" },
    { name = "crawlee", extra = ["parsel"] },
    { name = "dycw-pytest-only" },
    { name = "griffe" },
    { name = "mypy" },
    { name = "pre-commit" },
    { name = "pydoc-markdown" },
    { name = "pytest" },
    { name = "pytest-asyncio" },
    { name = "pytest-cov" },
    { name = "pytest-httpserver" },
    { name = "pytest-timeout" },
    { name = "pytest-xdist" },
    { name = "ruff" },
    { name = "setuptools" },
    { name = "types-cachetools" },
    { name = "uvicorn", extra = ["standard"] },
    { name = "werkzeug" },
    { name = "yarl" },
]

[package.metadata]
requires-dist = [
    { name = "apify-client", specifier = "<2.0.0" },
    { name = "apify-shared", specifier = "<2.0.0" },
    { name = "cachetools", specifier = ">=5.5.0" },
    { name = "crawlee", git = "https://github.com/apify/crawlee-python.git?rev=master" },
    { name = "cryptography", specifier = ">=42.0.0" },
    { name = "httpx", specifier = ">=0.27.0" },
    { name = "lazy-object-proxy", specifier = "<1.11.0" },
    { name = "more-itertools", specifier = ">=10.2.0" },
    { name = "scrapy", marker = "extra == 'scrapy'", specifier = ">=2.11.0" },
    { name = "typing-extensions", specifier = ">=4.1.0" },
    { name = "websockets", specifier = ">=14.0" },
]
provides-extras = ["scrapy"]

[package.metadata.requires-dev]
dev = [
    { name = "build", specifier = "~=1.3.0" },
    { name = "crawlee", extras = ["parsel"] },
    { name = "dycw-pytest-only", specifier = ">=2.1.1" },
    { name = "griffe", specifier = "~=1.11.0" },
    { name = "mypy", specifier = "~=1.17.0" },
    { name = "pre-commit", specifier = "~=4.3.0" },
    { name = "pydoc-markdown", specifier = "~=4.8.0" },
    { name = "pytest", specifier = "~=8.4.0" },
    { name = "pytest-asyncio", specifier = "~=1.1.0" },
    { name = "pytest-cov", specifier = "~=6.2.0" },
    { name = "pytest-httpserver", specifier = ">=1.1.3" },
    { name = "pytest-timeout", specifier = ">=2.4.0" },
    { name = "pytest-xdist", specifier = "~=3.8.0" },
    { name = "ruff", specifier = "~=0.12.0" },
    { name = "setuptools" },
    { name = "types-cachetools", specifier = ">=6.0.0.20250525" },
    { name = "uvicorn", extras = ["standard"] },
    { name = "werkzeug", specifier = "~=3.1.3" },
    { name = "yarl", specifier = "~=1.20.0" },
]

[[package]]
name = "apify-client"
version = "1.12.1"
source = { registry = "https://pypi.org/simple" }
dependencies = [
    { name = "apify-shared" },
    { name = "colorama" },
    { name = "httpx" },
    { name = "more-itertools" },
]
sdist = { url = "https://files.pythonhosted.org/packages/ce/a6/621fdca657a7fb44c3ee4369e5b337224137e4d464459cd66f9c219a6906/apify_client-1.12.1.tar.gz", hash = "sha256:395e99fec7679fe66462dccddba3c0e146836e8298501bb73ac96fe979dc0695", size = 352663, upload-time = "2025-07-30T09:07:06.509Z" }
wheels = [
    { url = "https://files.pythonhosted.org/packages/6e/c2/c7a1568aec801aa84bbaf93ab390b6bd57e850be30443365370ca3a9ccdc/apify_client-1.12.1-py3-none-any.whl", hash = "sha256:0b331677697dfa1038d17154284fc0bad1b18ba52ab792beb53711af81eac30a", size = 83218, upload-time = "2025-07-30T09:07:04.513Z" },
]

[[package]]
name = "apify-shared"
version = "1.4.2"
source = { registry = "https://pypi.org/simple" }
sdist = { url = "https://files.pythonhosted.org/packages/50/90/8c124864a372693a86c26efc38de27440a03bc69a18055399041dd18fa24/apify_shared-1.4.2.tar.gz", hash = "sha256:7190f2b7557b50b40acb32a1fcc783ea8a0fa58bf3cf33fc03e23de49f318b45", size = 13889, upload-time = "2025-08-01T07:38:54.625Z" }
wheels = [
    { url = "https://files.pythonhosted.org/packages/c2/d6/e3864ffe8886713aa5306d38b0e90237085d4951699a4be39adbcc4194e5/apify_shared-1.4.2-py3-none-any.whl", hash = "sha256:1958b843c4e16af0804b3f6ba886264091b54c15bf524606fafb55d20ed08fff", size = 12725, upload-time = "2025-08-01T07:38:53.556Z" },
]

[[package]]
name = "attrs"
version = "25.3.0"
source = { registry = "https://pypi.org/simple" }
sdist = { url = "https://files.pythonhosted.org/packages/5a/b0/1367933a8532ee6ff8d63537de4f1177af4bff9f3e829baf7331f595bb24/attrs-25.3.0.tar.gz", hash = "sha256:75d7cefc7fb576747b2c81b4442d4d4a1ce0900973527c011d1030fd3bf4af1b", size = 812032, upload-time = "2025-03-13T11:10:22.779Z" }
wheels = [
    { url = "https://files.pythonhosted.org/packages/77/06/bb80f5f86020c4551da315d78b3ab75e8228f89f0162f2c3a819e407941a/attrs-25.3.0-py3-none-any.whl", hash = "sha256:427318ce031701fea540783410126f03899a97ffc6f61596ad581ac2e40e3bc3", size = 63815, upload-time = "2025-03-13T11:10:21.14Z" },
]

[[package]]
name = "automat"
version = "25.4.16"
source = { registry = "https://pypi.org/simple" }
sdist = { url = "https://files.pythonhosted.org/packages/e3/0f/d40bbe294bbf004d436a8bcbcfaadca8b5140d39ad0ad3d73d1a8ba15f14/automat-25.4.16.tar.gz", hash = "sha256:0017591a5477066e90d26b0e696ddc143baafd87b588cfac8100bc6be9634de0", size = 129977, upload-time = "2025-04-16T20:12:16.002Z" }
wheels = [
    { url = "https://files.pythonhosted.org/packages/02/ff/1175b0b7371e46244032d43a56862d0af455823b5280a50c63d99cc50f18/automat-25.4.16-py3-none-any.whl", hash = "sha256:04e9bce696a8d5671ee698005af6e5a9fa15354140a87f4870744604dcdd3ba1", size = 42842, upload-time = "2025-04-16T20:12:14.447Z" },
]

[[package]]
name = "backports-asyncio-runner"
version = "1.2.0"
source = { registry = "https://pypi.org/simple" }
sdist = { url = "https://files.pythonhosted.org/packages/8e/ff/70dca7d7cb1cbc0edb2c6cc0c38b65cba36cccc491eca64cabd5fe7f8670/backports_asyncio_runner-1.2.0.tar.gz", hash = "sha256:a5aa7b2b7d8f8bfcaa2b57313f70792df84e32a2a746f585213373f900b42162", size = 69893, upload-time = "2025-07-02T02:27:15.685Z" }
wheels = [
    { url = "https://files.pythonhosted.org/packages/a0/59/76ab57e3fe74484f48a53f8e337171b4a2349e506eabe136d7e01d059086/backports_asyncio_runner-1.2.0-py3-none-any.whl", hash = "sha256:0da0a936a8aeb554eccb426dc55af3ba63bcdc69fa1a600b5bb305413a4477b5", size = 12313, upload-time = "2025-07-02T02:27:14.263Z" },
]

[[package]]
name = "black"
version = "23.12.1"
source = { registry = "https://pypi.org/simple" }
dependencies = [
    { name = "click" },
    { name = "mypy-extensions" },
    { name = "packaging" },
    { name = "pathspec" },
    { name = "platformdirs" },
    { name = "tomli", marker = "python_full_version < '3.11'" },
    { name = "typing-extensions", marker = "python_full_version < '3.11'" },
]
sdist = { url = "https://files.pythonhosted.org/packages/fd/f4/a57cde4b60da0e249073009f4a9087e9e0a955deae78d3c2a493208d0c5c/black-23.12.1.tar.gz", hash = "sha256:4ce3ef14ebe8d9509188014d96af1c456a910d5b5cbf434a09fef7e024b3d0d5", size = 620809, upload-time = "2023-12-22T23:06:17.382Z" }
wheels = [
    { url = "https://files.pythonhosted.org/packages/fb/58/677da52d845b59505a8a787ff22eff9cfd9046b5789aa2bd387b236db5c5/black-23.12.1-cp310-cp310-macosx_10_9_x86_64.whl", hash = "sha256:e0aaf6041986767a5e0ce663c7a2f0e9eaf21e6ff87a5f95cbf3675bfd4c41d2", size = 1560531, upload-time = "2023-12-22T23:18:20.555Z" },
    { url = "https://files.pythonhosted.org/packages/11/92/522a4f1e4b2b8da62e4ec0cb8acf2d257e6d39b31f4214f0fd94d2eeb5bd/black-23.12.1-cp310-cp310-macosx_11_0_arm64.whl", hash = "sha256:c88b3711d12905b74206227109272673edce0cb29f27e1385f33b0163c414bba", size = 1404644, upload-time = "2023-12-22T23:17:46.425Z" },
    { url = "https://files.pythonhosted.org/packages/a4/dc/af67d8281e9a24f73d24b060f3f03f6d9ad6be259b3c6acef2845e17d09c/black-23.12.1-cp310-cp310-manylinux_2_17_x86_64.manylinux2014_x86_64.whl", hash = "sha256:a920b569dc6b3472513ba6ddea21f440d4b4c699494d2e972a1753cdc25df7b0", size = 1711153, upload-time = "2023-12-22T23:08:34.4Z" },
    { url = "https://files.pythonhosted.org/packages/7e/0f/94d7c36b421ea187359c413be7b9fc66dc105620c3a30b1c94310265830a/black-23.12.1-cp310-cp310-win_amd64.whl", hash = "sha256:3fa4be75ef2a6b96ea8d92b1587dd8cb3a35c7e3d51f0738ced0781c3aa3a5a3", size = 1332918, upload-time = "2023-12-22T23:10:28.188Z" },
    { url = "https://files.pythonhosted.org/packages/ed/2c/d9b1a77101e6e5f294f6553d76c39322122bfea2a438aeea4eb6d4b22749/black-23.12.1-cp311-cp311-macosx_10_9_x86_64.whl", hash = "sha256:8d4df77958a622f9b5a4c96edb4b8c0034f8434032ab11077ec6c56ae9f384ba", size = 1541926, upload-time = "2023-12-22T23:23:17.72Z" },
    { url = "https://files.pythonhosted.org/packages/72/e2/d981a3ff05ba9abe3cfa33e70c986facb0614fd57c4f802ef435f4dd1697/black-23.12.1-cp311-cp311-macosx_11_0_arm64.whl", hash = "sha256:602cfb1196dc692424c70b6507593a2b29aac0547c1be9a1d1365f0d964c353b", size = 1388465, upload-time = "2023-12-22T23:19:00.611Z" },
    { url = "https://files.pythonhosted.org/packages/eb/59/1f5c8eb7bba8a8b1bb5c87f097d16410c93a48a6655be3773db5d2783deb/black-23.12.1-cp311-cp311-manylinux_2_17_x86_64.manylinux2014_x86_64.whl", hash = "sha256:9c4352800f14be5b4864016882cdba10755bd50805c95f728011bcb47a4afd59", size = 1691993, upload-time = "2023-12-22T23:08:32.018Z" },
    { url = "https://files.pythonhosted.org/packages/37/bf/a80abc6fcdb00f0d4d3d74184b172adbf2197f6b002913fa0fb6af4dc6db/black-23.12.1-cp311-cp311-win_amd64.whl", hash = "sha256:0808494f2b2df923ffc5723ed3c7b096bd76341f6213989759287611e9837d50", size = 1340929, upload-time = "2023-12-22T23:09:37.088Z" },
    { url = "https://files.pythonhosted.org/packages/66/16/8726cedc83be841dfa854bbeef1288ee82272282a71048d7935292182b0b/black-23.12.1-cp312-cp312-macosx_10_9_x86_64.whl", hash = "sha256:25e57fd232a6d6ff3f4478a6fd0580838e47c93c83eaf1ccc92d4faf27112c4e", size = 1569989, upload-time = "2023-12-22T23:20:22.158Z" },
    { url = "https://files.pythonhosted.org/packages/d2/1e/30f5eafcc41b8378890ba39b693fa111f7dca8a2620ba5162075d95ffe46/black-23.12.1-cp312-cp312-macosx_11_0_arm64.whl", hash = "sha256:2d9e13db441c509a3763a7a3d9a49ccc1b4e974a47be4e08ade2a228876500ec", size = 1398647, upload-time = "2023-12-22T23:19:57.225Z" },
    { url = "https://files.pythonhosted.org/packages/99/de/ddb45cc044256431d96d846ce03164d149d81ca606b5172224d1872e0b58/black-23.12.1-cp312-cp312-manylinux_2_17_x86_64.manylinux2014_x86_64.whl", hash = "sha256:6d1bd9c210f8b109b1762ec9fd36592fdd528485aadb3f5849b2740ef17e674e", size = 1720450, upload-time = "2023-12-22T23:08:52.675Z" },
    { url = "https://files.pythonhosted.org/packages/98/2b/54e5dbe9be5a10cbea2259517206ff7b6a452bb34e07508c7e1395950833/black-23.12.1-cp312-cp312-win_amd64.whl", hash = "sha256:ae76c22bde5cbb6bfd211ec343ded2163bba7883c7bc77f6b756a1049436fbb9", size = 1351070, upload-time = "2023-12-22T23:09:32.762Z" },
    { url = "https://files.pythonhosted.org/packages/7b/14/4da7b12a9abc43a601c215cb5a3d176734578da109f0dbf0a832ed78be09/black-23.12.1-py3-none-any.whl", hash = "sha256:78baad24af0f033958cad29731e27363183e140962595def56423e626f4bee3e", size = 194363, upload-time = "2023-12-22T23:06:14.278Z" },
]

[[package]]
name = "build"
version = "1.3.0"
source = { registry = "https://pypi.org/simple" }
dependencies = [
    { name = "colorama", marker = "os_name == 'nt'" },
    { name = "importlib-metadata", marker = "python_full_version < '3.10.2'" },
    { name = "packaging" },
    { name = "pyproject-hooks" },
    { name = "tomli", marker = "python_full_version < '3.11'" },
]
sdist = { url = "https://files.pythonhosted.org/packages/25/1c/23e33405a7c9eac261dff640926b8b5adaed6a6eb3e1767d441ed611d0c0/build-1.3.0.tar.gz", hash = "sha256:698edd0ea270bde950f53aed21f3a0135672206f3911e0176261a31e0e07b397", size = 48544, upload-time = "2025-08-01T21:27:09.268Z" }
wheels = [
    { url = "https://files.pythonhosted.org/packages/cb/8c/2b30c12155ad8de0cf641d76a8b396a16d2c36bc6d50b621a62b7c4567c1/build-1.3.0-py3-none-any.whl", hash = "sha256:7145f0b5061ba90a1500d60bd1b13ca0a8a4cebdd0cc16ed8adf1c0e739f43b4", size = 23382, upload-time = "2025-08-01T21:27:07.844Z" },
]

[[package]]
name = "cachetools"
version = "6.1.0"
source = { registry = "https://pypi.org/simple" }
sdist = { url = "https://files.pythonhosted.org/packages/8a/89/817ad5d0411f136c484d535952aef74af9b25e0d99e90cdffbe121e6d628/cachetools-6.1.0.tar.gz", hash = "sha256:b4c4f404392848db3ce7aac34950d17be4d864da4b8b66911008e430bc544587", size = 30714, upload-time = "2025-06-16T18:51:03.07Z" }
wheels = [
    { url = "https://files.pythonhosted.org/packages/00/f0/2ef431fe4141f5e334759d73e81120492b23b2824336883a91ac04ba710b/cachetools-6.1.0-py3-none-any.whl", hash = "sha256:1c7bb3cf9193deaf3508b7c5f2a79986c13ea38965c5adcff1f84519cf39163e", size = 11189, upload-time = "2025-06-16T18:51:01.514Z" },
]

[[package]]
name = "certifi"
version = "2025.8.3"
source = { registry = "https://pypi.org/simple" }
sdist = { url = "https://files.pythonhosted.org/packages/dc/67/960ebe6bf230a96cda2e0abcf73af550ec4f090005363542f0765df162e0/certifi-2025.8.3.tar.gz", hash = "sha256:e564105f78ded564e3ae7c923924435e1daa7463faeab5bb932bc53ffae63407", size = 162386, upload-time = "2025-08-03T03:07:47.08Z" }
wheels = [
    { url = "https://files.pythonhosted.org/packages/e5/48/1549795ba7742c948d2ad169c1c8cdbae65bc450d6cd753d124b17c8cd32/certifi-2025.8.3-py3-none-any.whl", hash = "sha256:f6c12493cfb1b06ba2ff328595af9350c65d6644968e5d3a2ffd78699af217a5", size = 161216, upload-time = "2025-08-03T03:07:45.777Z" },
]

[[package]]
name = "cffi"
version = "1.17.1"
source = { registry = "https://pypi.org/simple" }
dependencies = [
    { name = "pycparser" },
]
sdist = { url = "https://files.pythonhosted.org/packages/fc/97/c783634659c2920c3fc70419e3af40972dbaf758daa229a7d6ea6135c90d/cffi-1.17.1.tar.gz", hash = "sha256:1c39c6016c32bc48dd54561950ebd6836e1670f2ae46128f67cf49e789c52824", size = 516621, upload-time = "2024-09-04T20:45:21.852Z" }
wheels = [
    { url = "https://files.pythonhosted.org/packages/90/07/f44ca684db4e4f08a3fdc6eeb9a0d15dc6883efc7b8c90357fdbf74e186c/cffi-1.17.1-cp310-cp310-macosx_10_9_x86_64.whl", hash = "sha256:df8b1c11f177bc2313ec4b2d46baec87a5f3e71fc8b45dab2ee7cae86d9aba14", size = 182191, upload-time = "2024-09-04T20:43:30.027Z" },
    { url = "https://files.pythonhosted.org/packages/08/fd/cc2fedbd887223f9f5d170c96e57cbf655df9831a6546c1727ae13fa977a/cffi-1.17.1-cp310-cp310-macosx_11_0_arm64.whl", hash = "sha256:8f2cdc858323644ab277e9bb925ad72ae0e67f69e804f4898c070998d50b1a67", size = 178592, upload-time = "2024-09-04T20:43:32.108Z" },
    { url = "https://files.pythonhosted.org/packages/de/cc/4635c320081c78d6ffc2cab0a76025b691a91204f4aa317d568ff9280a2d/cffi-1.17.1-cp310-cp310-manylinux_2_12_i686.manylinux2010_i686.manylinux_2_17_i686.manylinux2014_i686.whl", hash = "sha256:edae79245293e15384b51f88b00613ba9f7198016a5948b5dddf4917d4d26382", size = 426024, upload-time = "2024-09-04T20:43:34.186Z" },
    { url = "https://files.pythonhosted.org/packages/b6/7b/3b2b250f3aab91abe5f8a51ada1b717935fdaec53f790ad4100fe2ec64d1/cffi-1.17.1-cp310-cp310-manylinux_2_17_aarch64.manylinux2014_aarch64.whl", hash = "sha256:45398b671ac6d70e67da8e4224a065cec6a93541bb7aebe1b198a61b58c7b702", size = 448188, upload-time = "2024-09-04T20:43:36.286Z" },
    { url = "https://files.pythonhosted.org/packages/d3/48/1b9283ebbf0ec065148d8de05d647a986c5f22586b18120020452fff8f5d/cffi-1.17.1-cp310-cp310-manylinux_2_17_ppc64le.manylinux2014_ppc64le.whl", hash = "sha256:ad9413ccdeda48c5afdae7e4fa2192157e991ff761e7ab8fdd8926f40b160cc3", size = 455571, upload-time = "2024-09-04T20:43:38.586Z" },
    { url = "https://files.pythonhosted.org/packages/40/87/3b8452525437b40f39ca7ff70276679772ee7e8b394934ff60e63b7b090c/cffi-1.17.1-cp310-cp310-manylinux_2_17_s390x.manylinux2014_s390x.whl", hash = "sha256:5da5719280082ac6bd9aa7becb3938dc9f9cbd57fac7d2871717b1feb0902ab6", size = 436687, upload-time = "2024-09-04T20:43:40.084Z" },
    { url = "https://files.pythonhosted.org/packages/8d/fb/4da72871d177d63649ac449aec2e8a29efe0274035880c7af59101ca2232/cffi-1.17.1-cp310-cp310-manylinux_2_17_x86_64.manylinux2014_x86_64.whl", hash = "sha256:2bb1a08b8008b281856e5971307cc386a8e9c5b625ac297e853d36da6efe9c17", size = 446211, upload-time = "2024-09-04T20:43:41.526Z" },
    { url = "https://files.pythonhosted.org/packages/ab/a0/62f00bcb411332106c02b663b26f3545a9ef136f80d5df746c05878f8c4b/cffi-1.17.1-cp310-cp310-musllinux_1_1_aarch64.whl", hash = "sha256:045d61c734659cc045141be4bae381a41d89b741f795af1dd018bfb532fd0df8", size = 461325, upload-time = "2024-09-04T20:43:43.117Z" },
    { url = "https://files.pythonhosted.org/packages/36/83/76127035ed2e7e27b0787604d99da630ac3123bfb02d8e80c633f218a11d/cffi-1.17.1-cp310-cp310-musllinux_1_1_i686.whl", hash = "sha256:6883e737d7d9e4899a8a695e00ec36bd4e5e4f18fabe0aca0efe0a4b44cdb13e", size = 438784, upload-time = "2024-09-04T20:43:45.256Z" },
    { url = "https://files.pythonhosted.org/packages/21/81/a6cd025db2f08ac88b901b745c163d884641909641f9b826e8cb87645942/cffi-1.17.1-cp310-cp310-musllinux_1_1_x86_64.whl", hash = "sha256:6b8b4a92e1c65048ff98cfe1f735ef8f1ceb72e3d5f0c25fdb12087a23da22be", size = 461564, upload-time = "2024-09-04T20:43:46.779Z" },
    { url = "https://files.pythonhosted.org/packages/f8/fe/4d41c2f200c4a457933dbd98d3cf4e911870877bd94d9656cc0fcb390681/cffi-1.17.1-cp310-cp310-win32.whl", hash = "sha256:c9c3d058ebabb74db66e431095118094d06abf53284d9c81f27300d0e0d8bc7c", size = 171804, upload-time = "2024-09-04T20:43:48.186Z" },
    { url = "https://files.pythonhosted.org/packages/d1/b6/0b0f5ab93b0df4acc49cae758c81fe4e5ef26c3ae2e10cc69249dfd8b3ab/cffi-1.17.1-cp310-cp310-win_amd64.whl", hash = "sha256:0f048dcf80db46f0098ccac01132761580d28e28bc0f78ae0d58048063317e15", size = 181299, upload-time = "2024-09-04T20:43:49.812Z" },
    { url = "https://files.pythonhosted.org/packages/6b/f4/927e3a8899e52a27fa57a48607ff7dc91a9ebe97399b357b85a0c7892e00/cffi-1.17.1-cp311-cp311-macosx_10_9_x86_64.whl", hash = "sha256:a45e3c6913c5b87b3ff120dcdc03f6131fa0065027d0ed7ee6190736a74cd401", size = 182264, upload-time = "2024-09-04T20:43:51.124Z" },
    { url = "https://files.pythonhosted.org/packages/6c/f5/6c3a8efe5f503175aaddcbea6ad0d2c96dad6f5abb205750d1b3df44ef29/cffi-1.17.1-cp311-cp311-macosx_11_0_arm64.whl", hash = "sha256:30c5e0cb5ae493c04c8b42916e52ca38079f1b235c2f8ae5f4527b963c401caf", size = 178651, upload-time = "2024-09-04T20:43:52.872Z" },
    { url = "https://files.pythonhosted.org/packages/94/dd/a3f0118e688d1b1a57553da23b16bdade96d2f9bcda4d32e7d2838047ff7/cffi-1.17.1-cp311-cp311-manylinux_2_12_i686.manylinux2010_i686.manylinux_2_17_i686.manylinux2014_i686.whl", hash = "sha256:f75c7ab1f9e4aca5414ed4d8e5c0e303a34f4421f8a0d47a4d019ceff0ab6af4", size = 445259, upload-time = "2024-09-04T20:43:56.123Z" },
    { url = "https://files.pythonhosted.org/packages/2e/ea/70ce63780f096e16ce8588efe039d3c4f91deb1dc01e9c73a287939c79a6/cffi-1.17.1-cp311-cp311-manylinux_2_17_aarch64.manylinux2014_aarch64.whl", hash = "sha256:a1ed2dd2972641495a3ec98445e09766f077aee98a1c896dcb4ad0d303628e41", size = 469200, upload-time = "2024-09-04T20:43:57.891Z" },
    { url = "https://files.pythonhosted.org/packages/1c/a0/a4fa9f4f781bda074c3ddd57a572b060fa0df7655d2a4247bbe277200146/cffi-1.17.1-cp311-cp311-manylinux_2_17_ppc64le.manylinux2014_ppc64le.whl", hash = "sha256:46bf43160c1a35f7ec506d254e5c890f3c03648a4dbac12d624e4490a7046cd1", size = 477235, upload-time = "2024-09-04T20:44:00.18Z" },
    { url = "https://files.pythonhosted.org/packages/62/12/ce8710b5b8affbcdd5c6e367217c242524ad17a02fe5beec3ee339f69f85/cffi-1.17.1-cp311-cp311-manylinux_2_17_s390x.manylinux2014_s390x.whl", hash = "sha256:a24ed04c8ffd54b0729c07cee15a81d964e6fee0e3d4d342a27b020d22959dc6", size = 459721, upload-time = "2024-09-04T20:44:01.585Z" },
    { url = "https://files.pythonhosted.org/packages/ff/6b/d45873c5e0242196f042d555526f92aa9e0c32355a1be1ff8c27f077fd37/cffi-1.17.1-cp311-cp311-manylinux_2_17_x86_64.manylinux2014_x86_64.whl", hash = "sha256:610faea79c43e44c71e1ec53a554553fa22321b65fae24889706c0a84d4ad86d", size = 467242, upload-time = "2024-09-04T20:44:03.467Z" },
    { url = "https://files.pythonhosted.org/packages/1a/52/d9a0e523a572fbccf2955f5abe883cfa8bcc570d7faeee06336fbd50c9fc/cffi-1.17.1-cp311-cp311-musllinux_1_1_aarch64.whl", hash = "sha256:a9b15d491f3ad5d692e11f6b71f7857e7835eb677955c00cc0aefcd0669adaf6", size = 477999, upload-time = "2024-09-04T20:44:05.023Z" },
    { url = "https://files.pythonhosted.org/packages/44/74/f2a2460684a1a2d00ca799ad880d54652841a780c4c97b87754f660c7603/cffi-1.17.1-cp311-cp311-musllinux_1_1_i686.whl", hash = "sha256:de2ea4b5833625383e464549fec1bc395c1bdeeb5f25c4a3a82b5a8c756ec22f", size = 454242, upload-time = "2024-09-04T20:44:06.444Z" },
    { url = "https://files.pythonhosted.org/packages/f8/4a/34599cac7dfcd888ff54e801afe06a19c17787dfd94495ab0c8d35fe99fb/cffi-1.17.1-cp311-cp311-musllinux_1_1_x86_64.whl", hash = "sha256:fc48c783f9c87e60831201f2cce7f3b2e4846bf4d8728eabe54d60700b318a0b", size = 478604, upload-time = "2024-09-04T20:44:08.206Z" },
    { url = "https://files.pythonhosted.org/packages/34/33/e1b8a1ba29025adbdcda5fb3a36f94c03d771c1b7b12f726ff7fef2ebe36/cffi-1.17.1-cp311-cp311-win32.whl", hash = "sha256:85a950a4ac9c359340d5963966e3e0a94a676bd6245a4b55bc43949eee26a655", size = 171727, upload-time = "2024-09-04T20:44:09.481Z" },
    { url = "https://files.pythonhosted.org/packages/3d/97/50228be003bb2802627d28ec0627837ac0bf35c90cf769812056f235b2d1/cffi-1.17.1-cp311-cp311-win_amd64.whl", hash = "sha256:caaf0640ef5f5517f49bc275eca1406b0ffa6aa184892812030f04c2abf589a0", size = 181400, upload-time = "2024-09-04T20:44:10.873Z" },
    { url = "https://files.pythonhosted.org/packages/5a/84/e94227139ee5fb4d600a7a4927f322e1d4aea6fdc50bd3fca8493caba23f/cffi-1.17.1-cp312-cp312-macosx_10_9_x86_64.whl", hash = "sha256:805b4371bf7197c329fcb3ead37e710d1bca9da5d583f5073b799d5c5bd1eee4", size = 183178, upload-time = "2024-09-04T20:44:12.232Z" },
    { url = "https://files.pythonhosted.org/packages/da/ee/fb72c2b48656111c4ef27f0f91da355e130a923473bf5ee75c5643d00cca/cffi-1.17.1-cp312-cp312-macosx_11_0_arm64.whl", hash = "sha256:733e99bc2df47476e3848417c5a4540522f234dfd4ef3ab7fafdf555b082ec0c", size = 178840, upload-time = "2024-09-04T20:44:13.739Z" },
    { url = "https://files.pythonhosted.org/packages/cc/b6/db007700f67d151abadf508cbfd6a1884f57eab90b1bb985c4c8c02b0f28/cffi-1.17.1-cp312-cp312-manylinux_2_12_i686.manylinux2010_i686.manylinux_2_17_i686.manylinux2014_i686.whl", hash = "sha256:1257bdabf294dceb59f5e70c64a3e2f462c30c7ad68092d01bbbfb1c16b1ba36", size = 454803, upload-time = "2024-09-04T20:44:15.231Z" },
    { url = "https://files.pythonhosted.org/packages/1a/df/f8d151540d8c200eb1c6fba8cd0dfd40904f1b0682ea705c36e6c2e97ab3/cffi-1.17.1-cp312-cp312-manylinux_2_17_aarch64.manylinux2014_aarch64.whl", hash = "sha256:da95af8214998d77a98cc14e3a3bd00aa191526343078b530ceb0bd710fb48a5", size = 478850, upload-time = "2024-09-04T20:44:17.188Z" },
    { url = "https://files.pythonhosted.org/packages/28/c0/b31116332a547fd2677ae5b78a2ef662dfc8023d67f41b2a83f7c2aa78b1/cffi-1.17.1-cp312-cp312-manylinux_2_17_ppc64le.manylinux2014_ppc64le.whl", hash = "sha256:d63afe322132c194cf832bfec0dc69a99fb9bb6bbd550f161a49e9e855cc78ff", size = 485729, upload-time = "2024-09-04T20:44:18.688Z" },
    { url = "https://files.pythonhosted.org/packages/91/2b/9a1ddfa5c7f13cab007a2c9cc295b70fbbda7cb10a286aa6810338e60ea1/cffi-1.17.1-cp312-cp312-manylinux_2_17_s390x.manylinux2014_s390x.whl", hash = "sha256:f79fc4fc25f1c8698ff97788206bb3c2598949bfe0fef03d299eb1b5356ada99", size = 471256, upload-time = "2024-09-04T20:44:20.248Z" },
    { url = "https://files.pythonhosted.org/packages/b2/d5/da47df7004cb17e4955df6a43d14b3b4ae77737dff8bf7f8f333196717bf/cffi-1.17.1-cp312-cp312-manylinux_2_17_x86_64.manylinux2014_x86_64.whl", hash = "sha256:b62ce867176a75d03a665bad002af8e6d54644fad99a3c70905c543130e39d93", size = 479424, upload-time = "2024-09-04T20:44:21.673Z" },
    { url = "https://files.pythonhosted.org/packages/0b/ac/2a28bcf513e93a219c8a4e8e125534f4f6db03e3179ba1c45e949b76212c/cffi-1.17.1-cp312-cp312-musllinux_1_1_aarch64.whl", hash = "sha256:386c8bf53c502fff58903061338ce4f4950cbdcb23e2902d86c0f722b786bbe3", size = 484568, upload-time = "2024-09-04T20:44:23.245Z" },
    { url = "https://files.pythonhosted.org/packages/d4/38/ca8a4f639065f14ae0f1d9751e70447a261f1a30fa7547a828ae08142465/cffi-1.17.1-cp312-cp312-musllinux_1_1_x86_64.whl", hash = "sha256:4ceb10419a9adf4460ea14cfd6bc43d08701f0835e979bf821052f1805850fe8", size = 488736, upload-time = "2024-09-04T20:44:24.757Z" },
    { url = "https://files.pythonhosted.org/packages/86/c5/28b2d6f799ec0bdecf44dced2ec5ed43e0eb63097b0f58c293583b406582/cffi-1.17.1-cp312-cp312-win32.whl", hash = "sha256:a08d7e755f8ed21095a310a693525137cfe756ce62d066e53f502a83dc550f65", size = 172448, upload-time = "2024-09-04T20:44:26.208Z" },
    { url = "https://files.pythonhosted.org/packages/50/b9/db34c4755a7bd1cb2d1603ac3863f22bcecbd1ba29e5ee841a4bc510b294/cffi-1.17.1-cp312-cp312-win_amd64.whl", hash = "sha256:51392eae71afec0d0c8fb1a53b204dbb3bcabcb3c9b807eedf3e1e6ccf2de903", size = 181976, upload-time = "2024-09-04T20:44:27.578Z" },
    { url = "https://files.pythonhosted.org/packages/8d/f8/dd6c246b148639254dad4d6803eb6a54e8c85c6e11ec9df2cffa87571dbe/cffi-1.17.1-cp313-cp313-macosx_10_13_x86_64.whl", hash = "sha256:f3a2b4222ce6b60e2e8b337bb9596923045681d71e5a082783484d845390938e", size = 182989, upload-time = "2024-09-04T20:44:28.956Z" },
    { url = "https://files.pythonhosted.org/packages/8b/f1/672d303ddf17c24fc83afd712316fda78dc6fce1cd53011b839483e1ecc8/cffi-1.17.1-cp313-cp313-macosx_11_0_arm64.whl", hash = "sha256:0984a4925a435b1da406122d4d7968dd861c1385afe3b45ba82b750f229811e2", size = 178802, upload-time = "2024-09-04T20:44:30.289Z" },
    { url = "https://files.pythonhosted.org/packages/0e/2d/eab2e858a91fdff70533cab61dcff4a1f55ec60425832ddfdc9cd36bc8af/cffi-1.17.1-cp313-cp313-manylinux_2_12_i686.manylinux2010_i686.manylinux_2_17_i686.manylinux2014_i686.whl", hash = "sha256:d01b12eeeb4427d3110de311e1774046ad344f5b1a7403101878976ecd7a10f3", size = 454792, upload-time = "2024-09-04T20:44:32.01Z" },
    { url = "https://files.pythonhosted.org/packages/75/b2/fbaec7c4455c604e29388d55599b99ebcc250a60050610fadde58932b7ee/cffi-1.17.1-cp313-cp313-manylinux_2_17_aarch64.manylinux2014_aarch64.whl", hash = "sha256:706510fe141c86a69c8ddc029c7910003a17353970cff3b904ff0686a5927683", size = 478893, upload-time = "2024-09-04T20:44:33.606Z" },
    { url = "https://files.pythonhosted.org/packages/4f/b7/6e4a2162178bf1935c336d4da8a9352cccab4d3a5d7914065490f08c0690/cffi-1.17.1-cp313-cp313-manylinux_2_17_ppc64le.manylinux2014_ppc64le.whl", hash = "sha256:de55b766c7aa2e2a3092c51e0483d700341182f08e67c63630d5b6f200bb28e5", size = 485810, upload-time = "2024-09-04T20:44:35.191Z" },
    { url = "https://files.pythonhosted.org/packages/c7/8a/1d0e4a9c26e54746dc08c2c6c037889124d4f59dffd853a659fa545f1b40/cffi-1.17.1-cp313-cp313-manylinux_2_17_s390x.manylinux2014_s390x.whl", hash = "sha256:c59d6e989d07460165cc5ad3c61f9fd8f1b4796eacbd81cee78957842b834af4", size = 471200, upload-time = "2024-09-04T20:44:36.743Z" },
    { url = "https://files.pythonhosted.org/packages/26/9f/1aab65a6c0db35f43c4d1b4f580e8df53914310afc10ae0397d29d697af4/cffi-1.17.1-cp313-cp313-manylinux_2_17_x86_64.manylinux2014_x86_64.whl", hash = "sha256:dd398dbc6773384a17fe0d3e7eeb8d1a21c2200473ee6806bb5e6a8e62bb73dd", size = 479447, upload-time = "2024-09-04T20:44:38.492Z" },
    { url = "https://files.pythonhosted.org/packages/5f/e4/fb8b3dd8dc0e98edf1135ff067ae070bb32ef9d509d6cb0f538cd6f7483f/cffi-1.17.1-cp313-cp313-musllinux_1_1_aarch64.whl", hash = "sha256:3edc8d958eb099c634dace3c7e16560ae474aa3803a5df240542b305d14e14ed", size = 484358, upload-time = "2024-09-04T20:44:40.046Z" },
    { url = "https://files.pythonhosted.org/packages/f1/47/d7145bf2dc04684935d57d67dff9d6d795b2ba2796806bb109864be3a151/cffi-1.17.1-cp313-cp313-musllinux_1_1_x86_64.whl", hash = "sha256:72e72408cad3d5419375fc87d289076ee319835bdfa2caad331e377589aebba9", size = 488469, upload-time = "2024-09-04T20:44:41.616Z" },
    { url = "https://files.pythonhosted.org/packages/bf/ee/f94057fa6426481d663b88637a9a10e859e492c73d0384514a17d78ee205/cffi-1.17.1-cp313-cp313-win32.whl", hash = "sha256:e03eab0a8677fa80d646b5ddece1cbeaf556c313dcfac435ba11f107ba117b5d", size = 172475, upload-time = "2024-09-04T20:44:43.733Z" },
    { url = "https://files.pythonhosted.org/packages/7c/fc/6a8cb64e5f0324877d503c854da15d76c1e50eb722e320b15345c4d0c6de/cffi-1.17.1-cp313-cp313-win_amd64.whl", hash = "sha256:f6a16c31041f09ead72d69f583767292f750d24913dadacf5756b966aacb3f1a", size = 182009, upload-time = "2024-09-04T20:44:45.309Z" },
]

[[package]]
name = "cfgv"
version = "3.4.0"
source = { registry = "https://pypi.org/simple" }
sdist = { url = "https://files.pythonhosted.org/packages/11/74/539e56497d9bd1d484fd863dd69cbbfa653cd2aa27abfe35653494d85e94/cfgv-3.4.0.tar.gz", hash = "sha256:e52591d4c5f5dead8e0f673fb16db7949d2cfb3f7da4582893288f0ded8fe560", size = 7114, upload-time = "2023-08-12T20:38:17.776Z" }
wheels = [
    { url = "https://files.pythonhosted.org/packages/c5/55/51844dd50c4fc7a33b653bfaba4c2456f06955289ca770a5dbd5fd267374/cfgv-3.4.0-py2.py3-none-any.whl", hash = "sha256:b7265b1f29fd3316bfcd2b330d63d024f2bfd8bcb8b0272f8e19a504856c48f9", size = 7249, upload-time = "2023-08-12T20:38:16.269Z" },
]

[[package]]
name = "charset-normalizer"
version = "3.4.2"
source = { registry = "https://pypi.org/simple" }
sdist = { url = "https://files.pythonhosted.org/packages/e4/33/89c2ced2b67d1c2a61c19c6751aa8902d46ce3dacb23600a283619f5a12d/charset_normalizer-3.4.2.tar.gz", hash = "sha256:5baececa9ecba31eff645232d59845c07aa030f0c81ee70184a90d35099a0e63", size = 126367, upload-time = "2025-05-02T08:34:42.01Z" }
wheels = [
    { url = "https://files.pythonhosted.org/packages/95/28/9901804da60055b406e1a1c5ba7aac1276fb77f1dde635aabfc7fd84b8ab/charset_normalizer-3.4.2-cp310-cp310-macosx_10_9_universal2.whl", hash = "sha256:7c48ed483eb946e6c04ccbe02c6b4d1d48e51944b6db70f697e089c193404941", size = 201818, upload-time = "2025-05-02T08:31:46.725Z" },
    { url = "https://files.pythonhosted.org/packages/d9/9b/892a8c8af9110935e5adcbb06d9c6fe741b6bb02608c6513983048ba1a18/charset_normalizer-3.4.2-cp310-cp310-manylinux_2_17_aarch64.manylinux2014_aarch64.whl", hash = "sha256:b2d318c11350e10662026ad0eb71bb51c7812fc8590825304ae0bdd4ac283acd", size = 144649, upload-time = "2025-05-02T08:31:48.889Z" },
    { url = "https://files.pythonhosted.org/packages/7b/a5/4179abd063ff6414223575e008593861d62abfc22455b5d1a44995b7c101/charset_normalizer-3.4.2-cp310-cp310-manylinux_2_17_ppc64le.manylinux2014_ppc64le.whl", hash = "sha256:9cbfacf36cb0ec2897ce0ebc5d08ca44213af24265bd56eca54bee7923c48fd6", size = 155045, upload-time = "2025-05-02T08:31:50.757Z" },
    { url = "https://files.pythonhosted.org/packages/3b/95/bc08c7dfeddd26b4be8c8287b9bb055716f31077c8b0ea1cd09553794665/charset_normalizer-3.4.2-cp310-cp310-manylinux_2_17_s390x.manylinux2014_s390x.whl", hash = "sha256:18dd2e350387c87dabe711b86f83c9c78af772c748904d372ade190b5c7c9d4d", size = 147356, upload-time = "2025-05-02T08:31:52.634Z" },
    { url = "https://files.pythonhosted.org/packages/a8/2d/7a5b635aa65284bf3eab7653e8b4151ab420ecbae918d3e359d1947b4d61/charset_normalizer-3.4.2-cp310-cp310-manylinux_2_17_x86_64.manylinux2014_x86_64.whl", hash = "sha256:8075c35cd58273fee266c58c0c9b670947c19df5fb98e7b66710e04ad4e9ff86", size = 149471, upload-time = "2025-05-02T08:31:56.207Z" },
    { url = "https://files.pythonhosted.org/packages/ae/38/51fc6ac74251fd331a8cfdb7ec57beba8c23fd5493f1050f71c87ef77ed0/charset_normalizer-3.4.2-cp310-cp310-manylinux_2_5_i686.manylinux1_i686.manylinux_2_17_i686.manylinux2014_i686.whl", hash = "sha256:5bf4545e3b962767e5c06fe1738f951f77d27967cb2caa64c28be7c4563e162c", size = 151317, upload-time = "2025-05-02T08:31:57.613Z" },
    { url = "https://files.pythonhosted.org/packages/b7/17/edee1e32215ee6e9e46c3e482645b46575a44a2d72c7dfd49e49f60ce6bf/charset_normalizer-3.4.2-cp310-cp310-musllinux_1_2_aarch64.whl", hash = "sha256:7a6ab32f7210554a96cd9e33abe3ddd86732beeafc7a28e9955cdf22ffadbab0", size = 146368, upload-time = "2025-05-02T08:31:59.468Z" },
    { url = "https://files.pythonhosted.org/packages/26/2c/ea3e66f2b5f21fd00b2825c94cafb8c326ea6240cd80a91eb09e4a285830/charset_normalizer-3.4.2-cp310-cp310-musllinux_1_2_i686.whl", hash = "sha256:b33de11b92e9f75a2b545d6e9b6f37e398d86c3e9e9653c4864eb7e89c5773ef", size = 154491, upload-time = "2025-05-02T08:32:01.219Z" },
    { url = "https://files.pythonhosted.org/packages/52/47/7be7fa972422ad062e909fd62460d45c3ef4c141805b7078dbab15904ff7/charset_normalizer-3.4.2-cp310-cp310-musllinux_1_2_ppc64le.whl", hash = "sha256:8755483f3c00d6c9a77f490c17e6ab0c8729e39e6390328e42521ef175380ae6", size = 157695, upload-time = "2025-05-02T08:32:03.045Z" },
    { url = "https://files.pythonhosted.org/packages/2f/42/9f02c194da282b2b340f28e5fb60762de1151387a36842a92b533685c61e/charset_normalizer-3.4.2-cp310-cp310-musllinux_1_2_s390x.whl", hash = "sha256:68a328e5f55ec37c57f19ebb1fdc56a248db2e3e9ad769919a58672958e8f366", size = 154849, upload-time = "2025-05-02T08:32:04.651Z" },
    { url = "https://files.pythonhosted.org/packages/67/44/89cacd6628f31fb0b63201a618049be4be2a7435a31b55b5eb1c3674547a/charset_normalizer-3.4.2-cp310-cp310-musllinux_1_2_x86_64.whl", hash = "sha256:21b2899062867b0e1fde9b724f8aecb1af14f2778d69aacd1a5a1853a597a5db", size = 150091, upload-time = "2025-05-02T08:32:06.719Z" },
    { url = "https://files.pythonhosted.org/packages/1f/79/4b8da9f712bc079c0f16b6d67b099b0b8d808c2292c937f267d816ec5ecc/charset_normalizer-3.4.2-cp310-cp310-win32.whl", hash = "sha256:e8082b26888e2f8b36a042a58307d5b917ef2b1cacab921ad3323ef91901c71a", size = 98445, upload-time = "2025-05-02T08:32:08.66Z" },
    { url = "https://files.pythonhosted.org/packages/7d/d7/96970afb4fb66497a40761cdf7bd4f6fca0fc7bafde3a84f836c1f57a926/charset_normalizer-3.4.2-cp310-cp310-win_amd64.whl", hash = "sha256:f69a27e45c43520f5487f27627059b64aaf160415589230992cec34c5e18a509", size = 105782, upload-time = "2025-05-02T08:32:10.46Z" },
    { url = "https://files.pythonhosted.org/packages/05/85/4c40d00dcc6284a1c1ad5de5e0996b06f39d8232f1031cd23c2f5c07ee86/charset_normalizer-3.4.2-cp311-cp311-macosx_10_9_universal2.whl", hash = "sha256:be1e352acbe3c78727a16a455126d9ff83ea2dfdcbc83148d2982305a04714c2", size = 198794, upload-time = "2025-05-02T08:32:11.945Z" },
    { url = "https://files.pythonhosted.org/packages/41/d9/7a6c0b9db952598e97e93cbdfcb91bacd89b9b88c7c983250a77c008703c/charset_normalizer-3.4.2-cp311-cp311-manylinux_2_17_aarch64.manylinux2014_aarch64.whl", hash = "sha256:aa88ca0b1932e93f2d961bf3addbb2db902198dca337d88c89e1559e066e7645", size = 142846, upload-time = "2025-05-02T08:32:13.946Z" },
    { url = "https://files.pythonhosted.org/packages/66/82/a37989cda2ace7e37f36c1a8ed16c58cf48965a79c2142713244bf945c89/charset_normalizer-3.4.2-cp311-cp311-manylinux_2_17_ppc64le.manylinux2014_ppc64le.whl", hash = "sha256:d524ba3f1581b35c03cb42beebab4a13e6cdad7b36246bd22541fa585a56cccd", size = 153350, upload-time = "2025-05-02T08:32:15.873Z" },
    { url = "https://files.pythonhosted.org/packages/df/68/a576b31b694d07b53807269d05ec3f6f1093e9545e8607121995ba7a8313/charset_normalizer-3.4.2-cp311-cp311-manylinux_2_17_s390x.manylinux2014_s390x.whl", hash = "sha256:28a1005facc94196e1fb3e82a3d442a9d9110b8434fc1ded7a24a2983c9888d8", size = 145657, upload-time = "2025-05-02T08:32:17.283Z" },
    { url = "https://files.pythonhosted.org/packages/92/9b/ad67f03d74554bed3aefd56fe836e1623a50780f7c998d00ca128924a499/charset_normalizer-3.4.2-cp311-cp311-manylinux_2_17_x86_64.manylinux2014_x86_64.whl", hash = "sha256:fdb20a30fe1175ecabed17cbf7812f7b804b8a315a25f24678bcdf120a90077f", size = 147260, upload-time = "2025-05-02T08:32:18.807Z" },
    { url = "https://files.pythonhosted.org/packages/a6/e6/8aebae25e328160b20e31a7e9929b1578bbdc7f42e66f46595a432f8539e/charset_normalizer-3.4.2-cp311-cp311-manylinux_2_5_i686.manylinux1_i686.manylinux_2_17_i686.manylinux2014_i686.whl", hash = "sha256:0f5d9ed7f254402c9e7d35d2f5972c9bbea9040e99cd2861bd77dc68263277c7", size = 149164, upload-time = "2025-05-02T08:32:20.333Z" },
    { url = "https://files.pythonhosted.org/packages/8b/f2/b3c2f07dbcc248805f10e67a0262c93308cfa149a4cd3d1fe01f593e5fd2/charset_normalizer-3.4.2-cp311-cp311-musllinux_1_2_aarch64.whl", hash = "sha256:efd387a49825780ff861998cd959767800d54f8308936b21025326de4b5a42b9", size = 144571, upload-time = "2025-05-02T08:32:21.86Z" },
    { url = "https://files.pythonhosted.org/packages/60/5b/c3f3a94bc345bc211622ea59b4bed9ae63c00920e2e8f11824aa5708e8b7/charset_normalizer-3.4.2-cp311-cp311-musllinux_1_2_i686.whl", hash = "sha256:f0aa37f3c979cf2546b73e8222bbfa3dc07a641585340179d768068e3455e544", size = 151952, upload-time = "2025-05-02T08:32:23.434Z" },
    { url = "https://files.pythonhosted.org/packages/e2/4d/ff460c8b474122334c2fa394a3f99a04cf11c646da895f81402ae54f5c42/charset_normalizer-3.4.2-cp311-cp311-musllinux_1_2_ppc64le.whl", hash = "sha256:e70e990b2137b29dc5564715de1e12701815dacc1d056308e2b17e9095372a82", size = 155959, upload-time = "2025-05-02T08:32:24.993Z" },
    { url = "https://files.pythonhosted.org/packages/a2/2b/b964c6a2fda88611a1fe3d4c400d39c66a42d6c169c924818c848f922415/charset_normalizer-3.4.2-cp311-cp311-musllinux_1_2_s390x.whl", hash = "sha256:0c8c57f84ccfc871a48a47321cfa49ae1df56cd1d965a09abe84066f6853b9c0", size = 153030, upload-time = "2025-05-02T08:32:26.435Z" },
    { url = "https://files.pythonhosted.org/packages/59/2e/d3b9811db26a5ebf444bc0fa4f4be5aa6d76fc6e1c0fd537b16c14e849b6/charset_normalizer-3.4.2-cp311-cp311-musllinux_1_2_x86_64.whl", hash = "sha256:6b66f92b17849b85cad91259efc341dce9c1af48e2173bf38a85c6329f1033e5", size = 148015, upload-time = "2025-05-02T08:32:28.376Z" },
    { url = "https://files.pythonhosted.org/packages/90/07/c5fd7c11eafd561bb51220d600a788f1c8d77c5eef37ee49454cc5c35575/charset_normalizer-3.4.2-cp311-cp311-win32.whl", hash = "sha256:daac4765328a919a805fa5e2720f3e94767abd632ae410a9062dff5412bae65a", size = 98106, upload-time = "2025-05-02T08:32:30.281Z" },
    { url = "https://files.pythonhosted.org/packages/a8/05/5e33dbef7e2f773d672b6d79f10ec633d4a71cd96db6673625838a4fd532/charset_normalizer-3.4.2-cp311-cp311-win_amd64.whl", hash = "sha256:e53efc7c7cee4c1e70661e2e112ca46a575f90ed9ae3fef200f2a25e954f4b28", size = 105402, upload-time = "2025-05-02T08:32:32.191Z" },
    { url = "https://files.pythonhosted.org/packages/d7/a4/37f4d6035c89cac7930395a35cc0f1b872e652eaafb76a6075943754f095/charset_normalizer-3.4.2-cp312-cp312-macosx_10_13_universal2.whl", hash = "sha256:0c29de6a1a95f24b9a1aa7aefd27d2487263f00dfd55a77719b530788f75cff7", size = 199936, upload-time = "2025-05-02T08:32:33.712Z" },
    { url = "https://files.pythonhosted.org/packages/ee/8a/1a5e33b73e0d9287274f899d967907cd0bf9c343e651755d9307e0dbf2b3/charset_normalizer-3.4.2-cp312-cp312-manylinux_2_17_aarch64.manylinux2014_aarch64.whl", hash = "sha256:cddf7bd982eaa998934a91f69d182aec997c6c468898efe6679af88283b498d3", size = 143790, upload-time = "2025-05-02T08:32:35.768Z" },
    { url = "https://files.pythonhosted.org/packages/66/52/59521f1d8e6ab1482164fa21409c5ef44da3e9f653c13ba71becdd98dec3/charset_normalizer-3.4.2-cp312-cp312-manylinux_2_17_ppc64le.manylinux2014_ppc64le.whl", hash = "sha256:fcbe676a55d7445b22c10967bceaaf0ee69407fbe0ece4d032b6eb8d4565982a", size = 153924, upload-time = "2025-05-02T08:32:37.284Z" },
    { url = "https://files.pythonhosted.org/packages/86/2d/fb55fdf41964ec782febbf33cb64be480a6b8f16ded2dbe8db27a405c09f/charset_normalizer-3.4.2-cp312-cp312-manylinux_2_17_s390x.manylinux2014_s390x.whl", hash = "sha256:d41c4d287cfc69060fa91cae9683eacffad989f1a10811995fa309df656ec214", size = 146626, upload-time = "2025-05-02T08:32:38.803Z" },
    { url = "https://files.pythonhosted.org/packages/8c/73/6ede2ec59bce19b3edf4209d70004253ec5f4e319f9a2e3f2f15601ed5f7/charset_normalizer-3.4.2-cp312-cp312-manylinux_2_17_x86_64.manylinux2014_x86_64.whl", hash = "sha256:4e594135de17ab3866138f496755f302b72157d115086d100c3f19370839dd3a", size = 148567, upload-time = "2025-05-02T08:32:40.251Z" },
    { url = "https://files.pythonhosted.org/packages/09/14/957d03c6dc343c04904530b6bef4e5efae5ec7d7990a7cbb868e4595ee30/charset_normalizer-3.4.2-cp312-cp312-manylinux_2_5_i686.manylinux1_i686.manylinux_2_17_i686.manylinux2014_i686.whl", hash = "sha256:cf713fe9a71ef6fd5adf7a79670135081cd4431c2943864757f0fa3a65b1fafd", size = 150957, upload-time = "2025-05-02T08:32:41.705Z" },
    { url = "https://files.pythonhosted.org/packages/0d/c8/8174d0e5c10ccebdcb1b53cc959591c4c722a3ad92461a273e86b9f5a302/charset_normalizer-3.4.2-cp312-cp312-musllinux_1_2_aarch64.whl", hash = "sha256:a370b3e078e418187da8c3674eddb9d983ec09445c99a3a263c2011993522981", size = 145408, upload-time = "2025-05-02T08:32:43.709Z" },
    { url = "https://files.pythonhosted.org/packages/58/aa/8904b84bc8084ac19dc52feb4f5952c6df03ffb460a887b42615ee1382e8/charset_normalizer-3.4.2-cp312-cp312-musllinux_1_2_i686.whl", hash = "sha256:a955b438e62efdf7e0b7b52a64dc5c3396e2634baa62471768a64bc2adb73d5c", size = 153399, upload-time = "2025-05-02T08:32:46.197Z" },
    { url = "https://files.pythonhosted.org/packages/c2/26/89ee1f0e264d201cb65cf054aca6038c03b1a0c6b4ae998070392a3ce605/charset_normalizer-3.4.2-cp312-cp312-musllinux_1_2_ppc64le.whl", hash = "sha256:7222ffd5e4de8e57e03ce2cef95a4c43c98fcb72ad86909abdfc2c17d227fc1b", size = 156815, upload-time = "2025-05-02T08:32:48.105Z" },
    { url = "https://files.pythonhosted.org/packages/fd/07/68e95b4b345bad3dbbd3a8681737b4338ff2c9df29856a6d6d23ac4c73cb/charset_normalizer-3.4.2-cp312-cp312-musllinux_1_2_s390x.whl", hash = "sha256:bee093bf902e1d8fc0ac143c88902c3dfc8941f7ea1d6a8dd2bcb786d33db03d", size = 154537, upload-time = "2025-05-02T08:32:49.719Z" },
    { url = "https://files.pythonhosted.org/packages/77/1a/5eefc0ce04affb98af07bc05f3bac9094513c0e23b0562d64af46a06aae4/charset_normalizer-3.4.2-cp312-cp312-musllinux_1_2_x86_64.whl", hash = "sha256:dedb8adb91d11846ee08bec4c8236c8549ac721c245678282dcb06b221aab59f", size = 149565, upload-time = "2025-05-02T08:32:51.404Z" },
    { url = "https://files.pythonhosted.org/packages/37/a0/2410e5e6032a174c95e0806b1a6585eb21e12f445ebe239fac441995226a/charset_normalizer-3.4.2-cp312-cp312-win32.whl", hash = "sha256:db4c7bf0e07fc3b7d89ac2a5880a6a8062056801b83ff56d8464b70f65482b6c", size = 98357, upload-time = "2025-05-02T08:32:53.079Z" },
    { url = "https://files.pythonhosted.org/packages/6c/4f/c02d5c493967af3eda9c771ad4d2bbc8df6f99ddbeb37ceea6e8716a32bc/charset_normalizer-3.4.2-cp312-cp312-win_amd64.whl", hash = "sha256:5a9979887252a82fefd3d3ed2a8e3b937a7a809f65dcb1e068b090e165bbe99e", size = 105776, upload-time = "2025-05-02T08:32:54.573Z" },
    { url = "https://files.pythonhosted.org/packages/ea/12/a93df3366ed32db1d907d7593a94f1fe6293903e3e92967bebd6950ed12c/charset_normalizer-3.4.2-cp313-cp313-macosx_10_13_universal2.whl", hash = "sha256:926ca93accd5d36ccdabd803392ddc3e03e6d4cd1cf17deff3b989ab8e9dbcf0", size = 199622, upload-time = "2025-05-02T08:32:56.363Z" },
    { url = "https://files.pythonhosted.org/packages/04/93/bf204e6f344c39d9937d3c13c8cd5bbfc266472e51fc8c07cb7f64fcd2de/charset_normalizer-3.4.2-cp313-cp313-manylinux_2_17_aarch64.manylinux2014_aarch64.whl", hash = "sha256:eba9904b0f38a143592d9fc0e19e2df0fa2e41c3c3745554761c5f6447eedabf", size = 143435, upload-time = "2025-05-02T08:32:58.551Z" },
    { url = "https://files.pythonhosted.org/packages/22/2a/ea8a2095b0bafa6c5b5a55ffdc2f924455233ee7b91c69b7edfcc9e02284/charset_normalizer-3.4.2-cp313-cp313-manylinux_2_17_ppc64le.manylinux2014_ppc64le.whl", hash = "sha256:3fddb7e2c84ac87ac3a947cb4e66d143ca5863ef48e4a5ecb83bd48619e4634e", size = 153653, upload-time = "2025-05-02T08:33:00.342Z" },
    { url = "https://files.pythonhosted.org/packages/b6/57/1b090ff183d13cef485dfbe272e2fe57622a76694061353c59da52c9a659/charset_normalizer-3.4.2-cp313-cp313-manylinux_2_17_s390x.manylinux2014_s390x.whl", hash = "sha256:98f862da73774290f251b9df8d11161b6cf25b599a66baf087c1ffe340e9bfd1", size = 146231, upload-time = "2025-05-02T08:33:02.081Z" },
    { url = "https://files.pythonhosted.org/packages/e2/28/ffc026b26f441fc67bd21ab7f03b313ab3fe46714a14b516f931abe1a2d8/charset_normalizer-3.4.2-cp313-cp313-manylinux_2_17_x86_64.manylinux2014_x86_64.whl", hash = "sha256:6c9379d65defcab82d07b2a9dfbfc2e95bc8fe0ebb1b176a3190230a3ef0e07c", size = 148243, upload-time = "2025-05-02T08:33:04.063Z" },
    { url = "https://files.pythonhosted.org/packages/c0/0f/9abe9bd191629c33e69e47c6ef45ef99773320e9ad8e9cb08b8ab4a8d4cb/charset_normalizer-3.4.2-cp313-cp313-manylinux_2_5_i686.manylinux1_i686.manylinux_2_17_i686.manylinux2014_i686.whl", hash = "sha256:e635b87f01ebc977342e2697d05b56632f5f879a4f15955dfe8cef2448b51691", size = 150442, upload-time = "2025-05-02T08:33:06.418Z" },
    { url = "https://files.pythonhosted.org/packages/67/7c/a123bbcedca91d5916c056407f89a7f5e8fdfce12ba825d7d6b9954a1a3c/charset_normalizer-3.4.2-cp313-cp313-musllinux_1_2_aarch64.whl", hash = "sha256:1c95a1e2902a8b722868587c0e1184ad5c55631de5afc0eb96bc4b0d738092c0", size = 145147, upload-time = "2025-05-02T08:33:08.183Z" },
    { url = "https://files.pythonhosted.org/packages/ec/fe/1ac556fa4899d967b83e9893788e86b6af4d83e4726511eaaad035e36595/charset_normalizer-3.4.2-cp313-cp313-musllinux_1_2_i686.whl", hash = "sha256:ef8de666d6179b009dce7bcb2ad4c4a779f113f12caf8dc77f0162c29d20490b", size = 153057, upload-time = "2025-05-02T08:33:09.986Z" },
    { url = "https://files.pythonhosted.org/packages/2b/ff/acfc0b0a70b19e3e54febdd5301a98b72fa07635e56f24f60502e954c461/charset_normalizer-3.4.2-cp313-cp313-musllinux_1_2_ppc64le.whl", hash = "sha256:32fc0341d72e0f73f80acb0a2c94216bd704f4f0bce10aedea38f30502b271ff", size = 156454, upload-time = "2025-05-02T08:33:11.814Z" },
    { url = "https://files.pythonhosted.org/packages/92/08/95b458ce9c740d0645feb0e96cea1f5ec946ea9c580a94adfe0b617f3573/charset_normalizer-3.4.2-cp313-cp313-musllinux_1_2_s390x.whl", hash = "sha256:289200a18fa698949d2b39c671c2cc7a24d44096784e76614899a7ccf2574b7b", size = 154174, upload-time = "2025-05-02T08:33:13.707Z" },
    { url = "https://files.pythonhosted.org/packages/78/be/8392efc43487ac051eee6c36d5fbd63032d78f7728cb37aebcc98191f1ff/charset_normalizer-3.4.2-cp313-cp313-musllinux_1_2_x86_64.whl", hash = "sha256:4a476b06fbcf359ad25d34a057b7219281286ae2477cc5ff5e3f70a246971148", size = 149166, upload-time = "2025-05-02T08:33:15.458Z" },
    { url = "https://files.pythonhosted.org/packages/44/96/392abd49b094d30b91d9fbda6a69519e95802250b777841cf3bda8fe136c/charset_normalizer-3.4.2-cp313-cp313-win32.whl", hash = "sha256:aaeeb6a479c7667fbe1099af9617c83aaca22182d6cf8c53966491a0f1b7ffb7", size = 98064, upload-time = "2025-05-02T08:33:17.06Z" },
    { url = "https://files.pythonhosted.org/packages/e9/b0/0200da600134e001d91851ddc797809e2fe0ea72de90e09bec5a2fbdaccb/charset_normalizer-3.4.2-cp313-cp313-win_amd64.whl", hash = "sha256:aa6af9e7d59f9c12b33ae4e9450619cf2488e2bbe9b44030905877f0b2324980", size = 105641, upload-time = "2025-05-02T08:33:18.753Z" },
    { url = "https://files.pythonhosted.org/packages/20/94/c5790835a017658cbfabd07f3bfb549140c3ac458cfc196323996b10095a/charset_normalizer-3.4.2-py3-none-any.whl", hash = "sha256:7f56930ab0abd1c45cd15be65cc741c28b1c9a34876ce8c17a2fa107810c0af0", size = 52626, upload-time = "2025-05-02T08:34:40.053Z" },
]

[[package]]
name = "click"
version = "8.2.1"
source = { registry = "https://pypi.org/simple" }
dependencies = [
    { name = "colorama", marker = "sys_platform == 'win32'" },
]
sdist = { url = "https://files.pythonhosted.org/packages/60/6c/8ca2efa64cf75a977a0d7fac081354553ebe483345c734fb6b6515d96bbc/click-8.2.1.tar.gz", hash = "sha256:27c491cc05d968d271d5a1db13e3b5a184636d9d930f148c50b038f0d0646202", size = 286342, upload-time = "2025-05-20T23:19:49.832Z" }
wheels = [
    { url = "https://files.pythonhosted.org/packages/85/32/10bb5764d90a8eee674e9dc6f4db6a0ab47c8c4d0d83c27f7c39ac415a4d/click-8.2.1-py3-none-any.whl", hash = "sha256:61a3265b914e850b85317d0b3109c7f8cd35a670f963866005d6ef1d5175a12b", size = 102215, upload-time = "2025-05-20T23:19:47.796Z" },
]

[[package]]
name = "colorama"
version = "0.4.6"
source = { registry = "https://pypi.org/simple" }
sdist = { url = "https://files.pythonhosted.org/packages/d8/53/6f443c9a4a8358a93a6792e2acffb9d9d5cb0a5cfd8802644b7b1c9a02e4/colorama-0.4.6.tar.gz", hash = "sha256:08695f5cb7ed6e0531a20572697297273c47b8cae5a63ffc6d6ed5c201be6e44", size = 27697, upload-time = "2022-10-25T02:36:22.414Z" }
wheels = [
    { url = "https://files.pythonhosted.org/packages/d1/d6/3965ed04c63042e047cb6a3e6ed1a63a35087b6a609aa3a15ed8ac56c221/colorama-0.4.6-py2.py3-none-any.whl", hash = "sha256:4f1d9991f5acc0ca119f9d443620b77f9d6b33703e51011c16baf57afb285fc6", size = 25335, upload-time = "2022-10-25T02:36:20.889Z" },
]

[[package]]
name = "constantly"
version = "23.10.4"
source = { registry = "https://pypi.org/simple" }
sdist = { url = "https://files.pythonhosted.org/packages/4d/6f/cb2a94494ff74aa9528a36c5b1422756330a75a8367bf20bd63171fc324d/constantly-23.10.4.tar.gz", hash = "sha256:aa92b70a33e2ac0bb33cd745eb61776594dc48764b06c35e0efd050b7f1c7cbd", size = 13300, upload-time = "2023-10-28T23:18:24.316Z" }
wheels = [
    { url = "https://files.pythonhosted.org/packages/b8/40/c199d095151addf69efdb4b9ca3a4f20f70e20508d6222bffb9b76f58573/constantly-23.10.4-py3-none-any.whl", hash = "sha256:3fd9b4d1c3dc1ec9757f3c52aef7e53ad9323dbe39f51dfd4c43853b68dfa3f9", size = 13547, upload-time = "2023-10-28T23:18:23.038Z" },
]

[[package]]
name = "coverage"
version = "7.10.2"
source = { registry = "https://pypi.org/simple" }
sdist = { url = "https://files.pythonhosted.org/packages/ee/76/17780846fc7aade1e66712e1e27dd28faa0a5d987a1f433610974959eaa8/coverage-7.10.2.tar.gz", hash = "sha256:5d6e6d84e6dd31a8ded64759626627247d676a23c1b892e1326f7c55c8d61055", size = 820754, upload-time = "2025-08-04T00:35:17.511Z" }
wheels = [
    { url = "https://files.pythonhosted.org/packages/d8/5f/5ce748ab3f142593698aff5f8a0cf020775aa4e24b9d8748b5a56b64d3f8/coverage-7.10.2-cp310-cp310-macosx_10_9_x86_64.whl", hash = "sha256:79f0283ab5e6499fd5fe382ca3d62afa40fb50ff227676a3125d18af70eabf65", size = 215003, upload-time = "2025-08-04T00:33:02.977Z" },
    { url = "https://files.pythonhosted.org/packages/f4/ed/507088561217b000109552139802fa99c33c16ad19999c687b601b3790d0/coverage-7.10.2-cp310-cp310-macosx_11_0_arm64.whl", hash = "sha256:e4545e906f595ee8ab8e03e21be20d899bfc06647925bc5b224ad7e8c40e08b8", size = 215391, upload-time = "2025-08-04T00:33:05.645Z" },
    { url = "https://files.pythonhosted.org/packages/79/1b/0f496259fe137c4c5e1e8eaff496fb95af88b71700f5e57725a4ddbe742b/coverage-7.10.2-cp310-cp310-manylinux1_i686.manylinux_2_28_i686.manylinux_2_5_i686.whl", hash = "sha256:ae385e1d58fbc6a9b1c315e5510ac52281e271478b45f92ca9b5ad42cf39643f", size = 242367, upload-time = "2025-08-04T00:33:07.189Z" },
    { url = "https://files.pythonhosted.org/packages/b9/8e/5a8835fb0122a2e2a108bf3527931693c4625fdc4d953950a480b9625852/coverage-7.10.2-cp310-cp310-manylinux1_x86_64.manylinux_2_28_x86_64.manylinux_2_5_x86_64.whl", hash = "sha256:6f0cbe5f7dd19f3a32bac2251b95d51c3b89621ac88a2648096ce40f9a5aa1e7", size = 243627, upload-time = "2025-08-04T00:33:08.809Z" },
    { url = "https://files.pythonhosted.org/packages/c3/96/6a528429c2e0e8d85261764d0cd42e51a429510509bcc14676ee5d1bb212/coverage-7.10.2-cp310-cp310-manylinux2014_aarch64.manylinux_2_17_aarch64.manylinux_2_28_aarch64.whl", hash = "sha256:fd17f427f041f6b116dc90b4049c6f3e1230524407d00daa2d8c7915037b5947", size = 245485, upload-time = "2025-08-04T00:33:10.29Z" },
    { url = "https://files.pythonhosted.org/packages/bf/82/1fba935c4d02c33275aca319deabf1f22c0f95f2c0000bf7c5f276d6f7b4/coverage-7.10.2-cp310-cp310-musllinux_1_2_aarch64.whl", hash = "sha256:7f10ca4cde7b466405cce0a0e9971a13eb22e57a5ecc8b5f93a81090cc9c7eb9", size = 243429, upload-time = "2025-08-04T00:33:11.909Z" },
    { url = "https://files.pythonhosted.org/packages/fc/a8/c8dc0a57a729fc93be33ab78f187a8f52d455fa8f79bfb379fe23b45868d/coverage-7.10.2-cp310-cp310-musllinux_1_2_i686.whl", hash = "sha256:3b990df23dd51dccce26d18fb09fd85a77ebe46368f387b0ffba7a74e470b31b", size = 242104, upload-time = "2025-08-04T00:33:13.467Z" },
    { url = "https://files.pythonhosted.org/packages/b9/6f/0b7da1682e2557caeed299a00897b42afde99a241a01eba0197eb982b90f/coverage-7.10.2-cp310-cp310-musllinux_1_2_x86_64.whl", hash = "sha256:cc3902584d25c7eef57fb38f440aa849a26a3a9f761a029a72b69acfca4e31f8", size = 242397, upload-time = "2025-08-04T00:33:14.682Z" },
    { url = "https://files.pythonhosted.org/packages/2d/e4/54dc833dadccd519c04a28852f39a37e522bad35d70cfe038817cdb8f168/coverage-7.10.2-cp310-cp310-win32.whl", hash = "sha256:9dd37e9ac00d5eb72f38ed93e3cdf2280b1dbda3bb9b48c6941805f265ad8d87", size = 217502, upload-time = "2025-08-04T00:33:16.254Z" },
    { url = "https://files.pythonhosted.org/packages/c3/e7/2f78159c4c127549172f427dff15b02176329327bf6a6a1fcf1f603b5456/coverage-7.10.2-cp310-cp310-win_amd64.whl", hash = "sha256:99d16f15cb5baf0729354c5bd3080ae53847a4072b9ba1e10957522fb290417f", size = 218388, upload-time = "2025-08-04T00:33:17.4Z" },
    { url = "https://files.pythonhosted.org/packages/6e/53/0125a6fc0af4f2687b4e08b0fb332cd0d5e60f3ca849e7456f995d022656/coverage-7.10.2-cp311-cp311-macosx_10_9_x86_64.whl", hash = "sha256:2c3b210d79925a476dfc8d74c7d53224888421edebf3a611f3adae923e212b27", size = 215119, upload-time = "2025-08-04T00:33:19.101Z" },
    { url = "https://files.pythonhosted.org/packages/0e/2e/960d9871de9152dbc9ff950913c6a6e9cf2eb4cc80d5bc8f93029f9f2f9f/coverage-7.10.2-cp311-cp311-macosx_11_0_arm64.whl", hash = "sha256:bf67d1787cd317c3f8b2e4c6ed1ae93497be7e30605a0d32237ac37a37a8a322", size = 215511, upload-time = "2025-08-04T00:33:20.32Z" },
    { url = "https://files.pythonhosted.org/packages/3f/34/68509e44995b9cad806d81b76c22bc5181f3535bca7cd9c15791bfd8951e/coverage-7.10.2-cp311-cp311-manylinux1_i686.manylinux_2_28_i686.manylinux_2_5_i686.whl", hash = "sha256:069b779d03d458602bc0e27189876e7d8bdf6b24ac0f12900de22dd2154e6ad7", size = 245513, upload-time = "2025-08-04T00:33:21.896Z" },
    { url = "https://files.pythonhosted.org/packages/ef/d4/9b12f357413248ce40804b0f58030b55a25b28a5c02db95fb0aa50c5d62c/coverage-7.10.2-cp311-cp311-manylinux1_x86_64.manylinux_2_28_x86_64.manylinux_2_5_x86_64.whl", hash = "sha256:4c2de4cb80b9990e71c62c2d3e9f3ec71b804b1f9ca4784ec7e74127e0f42468", size = 247350, upload-time = "2025-08-04T00:33:23.917Z" },
    { url = "https://files.pythonhosted.org/packages/b6/40/257945eda1f72098e4a3c350b1d68fdc5d7d032684a0aeb6c2391153ecf4/coverage-7.10.2-cp311-cp311-manylinux2014_aarch64.manylinux_2_17_aarch64.manylinux_2_28_aarch64.whl", hash = "sha256:75bf7ab2374a7eb107602f1e07310cda164016cd60968abf817b7a0b5703e288", size = 249516, upload-time = "2025-08-04T00:33:25.5Z" },
    { url = "https://files.pythonhosted.org/packages/ff/55/8987f852ece378cecbf39a367f3f7ec53351e39a9151b130af3a3045b83f/coverage-7.10.2-cp311-cp311-musllinux_1_2_aarch64.whl", hash = "sha256:3f37516458ec1550815134937f73d6d15b434059cd10f64678a2068f65c62406", size = 247241, upload-time = "2025-08-04T00:33:26.767Z" },
    { url = "https://files.pythonhosted.org/packages/df/ae/da397de7a42a18cea6062ed9c3b72c50b39e0b9e7b2893d7172d3333a9a1/coverage-7.10.2-cp311-cp311-musllinux_1_2_i686.whl", hash = "sha256:de3c6271c482c250d3303fb5c6bdb8ca025fff20a67245e1425df04dc990ece9", size = 245274, upload-time = "2025-08-04T00:33:28.494Z" },
    { url = "https://files.pythonhosted.org/packages/4e/64/7baa895eb55ec0e1ec35b988687ecd5d4475ababb0d7ae5ca3874dd90ee7/coverage-7.10.2-cp311-cp311-musllinux_1_2_x86_64.whl", hash = "sha256:98a838101321ac3089c9bb1d4bfa967e8afed58021fda72d7880dc1997f20ae1", size = 245882, upload-time = "2025-08-04T00:33:30.048Z" },
    { url = "https://files.pythonhosted.org/packages/24/6c/1fd76a0bd09ae75220ae9775a8290416d726f0e5ba26ea72346747161240/coverage-7.10.2-cp311-cp311-win32.whl", hash = "sha256:f2a79145a531a0e42df32d37be5af069b4a914845b6f686590739b786f2f7bce", size = 217541, upload-time = "2025-08-04T00:33:31.376Z" },
    { url = "https://files.pythonhosted.org/packages/5f/2d/8c18fb7a6e74c79fd4661e82535bc8c68aee12f46c204eabf910b097ccc9/coverage-7.10.2-cp311-cp311-win_amd64.whl", hash = "sha256:e4f5f1320f8ee0d7cfa421ceb257bef9d39fd614dd3ddcfcacd284d4824ed2c2", size = 218426, upload-time = "2025-08-04T00:33:32.976Z" },
    { url = "https://files.pythonhosted.org/packages/da/40/425bb35e4ff7c7af177edf5dffd4154bc2a677b27696afe6526d75c77fec/coverage-7.10.2-cp311-cp311-win_arm64.whl", hash = "sha256:d8f2d83118f25328552c728b8e91babf93217db259ca5c2cd4dd4220b8926293", size = 217116, upload-time = "2025-08-04T00:33:34.302Z" },
    { url = "https://files.pythonhosted.org/packages/4e/1e/2c752bdbbf6f1199c59b1a10557fbb6fb3dc96b3c0077b30bd41a5922c1f/coverage-7.10.2-cp312-cp312-macosx_10_13_x86_64.whl", hash = "sha256:890ad3a26da9ec7bf69255b9371800e2a8da9bc223ae5d86daeb940b42247c83", size = 215311, upload-time = "2025-08-04T00:33:35.524Z" },
    { url = "https://files.pythonhosted.org/packages/68/6a/84277d73a2cafb96e24be81b7169372ba7ff28768ebbf98e55c85a491b0f/coverage-7.10.2-cp312-cp312-macosx_11_0_arm64.whl", hash = "sha256:38fd1ccfca7838c031d7a7874d4353e2f1b98eb5d2a80a2fe5732d542ae25e9c", size = 215550, upload-time = "2025-08-04T00:33:37.109Z" },
    { url = "https://files.pythonhosted.org/packages/b5/e7/5358b73b46ac76f56cc2de921eeabd44fabd0b7ff82ea4f6b8c159c4d5dc/coverage-7.10.2-cp312-cp312-manylinux1_i686.manylinux_2_28_i686.manylinux_2_5_i686.whl", hash = "sha256:76c1ffaaf4f6f0f6e8e9ca06f24bb6454a7a5d4ced97a1bc466f0d6baf4bd518", size = 246564, upload-time = "2025-08-04T00:33:38.33Z" },
    { url = "https://files.pythonhosted.org/packages/7c/0e/b0c901dd411cb7fc0cfcb28ef0dc6f3049030f616bfe9fc4143aecd95901/coverage-7.10.2-cp312-cp312-manylinux1_x86_64.manylinux_2_28_x86_64.manylinux_2_5_x86_64.whl", hash = "sha256:86da8a3a84b79ead5c7d0e960c34f580bc3b231bb546627773a3f53c532c2f21", size = 248993, upload-time = "2025-08-04T00:33:39.555Z" },
    { url = "https://files.pythonhosted.org/packages/0e/4e/a876db272072a9e0df93f311e187ccdd5f39a190c6d1c1f0b6e255a0d08e/coverage-7.10.2-cp312-cp312-manylinux2014_aarch64.manylinux_2_17_aarch64.manylinux_2_28_aarch64.whl", hash = "sha256:99cef9731c8a39801830a604cc53c93c9e57ea8b44953d26589499eded9576e0", size = 250454, upload-time = "2025-08-04T00:33:41.023Z" },
    { url = "https://files.pythonhosted.org/packages/64/d6/1222dc69f8dd1be208d55708a9f4a450ad582bf4fa05320617fea1eaa6d8/coverage-7.10.2-cp312-cp312-musllinux_1_2_aarch64.whl", hash = "sha256:ea58b112f2966a8b91eb13f5d3b1f8bb43c180d624cd3283fb33b1cedcc2dd75", size = 248365, upload-time = "2025-08-04T00:33:42.376Z" },
    { url = "https://files.pythonhosted.org/packages/62/e3/40fd71151064fc315c922dd9a35e15b30616f00146db1d6a0b590553a75a/coverage-7.10.2-cp312-cp312-musllinux_1_2_i686.whl", hash = "sha256:20f405188d28da9522b7232e51154e1b884fc18d0b3a10f382d54784715bbe01", size = 246562, upload-time = "2025-08-04T00:33:43.663Z" },
    { url = "https://files.pythonhosted.org/packages/fc/14/8aa93ddcd6623ddaef5d8966268ac9545b145bce4fe7b1738fd1c3f0d957/coverage-7.10.2-cp312-cp312-musllinux_1_2_x86_64.whl", hash = "sha256:64586ce42bbe0da4d9f76f97235c545d1abb9b25985a8791857690f96e23dc3b", size = 247772, upload-time = "2025-08-04T00:33:45.068Z" },
    { url = "https://files.pythonhosted.org/packages/07/4e/dcb1c01490623c61e2f2ea85cb185fa6a524265bb70eeb897d3c193efeb9/coverage-7.10.2-cp312-cp312-win32.whl", hash = "sha256:bc2e69b795d97ee6d126e7e22e78a509438b46be6ff44f4dccbb5230f550d340", size = 217710, upload-time = "2025-08-04T00:33:46.378Z" },
    { url = "https://files.pythonhosted.org/packages/79/16/e8aab4162b5f80ad2e5e1f54b1826e2053aa2f4db508b864af647f00c239/coverage-7.10.2-cp312-cp312-win_amd64.whl", hash = "sha256:adda2268b8cf0d11f160fad3743b4dfe9813cd6ecf02c1d6397eceaa5b45b388", size = 218499, upload-time = "2025-08-04T00:33:48.048Z" },
    { url = "https://files.pythonhosted.org/packages/06/7f/c112ec766e8f1131ce8ce26254be028772757b2d1e63e4f6a4b0ad9a526c/coverage-7.10.2-cp312-cp312-win_arm64.whl", hash = "sha256:164429decd0d6b39a0582eaa30c67bf482612c0330572343042d0ed9e7f15c20", size = 217154, upload-time = "2025-08-04T00:33:49.299Z" },
    { url = "https://files.pythonhosted.org/packages/8d/04/9b7a741557f93c0ed791b854d27aa8d9fe0b0ce7bb7c52ca1b0f2619cb74/coverage-7.10.2-cp313-cp313-macosx_10_13_x86_64.whl", hash = "sha256:aca7b5645afa688de6d4f8e89d30c577f62956fefb1bad021490d63173874186", size = 215337, upload-time = "2025-08-04T00:33:50.61Z" },
    { url = "https://files.pythonhosted.org/packages/02/a4/8d1088cd644750c94bc305d3cf56082b4cdf7fb854a25abb23359e74892f/coverage-7.10.2-cp313-cp313-macosx_11_0_arm64.whl", hash = "sha256:96e5921342574a14303dfdb73de0019e1ac041c863743c8fe1aa6c2b4a257226", size = 215596, upload-time = "2025-08-04T00:33:52.33Z" },
    { url = "https://files.pythonhosted.org/packages/01/2f/643a8d73343f70e162d8177a3972b76e306b96239026bc0c12cfde4f7c7a/coverage-7.10.2-cp313-cp313-manylinux1_i686.manylinux_2_28_i686.manylinux_2_5_i686.whl", hash = "sha256:11333094c1bff621aa811b67ed794865cbcaa99984dedea4bd9cf780ad64ecba", size = 246145, upload-time = "2025-08-04T00:33:53.641Z" },
    { url = "https://files.pythonhosted.org/packages/1f/4a/722098d1848db4072cda71b69ede1e55730d9063bf868375264d0d302bc9/coverage-7.10.2-cp313-cp313-manylinux1_x86_64.manylinux_2_28_x86_64.manylinux_2_5_x86_64.whl", hash = "sha256:6eb586fa7d2aee8d65d5ae1dd71414020b2f447435c57ee8de8abea0a77d5074", size = 248492, upload-time = "2025-08-04T00:33:55.366Z" },
    { url = "https://files.pythonhosted.org/packages/3f/b0/8a6d7f326f6e3e6ed398cde27f9055e860a1e858317001835c521673fb60/coverage-7.10.2-cp313-cp313-manylinux2014_aarch64.manylinux_2_17_aarch64.manylinux_2_28_aarch64.whl", hash = "sha256:2d358f259d8019d4ef25d8c5b78aca4c7af25e28bd4231312911c22a0e824a57", size = 249927, upload-time = "2025-08-04T00:33:57.042Z" },
    { url = "https://files.pythonhosted.org/packages/bb/21/1aaadd3197b54d1e61794475379ecd0f68d8fc5c2ebd352964dc6f698a3d/coverage-7.10.2-cp313-cp313-musllinux_1_2_aarch64.whl", hash = "sha256:5250bda76e30382e0a2dcd68d961afcab92c3a7613606e6269855c6979a1b0bb", size = 248138, upload-time = "2025-08-04T00:33:58.329Z" },
    { url = "https://files.pythonhosted.org/packages/48/65/be75bafb2bdd22fd8bf9bf63cd5873b91bb26ec0d68f02d4b8b09c02decb/coverage-7.10.2-cp313-cp313-musllinux_1_2_i686.whl", hash = "sha256:a91e027d66eff214d88d9afbe528e21c9ef1ecdf4956c46e366c50f3094696d0", size = 246111, upload-time = "2025-08-04T00:33:59.899Z" },
    { url = "https://files.pythonhosted.org/packages/5e/30/a4f0c5e249c3cc60e6c6f30d8368e372f2d380eda40e0434c192ac27ccf5/coverage-7.10.2-cp313-cp313-musllinux_1_2_x86_64.whl", hash = "sha256:228946da741558904e2c03ce870ba5efd9cd6e48cbc004d9a27abee08100a15a", size = 247493, upload-time = "2025-08-04T00:34:01.619Z" },
    { url = "https://files.pythonhosted.org/packages/85/99/f09b9493e44a75cf99ca834394c12f8cb70da6c1711ee296534f97b52729/coverage-7.10.2-cp313-cp313-win32.whl", hash = "sha256:95e23987b52d02e7c413bf2d6dc6288bd5721beb518052109a13bfdc62c8033b", size = 217756, upload-time = "2025-08-04T00:34:03.277Z" },
    { url = "https://files.pythonhosted.org/packages/2d/bb/cbcb09103be330c7d26ff0ab05c4a8861dd2e254656fdbd3eb7600af4336/coverage-7.10.2-cp313-cp313-win_amd64.whl", hash = "sha256:f35481d42c6d146d48ec92d4e239c23f97b53a3f1fbd2302e7c64336f28641fe", size = 218526, upload-time = "2025-08-04T00:34:04.635Z" },
    { url = "https://files.pythonhosted.org/packages/37/8f/8bfb4e0bca52c00ab680767c0dd8cfd928a2a72d69897d9b2d5d8b5f63f5/coverage-7.10.2-cp313-cp313-win_arm64.whl", hash = "sha256:65b451949cb789c346f9f9002441fc934d8ccedcc9ec09daabc2139ad13853f7", size = 217176, upload-time = "2025-08-04T00:34:05.973Z" },
    { url = "https://files.pythonhosted.org/packages/1e/25/d458ba0bf16a8204a88d74dbb7ec5520f29937ffcbbc12371f931c11efd2/coverage-7.10.2-cp313-cp313t-macosx_10_13_x86_64.whl", hash = "sha256:e8415918856a3e7d57a4e0ad94651b761317de459eb74d34cc1bb51aad80f07e", size = 216058, upload-time = "2025-08-04T00:34:07.368Z" },
    { url = "https://files.pythonhosted.org/packages/0b/1c/af4dfd2d7244dc7610fed6d59d57a23ea165681cd764445dc58d71ed01a6/coverage-7.10.2-cp313-cp313t-macosx_11_0_arm64.whl", hash = "sha256:f287a25a8ca53901c613498e4a40885b19361a2fe8fbfdbb7f8ef2cad2a23f03", size = 216273, upload-time = "2025-08-04T00:34:09.073Z" },
    { url = "https://files.pythonhosted.org/packages/8e/67/ec5095d4035c6e16368226fa9cb15f77f891194c7e3725aeefd08e7a3e5a/coverage-7.10.2-cp313-cp313t-manylinux1_i686.manylinux_2_28_i686.manylinux_2_5_i686.whl", hash = "sha256:75cc1a3f8c88c69bf16a871dab1fe5a7303fdb1e9f285f204b60f1ee539b8fc0", size = 257513, upload-time = "2025-08-04T00:34:10.403Z" },
    { url = "https://files.pythonhosted.org/packages/1c/47/be5550b57a3a8ba797de4236b0fd31031f88397b2afc84ab3c2d4cf265f6/coverage-7.10.2-cp313-cp313t-manylinux1_x86_64.manylinux_2_28_x86_64.manylinux_2_5_x86_64.whl", hash = "sha256:ca07fa78cc9d26bc8c4740de1abd3489cf9c47cc06d9a8ab3d552ff5101af4c0", size = 259377, upload-time = "2025-08-04T00:34:12.138Z" },
    { url = "https://files.pythonhosted.org/packages/37/50/b12a4da1382e672305c2d17cd3029dc16b8a0470de2191dbf26b91431378/coverage-7.10.2-cp313-cp313t-manylinux2014_aarch64.manylinux_2_17_aarch64.manylinux_2_28_aarch64.whl", hash = "sha256:c2e117e64c26300032755d4520cd769f2623cde1a1d1c3515b05a3b8add0ade1", size = 261516, upload-time = "2025-08-04T00:34:13.608Z" },
    { url = "https://files.pythonhosted.org/packages/db/41/4d3296dbd33dd8da178171540ca3391af7c0184c0870fd4d4574ac290290/coverage-7.10.2-cp313-cp313t-musllinux_1_2_aarch64.whl", hash = "sha256:daaf98009977f577b71f8800208f4d40d4dcf5c2db53d4d822787cdc198d76e1", size = 259110, upload-time = "2025-08-04T00:34:15.089Z" },
    { url = "https://files.pythonhosted.org/packages/ea/f1/b409959ecbc0cec0e61e65683b22bacaa4a3b11512f834e16dd8ffbc37db/coverage-7.10.2-cp313-cp313t-musllinux_1_2_i686.whl", hash = "sha256:ea8d8fe546c528535c761ba424410bbeb36ba8a0f24be653e94b70c93fd8a8ca", size = 257248, upload-time = "2025-08-04T00:34:16.501Z" },
    { url = "https://files.pythonhosted.org/packages/48/ab/7076dc1c240412e9267d36ec93e9e299d7659f6a5c1e958f87e998b0fb6d/coverage-7.10.2-cp313-cp313t-musllinux_1_2_x86_64.whl", hash = "sha256:fe024d40ac31eb8d5aae70215b41dafa264676caa4404ae155f77d2fa95c37bb", size = 258063, upload-time = "2025-08-04T00:34:18.338Z" },
    { url = "https://files.pythonhosted.org/packages/1e/77/f6b51a0288f8f5f7dcc7c89abdd22cf514f3bc5151284f5cd628917f8e10/coverage-7.10.2-cp313-cp313t-win32.whl", hash = "sha256:8f34b09f68bdadec122ffad312154eda965ade433559cc1eadd96cca3de5c824", size = 218433, upload-time = "2025-08-04T00:34:19.71Z" },
    { url = "https://files.pythonhosted.org/packages/7b/6d/547a86493e25270ce8481543e77f3a0aa3aa872c1374246b7b76273d66eb/coverage-7.10.2-cp313-cp313t-win_amd64.whl", hash = "sha256:71d40b3ac0f26fa9ffa6ee16219a714fed5c6ec197cdcd2018904ab5e75bcfa3", size = 219523, upload-time = "2025-08-04T00:34:21.171Z" },
    { url = "https://files.pythonhosted.org/packages/ff/d5/3c711e38eaf9ab587edc9bed232c0298aed84e751a9f54aaa556ceaf7da6/coverage-7.10.2-cp313-cp313t-win_arm64.whl", hash = "sha256:abb57fdd38bf6f7dcc66b38dafb7af7c5fdc31ac6029ce373a6f7f5331d6f60f", size = 217739, upload-time = "2025-08-04T00:34:22.514Z" },
    { url = "https://files.pythonhosted.org/packages/71/53/83bafa669bb9d06d4c8c6a055d8d05677216f9480c4698fb183ba7ec5e47/coverage-7.10.2-cp314-cp314-macosx_10_13_x86_64.whl", hash = "sha256:a3e853cc04987c85ec410905667eed4bf08b1d84d80dfab2684bb250ac8da4f6", size = 215328, upload-time = "2025-08-04T00:34:23.991Z" },
    { url = "https://files.pythonhosted.org/packages/1d/6c/30827a9c5a48a813e865fbaf91e2db25cce990bd223a022650ef2293fe11/coverage-7.10.2-cp314-cp314-macosx_11_0_arm64.whl", hash = "sha256:0100b19f230df72c90fdb36db59d3f39232391e8d89616a7de30f677da4f532b", size = 215608, upload-time = "2025-08-04T00:34:25.437Z" },
    { url = "https://files.pythonhosted.org/packages/bb/a0/c92d85948056ddc397b72a3d79d36d9579c53cb25393ed3c40db7d33b193/coverage-7.10.2-cp314-cp314-manylinux1_i686.manylinux_2_28_i686.manylinux_2_5_i686.whl", hash = "sha256:9c1cd71483ea78331bdfadb8dcec4f4edfb73c7002c1206d8e0af6797853f5be", size = 246111, upload-time = "2025-08-04T00:34:26.857Z" },
    { url = "https://files.pythonhosted.org/packages/c2/cf/d695cf86b2559aadd072c91720a7844be4fb82cb4a3b642a2c6ce075692d/coverage-7.10.2-cp314-cp314-manylinux1_x86_64.manylinux_2_28_x86_64.manylinux_2_5_x86_64.whl", hash = "sha256:9f75dbf4899e29a37d74f48342f29279391668ef625fdac6d2f67363518056a1", size = 248419, upload-time = "2025-08-04T00:34:28.726Z" },
    { url = "https://files.pythonhosted.org/packages/ce/0a/03206aec4a05986e039418c038470d874045f6e00426b0c3879adc1f9251/coverage-7.10.2-cp314-cp314-manylinux2014_aarch64.manylinux_2_17_aarch64.manylinux_2_28_aarch64.whl", hash = "sha256:a7df481e7508de1c38b9b8043da48d94931aefa3e32b47dd20277e4978ed5b95", size = 250038, upload-time = "2025-08-04T00:34:30.061Z" },
    { url = "https://files.pythonhosted.org/packages/ab/9b/b3bd6bd52118c12bc4cf319f5baba65009c9beea84e665b6b9f03fa3f180/coverage-7.10.2-cp314-cp314-musllinux_1_2_aarch64.whl", hash = "sha256:835f39e618099325e7612b3406f57af30ab0a0af350490eff6421e2e5f608e46", size = 248066, upload-time = "2025-08-04T00:34:31.53Z" },
    { url = "https://files.pythonhosted.org/packages/80/cc/bfa92e261d3e055c851a073e87ba6a3bff12a1f7134233e48a8f7d855875/coverage-7.10.2-cp314-cp314-musllinux_1_2_i686.whl", hash = "sha256:12e52b5aa00aa720097d6947d2eb9e404e7c1101ad775f9661ba165ed0a28303", size = 245909, upload-time = "2025-08-04T00:34:32.943Z" },
    { url = "https://files.pythonhosted.org/packages/12/80/c8df15db4847710c72084164f615ae900af1ec380dce7f74a5678ccdf5e1/coverage-7.10.2-cp314-cp314-musllinux_1_2_x86_64.whl", hash = "sha256:718044729bf1fe3e9eb9f31b52e44ddae07e434ec050c8c628bf5adc56fe4bdd", size = 247329, upload-time = "2025-08-04T00:34:34.388Z" },
    { url = "https://files.pythonhosted.org/packages/04/6f/cb66e1f7124d5dd9ced69f889f02931419cb448125e44a89a13f4e036124/coverage-7.10.2-cp314-cp314-win32.whl", hash = "sha256:f256173b48cc68486299d510a3e729a96e62c889703807482dbf56946befb5c8", size = 218007, upload-time = "2025-08-04T00:34:35.846Z" },
    { url = "https://files.pythonhosted.org/packages/8c/e1/3d4be307278ce32c1b9d95cc02ee60d54ddab784036101d053ec9e4fe7f5/coverage-7.10.2-cp314-cp314-win_amd64.whl", hash = "sha256:2e980e4179f33d9b65ac4acb86c9c0dde904098853f27f289766657ed16e07b3", size = 218802, upload-time = "2025-08-04T00:34:37.35Z" },
    { url = "https://files.pythonhosted.org/packages/ec/66/1e43bbeb66c55a5a5efec70f1c153cf90cfc7f1662ab4ebe2d844de9122c/coverage-7.10.2-cp314-cp314-win_arm64.whl", hash = "sha256:14fb5b6641ab5b3c4161572579f0f2ea8834f9d3af2f7dd8fbaecd58ef9175cc", size = 217397, upload-time = "2025-08-04T00:34:39.15Z" },
    { url = "https://files.pythonhosted.org/packages/81/01/ae29c129217f6110dc694a217475b8aecbb1b075d8073401f868c825fa99/coverage-7.10.2-cp314-cp314t-macosx_10_13_x86_64.whl", hash = "sha256:e96649ac34a3d0e6491e82a2af71098e43be2874b619547c3282fc11d3840a4b", size = 216068, upload-time = "2025-08-04T00:34:40.648Z" },
    { url = "https://files.pythonhosted.org/packages/a2/50/6e9221d4139f357258f36dfa1d8cac4ec56d9d5acf5fdcc909bb016954d7/coverage-7.10.2-cp314-cp314t-macosx_11_0_arm64.whl", hash = "sha256:1a2e934e9da26341d342d30bfe91422bbfdb3f1f069ec87f19b2909d10d8dcc4", size = 216285, upload-time = "2025-08-04T00:34:42.441Z" },
    { url = "https://files.pythonhosted.org/packages/eb/ec/89d1d0c0ece0d296b4588e0ef4df185200456d42a47f1141335f482c2fc5/coverage-7.10.2-cp314-cp314t-manylinux1_i686.manylinux_2_28_i686.manylinux_2_5_i686.whl", hash = "sha256:651015dcd5fd9b5a51ca79ece60d353cacc5beaf304db750407b29c89f72fe2b", size = 257603, upload-time = "2025-08-04T00:34:43.899Z" },
    { url = "https://files.pythonhosted.org/packages/82/06/c830af66734671c778fc49d35b58339e8f0687fbd2ae285c3f96c94da092/coverage-7.10.2-cp314-cp314t-manylinux1_x86_64.manylinux_2_28_x86_64.manylinux_2_5_x86_64.whl", hash = "sha256:81bf6a32212f9f66da03d63ecb9cd9bd48e662050a937db7199dbf47d19831de", size = 259568, upload-time = "2025-08-04T00:34:45.519Z" },
    { url = "https://files.pythonhosted.org/packages/60/57/f280dd6f1c556ecc744fbf39e835c33d3ae987d040d64d61c6f821e87829/coverage-7.10.2-cp314-cp314t-manylinux2014_aarch64.manylinux_2_17_aarch64.manylinux_2_28_aarch64.whl", hash = "sha256:d800705f6951f75a905ea6feb03fff8f3ea3468b81e7563373ddc29aa3e5d1ca", size = 261691, upload-time = "2025-08-04T00:34:47.019Z" },
    { url = "https://files.pythonhosted.org/packages/54/2b/c63a0acbd19d99ec32326164c23df3a4e18984fb86e902afdd66ff7b3d83/coverage-7.10.2-cp314-cp314t-musllinux_1_2_aarch64.whl", hash = "sha256:248b5394718e10d067354448dc406d651709c6765669679311170da18e0e9af8", size = 259166, upload-time = "2025-08-04T00:34:48.792Z" },
    { url = "https://files.pythonhosted.org/packages/fd/c5/cd2997dcfcbf0683634da9df52d3967bc1f1741c1475dd0e4722012ba9ef/coverage-7.10.2-cp314-cp314t-musllinux_1_2_i686.whl", hash = "sha256:5c61675a922b569137cf943770d7ad3edd0202d992ce53ac328c5ff68213ccf4", size = 257241, upload-time = "2025-08-04T00:34:51.038Z" },
    { url = "https://files.pythonhosted.org/packages/16/26/c9e30f82fdad8d47aee90af4978b18c88fa74369ae0f0ba0dbf08cee3a80/coverage-7.10.2-cp314-cp314t-musllinux_1_2_x86_64.whl", hash = "sha256:52d708b5fd65589461381fa442d9905f5903d76c086c6a4108e8e9efdca7a7ed", size = 258139, upload-time = "2025-08-04T00:34:52.533Z" },
    { url = "https://files.pythonhosted.org/packages/c9/99/bdb7bd00bebcd3dedfb895fa9af8e46b91422993e4a37ac634a5f1113790/coverage-7.10.2-cp314-cp314t-win32.whl", hash = "sha256:916369b3b914186b2c5e5ad2f7264b02cff5df96cdd7cdad65dccd39aa5fd9f0", size = 218809, upload-time = "2025-08-04T00:34:54.075Z" },
    { url = "https://files.pythonhosted.org/packages/eb/5e/56a7852e38a04d1520dda4dfbfbf74a3d6dec932c20526968f7444763567/coverage-7.10.2-cp314-cp314t-win_amd64.whl", hash = "sha256:5b9d538e8e04916a5df63052d698b30c74eb0174f2ca9cd942c981f274a18eaf", size = 219926, upload-time = "2025-08-04T00:34:55.643Z" },
    { url = "https://files.pythonhosted.org/packages/e0/12/7fbe6b9c52bb9d627e9556f9f2edfdbe88b315e084cdecc9afead0c3b36a/coverage-7.10.2-cp314-cp314t-win_arm64.whl", hash = "sha256:04c74f9ef1f925456a9fd23a7eef1103126186d0500ef9a0acb0bd2514bdc7cc", size = 217925, upload-time = "2025-08-04T00:34:57.564Z" },
    { url = "https://files.pythonhosted.org/packages/18/d8/9b768ac73a8ac2d10c080af23937212434a958c8d2a1c84e89b450237942/coverage-7.10.2-py3-none-any.whl", hash = "sha256:95db3750dd2e6e93d99fa2498f3a1580581e49c494bddccc6f85c5c21604921f", size = 206973, upload-time = "2025-08-04T00:35:15.918Z" },
]

[package.optional-dependencies]
toml = [
    { name = "tomli", marker = "python_full_version <= '3.11'" },
]

[[package]]
name = "crawlee"
version = "0.6.13"
source = { git = "https://github.com/apify/crawlee-python.git?rev=master#55a763fe12e8bf5ccd0a70c455e00e3bc2ced279" }
dependencies = [
    { name = "cachetools" },
    { name = "colorama" },
    { name = "impit" },
    { name = "more-itertools" },
    { name = "protego" },
    { name = "psutil" },
    { name = "pydantic" },
    { name = "pydantic-settings" },
    { name = "pyee" },
    { name = "sortedcollections" },
    { name = "sortedcontainers" },
    { name = "tldextract" },
    { name = "typing-extensions" },
    { name = "yarl" },
]

[package.optional-dependencies]
parsel = [
    { name = "parsel" },
]

[[package]]
name = "cryptography"
version = "45.0.5"
source = { registry = "https://pypi.org/simple" }
dependencies = [
    { name = "cffi", marker = "platform_python_implementation != 'PyPy'" },
]
sdist = { url = "https://files.pythonhosted.org/packages/95/1e/49527ac611af559665f71cbb8f92b332b5ec9c6fbc4e88b0f8e92f5e85df/cryptography-45.0.5.tar.gz", hash = "sha256:72e76caa004ab63accdf26023fccd1d087f6d90ec6048ff33ad0445abf7f605a", size = 744903, upload-time = "2025-07-02T13:06:25.941Z" }
wheels = [
    { url = "https://files.pythonhosted.org/packages/f0/fb/09e28bc0c46d2c547085e60897fea96310574c70fb21cd58a730a45f3403/cryptography-45.0.5-cp311-abi3-macosx_10_9_universal2.whl", hash = "sha256:101ee65078f6dd3e5a028d4f19c07ffa4dd22cce6a20eaa160f8b5219911e7d8", size = 7043092, upload-time = "2025-07-02T13:05:01.514Z" },
    { url = "https://files.pythonhosted.org/packages/b1/05/2194432935e29b91fb649f6149c1a4f9e6d3d9fc880919f4ad1bcc22641e/cryptography-45.0.5-cp311-abi3-manylinux2014_aarch64.manylinux_2_17_aarch64.whl", hash = "sha256:3a264aae5f7fbb089dbc01e0242d3b67dffe3e6292e1f5182122bdf58e65215d", size = 4205926, upload-time = "2025-07-02T13:05:04.741Z" },
    { url = "https://files.pythonhosted.org/packages/07/8b/9ef5da82350175e32de245646b1884fc01124f53eb31164c77f95a08d682/cryptography-45.0.5-cp311-abi3-manylinux2014_x86_64.manylinux_2_17_x86_64.whl", hash = "sha256:e74d30ec9c7cb2f404af331d5b4099a9b322a8a6b25c4632755c8757345baac5", size = 4429235, upload-time = "2025-07-02T13:05:07.084Z" },
    { url = "https://files.pythonhosted.org/packages/7c/e1/c809f398adde1994ee53438912192d92a1d0fc0f2d7582659d9ef4c28b0c/cryptography-45.0.5-cp311-abi3-manylinux_2_28_aarch64.whl", hash = "sha256:3af26738f2db354aafe492fb3869e955b12b2ef2e16908c8b9cb928128d42c57", size = 4209785, upload-time = "2025-07-02T13:05:09.321Z" },
    { url = "https://files.pythonhosted.org/packages/d0/8b/07eb6bd5acff58406c5e806eff34a124936f41a4fb52909ffa4d00815f8c/cryptography-45.0.5-cp311-abi3-manylinux_2_28_armv7l.manylinux_2_31_armv7l.whl", hash = "sha256:e6c00130ed423201c5bc5544c23359141660b07999ad82e34e7bb8f882bb78e0", size = 3893050, upload-time = "2025-07-02T13:05:11.069Z" },
    { url = "https://files.pythonhosted.org/packages/ec/ef/3333295ed58d900a13c92806b67e62f27876845a9a908c939f040887cca9/cryptography-45.0.5-cp311-abi3-manylinux_2_28_x86_64.whl", hash = "sha256:dd420e577921c8c2d31289536c386aaa30140b473835e97f83bc71ea9d2baf2d", size = 4457379, upload-time = "2025-07-02T13:05:13.32Z" },
    { url = "https://files.pythonhosted.org/packages/d9/9d/44080674dee514dbb82b21d6fa5d1055368f208304e2ab1828d85c9de8f4/cryptography-45.0.5-cp311-abi3-manylinux_2_34_aarch64.whl", hash = "sha256:d05a38884db2ba215218745f0781775806bde4f32e07b135348355fe8e4991d9", size = 4209355, upload-time = "2025-07-02T13:05:15.017Z" },
    { url = "https://files.pythonhosted.org/packages/c9/d8/0749f7d39f53f8258e5c18a93131919ac465ee1f9dccaf1b3f420235e0b5/cryptography-45.0.5-cp311-abi3-manylinux_2_34_x86_64.whl", hash = "sha256:ad0caded895a00261a5b4aa9af828baede54638754b51955a0ac75576b831b27", size = 4456087, upload-time = "2025-07-02T13:05:16.945Z" },
    { url = "https://files.pythonhosted.org/packages/09/d7/92acac187387bf08902b0bf0699816f08553927bdd6ba3654da0010289b4/cryptography-45.0.5-cp311-abi3-musllinux_1_2_aarch64.whl", hash = "sha256:9024beb59aca9d31d36fcdc1604dd9bbeed0a55bface9f1908df19178e2f116e", size = 4332873, upload-time = "2025-07-02T13:05:18.743Z" },
    { url = "https://files.pythonhosted.org/packages/03/c2/840e0710da5106a7c3d4153c7215b2736151bba60bf4491bdb421df5056d/cryptography-45.0.5-cp311-abi3-musllinux_1_2_x86_64.whl", hash = "sha256:91098f02ca81579c85f66df8a588c78f331ca19089763d733e34ad359f474174", size = 4564651, upload-time = "2025-07-02T13:05:21.382Z" },
    { url = "https://files.pythonhosted.org/packages/2e/92/cc723dd6d71e9747a887b94eb3827825c6c24b9e6ce2bb33b847d31d5eaa/cryptography-45.0.5-cp311-abi3-win32.whl", hash = "sha256:926c3ea71a6043921050eaa639137e13dbe7b4ab25800932a8498364fc1abec9", size = 2929050, upload-time = "2025-07-02T13:05:23.39Z" },
    { url = "https://files.pythonhosted.org/packages/1f/10/197da38a5911a48dd5389c043de4aec4b3c94cb836299b01253940788d78/cryptography-45.0.5-cp311-abi3-win_amd64.whl", hash = "sha256:b85980d1e345fe769cfc57c57db2b59cff5464ee0c045d52c0df087e926fbe63", size = 3403224, upload-time = "2025-07-02T13:05:25.202Z" },
    { url = "https://files.pythonhosted.org/packages/fe/2b/160ce8c2765e7a481ce57d55eba1546148583e7b6f85514472b1d151711d/cryptography-45.0.5-cp37-abi3-macosx_10_9_universal2.whl", hash = "sha256:f3562c2f23c612f2e4a6964a61d942f891d29ee320edb62ff48ffb99f3de9ae8", size = 7017143, upload-time = "2025-07-02T13:05:27.229Z" },
    { url = "https://files.pythonhosted.org/packages/c2/e7/2187be2f871c0221a81f55ee3105d3cf3e273c0a0853651d7011eada0d7e/cryptography-45.0.5-cp37-abi3-manylinux2014_aarch64.manylinux_2_17_aarch64.whl", hash = "sha256:3fcfbefc4a7f332dece7272a88e410f611e79458fab97b5efe14e54fe476f4fd", size = 4197780, upload-time = "2025-07-02T13:05:29.299Z" },
    { url = "https://files.pythonhosted.org/packages/b9/cf/84210c447c06104e6be9122661159ad4ce7a8190011669afceeaea150524/cryptography-45.0.5-cp37-abi3-manylinux2014_x86_64.manylinux_2_17_x86_64.whl", hash = "sha256:460f8c39ba66af7db0545a8c6f2eabcbc5a5528fc1cf6c3fa9a1e44cec33385e", size = 4420091, upload-time = "2025-07-02T13:05:31.221Z" },
    { url = "https://files.pythonhosted.org/packages/3e/6a/cb8b5c8bb82fafffa23aeff8d3a39822593cee6e2f16c5ca5c2ecca344f7/cryptography-45.0.5-cp37-abi3-manylinux_2_28_aarch64.whl", hash = "sha256:9b4cf6318915dccfe218e69bbec417fdd7c7185aa7aab139a2c0beb7468c89f0", size = 4198711, upload-time = "2025-07-02T13:05:33.062Z" },
    { url = "https://files.pythonhosted.org/packages/04/f7/36d2d69df69c94cbb2473871926daf0f01ad8e00fe3986ac3c1e8c4ca4b3/cryptography-45.0.5-cp37-abi3-manylinux_2_28_armv7l.manylinux_2_31_armv7l.whl", hash = "sha256:2089cc8f70a6e454601525e5bf2779e665d7865af002a5dec8d14e561002e135", size = 3883299, upload-time = "2025-07-02T13:05:34.94Z" },
    { url = "https://files.pythonhosted.org/packages/82/c7/f0ea40f016de72f81288e9fe8d1f6748036cb5ba6118774317a3ffc6022d/cryptography-45.0.5-cp37-abi3-manylinux_2_28_x86_64.whl", hash = "sha256:0027d566d65a38497bc37e0dd7c2f8ceda73597d2ac9ba93810204f56f52ebc7", size = 4450558, upload-time = "2025-07-02T13:05:37.288Z" },
    { url = "https://files.pythonhosted.org/packages/06/ae/94b504dc1a3cdf642d710407c62e86296f7da9e66f27ab12a1ee6fdf005b/cryptography-45.0.5-cp37-abi3-manylinux_2_34_aarch64.whl", hash = "sha256:be97d3a19c16a9be00edf79dca949c8fa7eff621763666a145f9f9535a5d7f42", size = 4198020, upload-time = "2025-07-02T13:05:39.102Z" },
    { url = "https://files.pythonhosted.org/packages/05/2b/aaf0adb845d5dabb43480f18f7ca72e94f92c280aa983ddbd0bcd6ecd037/cryptography-45.0.5-cp37-abi3-manylinux_2_34_x86_64.whl", hash = "sha256:7760c1c2e1a7084153a0f68fab76e754083b126a47d0117c9ed15e69e2103492", size = 4449759, upload-time = "2025-07-02T13:05:41.398Z" },
    { url = "https://files.pythonhosted.org/packages/91/e4/f17e02066de63e0100a3a01b56f8f1016973a1d67551beaf585157a86b3f/cryptography-45.0.5-cp37-abi3-musllinux_1_2_aarch64.whl", hash = "sha256:6ff8728d8d890b3dda5765276d1bc6fb099252915a2cd3aff960c4c195745dd0", size = 4319991, upload-time = "2025-07-02T13:05:43.64Z" },
    { url = "https://files.pythonhosted.org/packages/f2/2e/e2dbd629481b499b14516eed933f3276eb3239f7cee2dcfa4ee6b44d4711/cryptography-45.0.5-cp37-abi3-musllinux_1_2_x86_64.whl", hash = "sha256:7259038202a47fdecee7e62e0fd0b0738b6daa335354396c6ddebdbe1206af2a", size = 4554189, upload-time = "2025-07-02T13:05:46.045Z" },
    { url = "https://files.pythonhosted.org/packages/f8/ea/a78a0c38f4c8736287b71c2ea3799d173d5ce778c7d6e3c163a95a05ad2a/cryptography-45.0.5-cp37-abi3-win32.whl", hash = "sha256:1e1da5accc0c750056c556a93c3e9cb828970206c68867712ca5805e46dc806f", size = 2911769, upload-time = "2025-07-02T13:05:48.329Z" },
    { url = "https://files.pythonhosted.org/packages/79/b3/28ac139109d9005ad3f6b6f8976ffede6706a6478e21c889ce36c840918e/cryptography-45.0.5-cp37-abi3-win_amd64.whl", hash = "sha256:90cb0a7bb35959f37e23303b7eed0a32280510030daba3f7fdfbb65defde6a97", size = 3390016, upload-time = "2025-07-02T13:05:50.811Z" },
    { url = "https://files.pythonhosted.org/packages/f8/8b/34394337abe4566848a2bd49b26bcd4b07fd466afd3e8cce4cb79a390869/cryptography-45.0.5-pp310-pypy310_pp73-macosx_10_9_x86_64.whl", hash = "sha256:206210d03c1193f4e1ff681d22885181d47efa1ab3018766a7b32a7b3d6e6afd", size = 3575762, upload-time = "2025-07-02T13:05:53.166Z" },
    { url = "https://files.pythonhosted.org/packages/8b/5d/a19441c1e89afb0f173ac13178606ca6fab0d3bd3ebc29e9ed1318b507fc/cryptography-45.0.5-pp310-pypy310_pp73-manylinux_2_28_aarch64.whl", hash = "sha256:c648025b6840fe62e57107e0a25f604db740e728bd67da4f6f060f03017d5097", size = 4140906, upload-time = "2025-07-02T13:05:55.914Z" },
    { url = "https://files.pythonhosted.org/packages/4b/db/daceb259982a3c2da4e619f45b5bfdec0e922a23de213b2636e78ef0919b/cryptography-45.0.5-pp310-pypy310_pp73-manylinux_2_28_x86_64.whl", hash = "sha256:b8fa8b0a35a9982a3c60ec79905ba5bb090fc0b9addcfd3dc2dd04267e45f25e", size = 4374411, upload-time = "2025-07-02T13:05:57.814Z" },
    { url = "https://files.pythonhosted.org/packages/6a/35/5d06ad06402fc522c8bf7eab73422d05e789b4e38fe3206a85e3d6966c11/cryptography-45.0.5-pp310-pypy310_pp73-manylinux_2_34_aarch64.whl", hash = "sha256:14d96584701a887763384f3c47f0ca7c1cce322aa1c31172680eb596b890ec30", size = 4140942, upload-time = "2025-07-02T13:06:00.137Z" },
    { url = "https://files.pythonhosted.org/packages/65/79/020a5413347e44c382ef1f7f7e7a66817cd6273e3e6b5a72d18177b08b2f/cryptography-45.0.5-pp310-pypy310_pp73-manylinux_2_34_x86_64.whl", hash = "sha256:57c816dfbd1659a367831baca4b775b2a5b43c003daf52e9d57e1d30bc2e1b0e", size = 4374079, upload-time = "2025-07-02T13:06:02.043Z" },
    { url = "https://files.pythonhosted.org/packages/9b/c5/c0e07d84a9a2a8a0ed4f865e58f37c71af3eab7d5e094ff1b21f3f3af3bc/cryptography-45.0.5-pp310-pypy310_pp73-win_amd64.whl", hash = "sha256:b9e38e0a83cd51e07f5a48ff9691cae95a79bea28fe4ded168a8e5c6c77e819d", size = 3321362, upload-time = "2025-07-02T13:06:04.463Z" },
    { url = "https://files.pythonhosted.org/packages/c0/71/9bdbcfd58d6ff5084687fe722c58ac718ebedbc98b9f8f93781354e6d286/cryptography-45.0.5-pp311-pypy311_pp73-macosx_10_9_x86_64.whl", hash = "sha256:8c4a6ff8a30e9e3d38ac0539e9a9e02540ab3f827a3394f8852432f6b0ea152e", size = 3587878, upload-time = "2025-07-02T13:06:06.339Z" },
    { url = "https://files.pythonhosted.org/packages/f0/63/83516cfb87f4a8756eaa4203f93b283fda23d210fc14e1e594bd5f20edb6/cryptography-45.0.5-pp311-pypy311_pp73-manylinux_2_28_aarch64.whl", hash = "sha256:bd4c45986472694e5121084c6ebbd112aa919a25e783b87eb95953c9573906d6", size = 4152447, upload-time = "2025-07-02T13:06:08.345Z" },
    { url = "https://files.pythonhosted.org/packages/22/11/d2823d2a5a0bd5802b3565437add16f5c8ce1f0778bf3822f89ad2740a38/cryptography-45.0.5-pp311-pypy311_pp73-manylinux_2_28_x86_64.whl", hash = "sha256:982518cd64c54fcada9d7e5cf28eabd3ee76bd03ab18e08a48cad7e8b6f31b18", size = 4386778, upload-time = "2025-07-02T13:06:10.263Z" },
    { url = "https://files.pythonhosted.org/packages/5f/38/6bf177ca6bce4fe14704ab3e93627c5b0ca05242261a2e43ef3168472540/cryptography-45.0.5-pp311-pypy311_pp73-manylinux_2_34_aarch64.whl", hash = "sha256:12e55281d993a793b0e883066f590c1ae1e802e3acb67f8b442e721e475e6463", size = 4151627, upload-time = "2025-07-02T13:06:13.097Z" },
    { url = "https://files.pythonhosted.org/packages/38/6a/69fc67e5266bff68a91bcb81dff8fb0aba4d79a78521a08812048913e16f/cryptography-45.0.5-pp311-pypy311_pp73-manylinux_2_34_x86_64.whl", hash = "sha256:5aa1e32983d4443e310f726ee4b071ab7569f58eedfdd65e9675484a4eb67bd1", size = 4385593, upload-time = "2025-07-02T13:06:15.689Z" },
    { url = "https://files.pythonhosted.org/packages/f6/34/31a1604c9a9ade0fdab61eb48570e09a796f4d9836121266447b0eaf7feb/cryptography-45.0.5-pp311-pypy311_pp73-win_amd64.whl", hash = "sha256:e357286c1b76403dd384d938f93c46b2b058ed4dfcdce64a770f0537ed3feb6f", size = 3331106, upload-time = "2025-07-02T13:06:18.058Z" },
]

[[package]]
name = "cssselect"
version = "1.3.0"
source = { registry = "https://pypi.org/simple" }
sdist = { url = "https://files.pythonhosted.org/packages/72/0a/c3ea9573b1dc2e151abfe88c7fe0c26d1892fe6ed02d0cdb30f0d57029d5/cssselect-1.3.0.tar.gz", hash = "sha256:57f8a99424cfab289a1b6a816a43075a4b00948c86b4dcf3ef4ee7e15f7ab0c7", size = 42870, upload-time = "2025-03-10T09:30:29.638Z" }
wheels = [
    { url = "https://files.pythonhosted.org/packages/ee/58/257350f7db99b4ae12b614a36256d9cc870d71d9e451e79c2dc3b23d7c3c/cssselect-1.3.0-py3-none-any.whl", hash = "sha256:56d1bf3e198080cc1667e137bc51de9cadfca259f03c2d4e09037b3e01e30f0d", size = 18786, upload-time = "2025-03-10T09:30:28.048Z" },
]

[[package]]
name = "databind"
version = "4.5.2"
source = { registry = "https://pypi.org/simple" }
dependencies = [
    { name = "deprecated" },
    { name = "nr-date" },
    { name = "nr-stream" },
    { name = "typeapi" },
    { name = "typing-extensions" },
]
sdist = { url = "https://files.pythonhosted.org/packages/0c/b8/a6beffa3dd3d7898003d32b3ff5dc0be422c54efed5e0e3f85e92c65c2b2/databind-4.5.2.tar.gz", hash = "sha256:0a8aa0ff130a0306581c559388f5ef65e0fae7ef4b86412eacb1f4a0420006c4", size = 43001, upload-time = "2024-05-31T15:29:07.728Z" }
wheels = [
    { url = "https://files.pythonhosted.org/packages/0b/5b/39577d7629da11765786f45a37dccdf7f420038f6040325fe1ca40f52a93/databind-4.5.2-py3-none-any.whl", hash = "sha256:b9c3a03c0414aa4567f095d7218ac904bd2b267b58e3763dac28e83d64b69770", size = 49283, upload-time = "2024-05-31T15:29:00.026Z" },
]

[[package]]
name = "databind-core"
version = "4.5.2"
source = { registry = "https://pypi.org/simple" }
dependencies = [
    { name = "databind" },
]
sdist = { url = "https://files.pythonhosted.org/packages/e9/78/d05b13cc6aee2e84a3253c193e8dd2487c89ca80b9ecf63721e41cce4b78/databind.core-4.5.2.tar.gz", hash = "sha256:b8ac8127bc5d6b239a2a81aeddb268b0c4cadd53fbce7e8b2c7a9ef6413bccb3", size = 1485, upload-time = "2024-05-31T15:29:09.625Z" }
wheels = [
    { url = "https://files.pythonhosted.org/packages/32/54/eed2d15f7e1465a7a5a00958c0c926d153201c6cf37a5012d9012005bd8b/databind.core-4.5.2-py3-none-any.whl", hash = "sha256:a1dd1c6bd8ca9907d1292d8df9ec763ce91543e27f7eda4268e4a1a84fcd1c42", size = 1477, upload-time = "2024-05-31T15:29:02.264Z" },
]

[[package]]
name = "databind-json"
version = "4.5.2"
source = { registry = "https://pypi.org/simple" }
dependencies = [
    { name = "databind" },
]
sdist = { url = "https://files.pythonhosted.org/packages/14/15/77a84f4b552365119dcc03076daeb0e1e0167b337ec7fbdfabe722f2d5e8/databind.json-4.5.2.tar.gz", hash = "sha256:6cc9b5c6fddaebd49b2433932948eb3be8a41633b90aa37998d7922504b8f165", size = 1466, upload-time = "2024-05-31T15:29:11.626Z" }
wheels = [
    { url = "https://files.pythonhosted.org/packages/46/0f/a2f53f5e7be49bfa98dcb4e552382a6dc8c74ea74e755723654b85062316/databind.json-4.5.2-py3-none-any.whl", hash = "sha256:a803bf440634685984361cb2a5a975887e487c854ed48d81ff7aaf3a1ed1e94c", size = 1473, upload-time = "2024-05-31T15:29:05.857Z" },
]

[[package]]
name = "defusedxml"
version = "0.7.1"
source = { registry = "https://pypi.org/simple" }
sdist = { url = "https://files.pythonhosted.org/packages/0f/d5/c66da9b79e5bdb124974bfe172b4daf3c984ebd9c2a06e2b8a4dc7331c72/defusedxml-0.7.1.tar.gz", hash = "sha256:1bb3032db185915b62d7c6209c5a8792be6a32ab2fedacc84e01b52c51aa3e69", size = 75520, upload-time = "2021-03-08T10:59:26.269Z" }
wheels = [
    { url = "https://files.pythonhosted.org/packages/07/6c/aa3f2f849e01cb6a001cd8554a88d4c77c5c1a31c95bdf1cf9301e6d9ef4/defusedxml-0.7.1-py2.py3-none-any.whl", hash = "sha256:a352e7e428770286cc899e2542b6cdaedb2b4953ff269a210103ec58f6198a61", size = 25604, upload-time = "2021-03-08T10:59:24.45Z" },
]

[[package]]
name = "deprecated"
version = "1.2.18"
source = { registry = "https://pypi.org/simple" }
dependencies = [
    { name = "wrapt" },
]
sdist = { url = "https://files.pythonhosted.org/packages/98/97/06afe62762c9a8a86af0cfb7bfdab22a43ad17138b07af5b1a58442690a2/deprecated-1.2.18.tar.gz", hash = "sha256:422b6f6d859da6f2ef57857761bfb392480502a64c3028ca9bbe86085d72115d", size = 2928744, upload-time = "2025-01-27T10:46:25.7Z" }
wheels = [
    { url = "https://files.pythonhosted.org/packages/6e/c6/ac0b6c1e2d138f1002bcf799d330bd6d85084fece321e662a14223794041/Deprecated-1.2.18-py2.py3-none-any.whl", hash = "sha256:bd5011788200372a32418f888e326a09ff80d0214bd961147cfed01b5c018eec", size = 9998, upload-time = "2025-01-27T10:46:09.186Z" },
]

[[package]]
name = "distlib"
version = "0.4.0"
source = { registry = "https://pypi.org/simple" }
sdist = { url = "https://files.pythonhosted.org/packages/96/8e/709914eb2b5749865801041647dc7f4e6d00b549cfe88b65ca192995f07c/distlib-0.4.0.tar.gz", hash = "sha256:feec40075be03a04501a973d81f633735b4b69f98b05450592310c0f401a4e0d", size = 614605, upload-time = "2025-07-17T16:52:00.465Z" }
wheels = [
    { url = "https://files.pythonhosted.org/packages/33/6b/e0547afaf41bf2c42e52430072fa5658766e3d65bd4b03a563d1b6336f57/distlib-0.4.0-py2.py3-none-any.whl", hash = "sha256:9659f7d87e46584a30b5780e43ac7a2143098441670ff0a49d5f9034c54a6c16", size = 469047, upload-time = "2025-07-17T16:51:58.613Z" },
]

[[package]]
name = "docspec"
version = "2.2.2"
source = { registry = "https://pypi.org/simple" }
dependencies = [
    { name = "databind-core" },
    { name = "databind-json" },
    { name = "deprecated" },
]
sdist = { url = "https://files.pythonhosted.org/packages/8b/fe/1ad244d0ca186b5386050ec30dfd59bd3dbeea5baec33ca861dd43b922e6/docspec-2.2.2.tar.gz", hash = "sha256:c772c6facfce839176b647701082c7a22b3d22d872d392552cf5d65e0348c919", size = 14086, upload-time = "2025-05-06T12:39:59.466Z" }
wheels = [
    { url = "https://files.pythonhosted.org/packages/38/57/1011f2e88743a818cced9a95d54200ba6a05decaf43fd91d8c6ed9f6470d/docspec-2.2.2-py3-none-any.whl", hash = "sha256:854d25401e7ec2d155b0c1e001e25819d16b6df3a7575212a7f340ae8b00122e", size = 9726, upload-time = "2025-05-06T12:39:58.047Z" },
]

[[package]]
name = "docspec-python"
version = "2.2.1"
source = { registry = "https://pypi.org/simple" }
dependencies = [
    { name = "black" },
    { name = "docspec" },
    { name = "nr-util" },
]
sdist = { url = "https://files.pythonhosted.org/packages/52/88/99c5e27a894f01290364563c84838cf68f1a8629474b5bbfc3bf35a8d923/docspec_python-2.2.1.tar.gz", hash = "sha256:c41b850b4d6f4de30999ea6f82c9cdb9183d9bcba45559ee9173d3dab7281559", size = 13838, upload-time = "2023-05-28T11:24:19.846Z" }
wheels = [
    { url = "https://files.pythonhosted.org/packages/7b/49/b8d1a2fa01b6f7a1a9daa1d485efc7684489028d6a356fc2bc5b40131061/docspec_python-2.2.1-py3-none-any.whl", hash = "sha256:76ac41d35a8face35b2d766c2e8a416fb8832359785d396f0d53bcb00f178e54", size = 16093, upload-time = "2023-05-28T11:24:17.261Z" },
]

[[package]]
name = "docstring-parser"
version = "0.11"
source = { registry = "https://pypi.org/simple" }
sdist = { url = "https://files.pythonhosted.org/packages/a2/ce/5d6a3782b9f88097ce3e579265015db3372ae78d12f67629b863a9208c96/docstring_parser-0.11.tar.gz", hash = "sha256:93b3f8f481c7d24e37c5d9f30293c89e2933fa209421c8abd731dd3ef0715ecb", size = 22775, upload-time = "2021-09-30T07:44:10.288Z" }

[[package]]
name = "dycw-pytest-only"
version = "2.1.1"
source = { registry = "https://pypi.org/simple" }
dependencies = [
    { name = "pytest" },
]
sdist = { url = "https://files.pythonhosted.org/packages/b9/71/0c544627c131eee64e41653bf35ebbf02a5aa2318b69c2f9d9415b8005f5/dycw_pytest_only-2.1.1.tar.gz", hash = "sha256:b3c7dce202ee3fac6c83a47d7b9b581737d83db89aab4c624102def18edd00d5", size = 5054, upload-time = "2025-06-03T01:04:47.751Z" }
wheels = [
    { url = "https://files.pythonhosted.org/packages/f8/1a/25272fafd13c92a2e3b8e351127410b9ea5557324bfea3552388d65797fc/dycw_pytest_only-2.1.1-py3-none-any.whl", hash = "sha256:ea8fe48878dd95ad0ca804e549225cf3b7a1928eb188c22a284c1d17b48a7b89", size = 2413, upload-time = "2025-06-03T01:04:46.585Z" },
]

[[package]]
name = "exceptiongroup"
version = "1.3.0"
source = { registry = "https://pypi.org/simple" }
dependencies = [
    { name = "typing-extensions", marker = "python_full_version < '3.13'" },
]
sdist = { url = "https://files.pythonhosted.org/packages/0b/9f/a65090624ecf468cdca03533906e7c69ed7588582240cfe7cc9e770b50eb/exceptiongroup-1.3.0.tar.gz", hash = "sha256:b241f5885f560bc56a59ee63ca4c6a8bfa46ae4ad651af316d4e81817bb9fd88", size = 29749, upload-time = "2025-05-10T17:42:51.123Z" }
wheels = [
    { url = "https://files.pythonhosted.org/packages/36/f4/c6e662dade71f56cd2f3735141b265c3c79293c109549c1e6933b0651ffc/exceptiongroup-1.3.0-py3-none-any.whl", hash = "sha256:4d111e6e0c13d0644cad6ddaa7ed0261a0b36971f6d23e7ec9b4b9097da78a10", size = 16674, upload-time = "2025-05-10T17:42:49.33Z" },
]

[[package]]
name = "execnet"
version = "2.1.1"
source = { registry = "https://pypi.org/simple" }
sdist = { url = "https://files.pythonhosted.org/packages/bb/ff/b4c0dc78fbe20c3e59c0c7334de0c27eb4001a2b2017999af398bf730817/execnet-2.1.1.tar.gz", hash = "sha256:5189b52c6121c24feae288166ab41b32549c7e2348652736540b9e6e7d4e72e3", size = 166524, upload-time = "2024-04-08T09:04:19.245Z" }
wheels = [
    { url = "https://files.pythonhosted.org/packages/43/09/2aea36ff60d16dd8879bdb2f5b3ee0ba8d08cbbdcdfe870e695ce3784385/execnet-2.1.1-py3-none-any.whl", hash = "sha256:26dee51f1b80cebd6d0ca8e74dd8745419761d3bef34163928cbebbdc4749fdc", size = 40612, upload-time = "2024-04-08T09:04:17.414Z" },
]

[[package]]
name = "filelock"
version = "3.18.0"
source = { registry = "https://pypi.org/simple" }
sdist = { url = "https://files.pythonhosted.org/packages/0a/10/c23352565a6544bdc5353e0b15fc1c563352101f30e24bf500207a54df9a/filelock-3.18.0.tar.gz", hash = "sha256:adbc88eabb99d2fec8c9c1b229b171f18afa655400173ddc653d5d01501fb9f2", size = 18075, upload-time = "2025-03-14T07:11:40.47Z" }
wheels = [
    { url = "https://files.pythonhosted.org/packages/4d/36/2a115987e2d8c300a974597416d9de88f2444426de9571f4b59b2cca3acc/filelock-3.18.0-py3-none-any.whl", hash = "sha256:c401f4f8377c4464e6db25fff06205fd89bdd83b65eb0488ed1b160f780e21de", size = 16215, upload-time = "2025-03-14T07:11:39.145Z" },
]

[[package]]
name = "griffe"
version = "1.11.0"
source = { registry = "https://pypi.org/simple" }
dependencies = [
    { name = "colorama" },
]
sdist = { url = "https://files.pythonhosted.org/packages/22/01/4897bb317b347070b73a2f795e38a897ab3b022e020ff2f3ea6bc6a5994b/griffe-1.11.0.tar.gz", hash = "sha256:c153b5bc63ca521f059e9451533a67e44a9d06cf9bf1756e4298bda5bd3262e8", size = 410774, upload-time = "2025-08-07T18:23:36.784Z" }
wheels = [
    { url = "https://files.pythonhosted.org/packages/a7/55/588425bdbe8097b621db813e9b33f0a8a7257771683e0f5369c6c8eb66ab/griffe-1.11.0-py3-none-any.whl", hash = "sha256:dc56cc6af8d322807ecdb484b39838c7a51ca750cf21ccccf890500c4d6389d8", size = 137576, upload-time = "2025-08-07T18:23:34.859Z" },
]

[[package]]
name = "h11"
version = "0.16.0"
source = { registry = "https://pypi.org/simple" }
sdist = { url = "https://files.pythonhosted.org/packages/01/ee/02a2c011bdab74c6fb3c75474d40b3052059d95df7e73351460c8588d963/h11-0.16.0.tar.gz", hash = "sha256:4e35b956cf45792e4caa5885e69fba00bdbc6ffafbfa020300e549b208ee5ff1", size = 101250, upload-time = "2025-04-24T03:35:25.427Z" }
wheels = [
    { url = "https://files.pythonhosted.org/packages/04/4b/29cac41a4d98d144bf5f6d33995617b185d14b22401f75ca86f384e87ff1/h11-0.16.0-py3-none-any.whl", hash = "sha256:63cf8bbe7522de3bf65932fda1d9c2772064ffb3dae62d55932da54b31cb6c86", size = 37515, upload-time = "2025-04-24T03:35:24.344Z" },
]

[[package]]
name = "httpcore"
version = "1.0.9"
source = { registry = "https://pypi.org/simple" }
dependencies = [
    { name = "certifi" },
    { name = "h11" },
]
sdist = { url = "https://files.pythonhosted.org/packages/06/94/82699a10bca87a5556c9c59b5963f2d039dbd239f25bc2a63907a05a14cb/httpcore-1.0.9.tar.gz", hash = "sha256:6e34463af53fd2ab5d807f399a9b45ea31c3dfa2276f15a2c3f00afff6e176e8", size = 85484, upload-time = "2025-04-24T22:06:22.219Z" }
wheels = [
    { url = "https://files.pythonhosted.org/packages/7e/f5/f66802a942d491edb555dd61e3a9961140fd64c90bce1eafd741609d334d/httpcore-1.0.9-py3-none-any.whl", hash = "sha256:2d400746a40668fc9dec9810239072b40b4484b640a8c38fd654a024c7a1bf55", size = 78784, upload-time = "2025-04-24T22:06:20.566Z" },
]

[[package]]
name = "httptools"
version = "0.6.4"
source = { registry = "https://pypi.org/simple" }
sdist = { url = "https://files.pythonhosted.org/packages/a7/9a/ce5e1f7e131522e6d3426e8e7a490b3a01f39a6696602e1c4f33f9e94277/httptools-0.6.4.tar.gz", hash = "sha256:4e93eee4add6493b59a5c514da98c939b244fce4a0d8879cd3f466562f4b7d5c", size = 240639, upload-time = "2024-10-16T19:45:08.902Z" }
wheels = [
    { url = "https://files.pythonhosted.org/packages/3b/6f/972f8eb0ea7d98a1c6be436e2142d51ad2a64ee18e02b0e7ff1f62171ab1/httptools-0.6.4-cp310-cp310-macosx_10_9_universal2.whl", hash = "sha256:3c73ce323711a6ffb0d247dcd5a550b8babf0f757e86a52558fe5b86d6fefcc0", size = 198780, upload-time = "2024-10-16T19:44:06.882Z" },
    { url = "https://files.pythonhosted.org/packages/6a/b0/17c672b4bc5c7ba7f201eada4e96c71d0a59fbc185e60e42580093a86f21/httptools-0.6.4-cp310-cp310-macosx_11_0_arm64.whl", hash = "sha256:345c288418f0944a6fe67be8e6afa9262b18c7626c3ef3c28adc5eabc06a68da", size = 103297, upload-time = "2024-10-16T19:44:08.129Z" },
    { url = "https://files.pythonhosted.org/packages/92/5e/b4a826fe91971a0b68e8c2bd4e7db3e7519882f5a8ccdb1194be2b3ab98f/httptools-0.6.4-cp310-cp310-manylinux_2_17_aarch64.manylinux2014_aarch64.whl", hash = "sha256:deee0e3343f98ee8047e9f4c5bc7cedbf69f5734454a94c38ee829fb2d5fa3c1", size = 443130, upload-time = "2024-10-16T19:44:09.45Z" },
    { url = "https://files.pythonhosted.org/packages/b0/51/ce61e531e40289a681a463e1258fa1e05e0be54540e40d91d065a264cd8f/httptools-0.6.4-cp310-cp310-manylinux_2_5_x86_64.manylinux1_x86_64.manylinux_2_17_x86_64.manylinux2014_x86_64.whl", hash = "sha256:ca80b7485c76f768a3bc83ea58373f8db7b015551117375e4918e2aa77ea9b50", size = 442148, upload-time = "2024-10-16T19:44:11.539Z" },
    { url = "https://files.pythonhosted.org/packages/ea/9e/270b7d767849b0c96f275c695d27ca76c30671f8eb8cc1bab6ced5c5e1d0/httptools-0.6.4-cp310-cp310-musllinux_1_2_aarch64.whl", hash = "sha256:90d96a385fa941283ebd231464045187a31ad932ebfa541be8edf5b3c2328959", size = 415949, upload-time = "2024-10-16T19:44:13.388Z" },
    { url = "https://files.pythonhosted.org/packages/81/86/ced96e3179c48c6f656354e106934e65c8963d48b69be78f355797f0e1b3/httptools-0.6.4-cp310-cp310-musllinux_1_2_x86_64.whl", hash = "sha256:59e724f8b332319e2875efd360e61ac07f33b492889284a3e05e6d13746876f4", size = 417591, upload-time = "2024-10-16T19:44:15.258Z" },
    { url = "https://files.pythonhosted.org/packages/75/73/187a3f620ed3175364ddb56847d7a608a6fc42d551e133197098c0143eca/httptools-0.6.4-cp310-cp310-win_amd64.whl", hash = "sha256:c26f313951f6e26147833fc923f78f95604bbec812a43e5ee37f26dc9e5a686c", size = 88344, upload-time = "2024-10-16T19:44:16.54Z" },
    { url = "https://files.pythonhosted.org/packages/7b/26/bb526d4d14c2774fe07113ca1db7255737ffbb119315839af2065abfdac3/httptools-0.6.4-cp311-cp311-macosx_10_9_universal2.whl", hash = "sha256:f47f8ed67cc0ff862b84a1189831d1d33c963fb3ce1ee0c65d3b0cbe7b711069", size = 199029, upload-time = "2024-10-16T19:44:18.427Z" },
    { url = "https://files.pythonhosted.org/packages/a6/17/3e0d3e9b901c732987a45f4f94d4e2c62b89a041d93db89eafb262afd8d5/httptools-0.6.4-cp311-cp311-macosx_11_0_arm64.whl", hash = "sha256:0614154d5454c21b6410fdf5262b4a3ddb0f53f1e1721cfd59d55f32138c578a", size = 103492, upload-time = "2024-10-16T19:44:19.515Z" },
    { url = "https://files.pythonhosted.org/packages/b7/24/0fe235d7b69c42423c7698d086d4db96475f9b50b6ad26a718ef27a0bce6/httptools-0.6.4-cp311-cp311-manylinux_2_17_aarch64.manylinux2014_aarch64.whl", hash = "sha256:f8787367fbdfccae38e35abf7641dafc5310310a5987b689f4c32cc8cc3ee975", size = 462891, upload-time = "2024-10-16T19:44:21.067Z" },
    { url = "https://files.pythonhosted.org/packages/b1/2f/205d1f2a190b72da6ffb5f41a3736c26d6fa7871101212b15e9b5cd8f61d/httptools-0.6.4-cp311-cp311-manylinux_2_5_x86_64.manylinux1_x86_64.manylinux_2_17_x86_64.manylinux2014_x86_64.whl", hash = "sha256:40b0f7fe4fd38e6a507bdb751db0379df1e99120c65fbdc8ee6c1d044897a636", size = 459788, upload-time = "2024-10-16T19:44:22.958Z" },
    { url = "https://files.pythonhosted.org/packages/6e/4c/d09ce0eff09057a206a74575ae8f1e1e2f0364d20e2442224f9e6612c8b9/httptools-0.6.4-cp311-cp311-musllinux_1_2_aarch64.whl", hash = "sha256:40a5ec98d3f49904b9fe36827dcf1aadfef3b89e2bd05b0e35e94f97c2b14721", size = 433214, upload-time = "2024-10-16T19:44:24.513Z" },
    { url = "https://files.pythonhosted.org/packages/3e/d2/84c9e23edbccc4a4c6f96a1b8d99dfd2350289e94f00e9ccc7aadde26fb5/httptools-0.6.4-cp311-cp311-musllinux_1_2_x86_64.whl", hash = "sha256:dacdd3d10ea1b4ca9df97a0a303cbacafc04b5cd375fa98732678151643d4988", size = 434120, upload-time = "2024-10-16T19:44:26.295Z" },
    { url = "https://files.pythonhosted.org/packages/d0/46/4d8e7ba9581416de1c425b8264e2cadd201eb709ec1584c381f3e98f51c1/httptools-0.6.4-cp311-cp311-win_amd64.whl", hash = "sha256:288cd628406cc53f9a541cfaf06041b4c71d751856bab45e3702191f931ccd17", size = 88565, upload-time = "2024-10-16T19:44:29.188Z" },
    { url = "https://files.pythonhosted.org/packages/bb/0e/d0b71465c66b9185f90a091ab36389a7352985fe857e352801c39d6127c8/httptools-0.6.4-cp312-cp312-macosx_10_13_universal2.whl", hash = "sha256:df017d6c780287d5c80601dafa31f17bddb170232d85c066604d8558683711a2", size = 200683, upload-time = "2024-10-16T19:44:30.175Z" },
    { url = "https://files.pythonhosted.org/packages/e2/b8/412a9bb28d0a8988de3296e01efa0bd62068b33856cdda47fe1b5e890954/httptools-0.6.4-cp312-cp312-macosx_11_0_arm64.whl", hash = "sha256:85071a1e8c2d051b507161f6c3e26155b5c790e4e28d7f236422dbacc2a9cc44", size = 104337, upload-time = "2024-10-16T19:44:31.786Z" },
    { url = "https://files.pythonhosted.org/packages/9b/01/6fb20be3196ffdc8eeec4e653bc2a275eca7f36634c86302242c4fbb2760/httptools-0.6.4-cp312-cp312-manylinux_2_17_aarch64.manylinux2014_aarch64.whl", hash = "sha256:69422b7f458c5af875922cdb5bd586cc1f1033295aa9ff63ee196a87519ac8e1", size = 508796, upload-time = "2024-10-16T19:44:32.825Z" },
    { url = "https://files.pythonhosted.org/packages/f7/d8/b644c44acc1368938317d76ac991c9bba1166311880bcc0ac297cb9d6bd7/httptools-0.6.4-cp312-cp312-manylinux_2_5_x86_64.manylinux1_x86_64.manylinux_2_17_x86_64.manylinux2014_x86_64.whl", hash = "sha256:16e603a3bff50db08cd578d54f07032ca1631450ceb972c2f834c2b860c28ea2", size = 510837, upload-time = "2024-10-16T19:44:33.974Z" },
    { url = "https://files.pythonhosted.org/packages/52/d8/254d16a31d543073a0e57f1c329ca7378d8924e7e292eda72d0064987486/httptools-0.6.4-cp312-cp312-musllinux_1_2_aarch64.whl", hash = "sha256:ec4f178901fa1834d4a060320d2f3abc5c9e39766953d038f1458cb885f47e81", size = 485289, upload-time = "2024-10-16T19:44:35.111Z" },
    { url = "https://files.pythonhosted.org/packages/5f/3c/4aee161b4b7a971660b8be71a92c24d6c64372c1ab3ae7f366b3680df20f/httptools-0.6.4-cp312-cp312-musllinux_1_2_x86_64.whl", hash = "sha256:f9eb89ecf8b290f2e293325c646a211ff1c2493222798bb80a530c5e7502494f", size = 489779, upload-time = "2024-10-16T19:44:36.253Z" },
    { url = "https://files.pythonhosted.org/packages/12/b7/5cae71a8868e555f3f67a50ee7f673ce36eac970f029c0c5e9d584352961/httptools-0.6.4-cp312-cp312-win_amd64.whl", hash = "sha256:db78cb9ca56b59b016e64b6031eda5653be0589dba2b1b43453f6e8b405a0970", size = 88634, upload-time = "2024-10-16T19:44:37.357Z" },
    { url = "https://files.pythonhosted.org/packages/94/a3/9fe9ad23fd35f7de6b91eeb60848986058bd8b5a5c1e256f5860a160cc3e/httptools-0.6.4-cp313-cp313-macosx_10_13_universal2.whl", hash = "sha256:ade273d7e767d5fae13fa637f4d53b6e961fb7fd93c7797562663f0171c26660", size = 197214, upload-time = "2024-10-16T19:44:38.738Z" },
    { url = "https://files.pythonhosted.org/packages/ea/d9/82d5e68bab783b632023f2fa31db20bebb4e89dfc4d2293945fd68484ee4/httptools-0.6.4-cp313-cp313-macosx_11_0_arm64.whl", hash = "sha256:856f4bc0478ae143bad54a4242fccb1f3f86a6e1be5548fecfd4102061b3a083", size = 102431, upload-time = "2024-10-16T19:44:39.818Z" },
    { url = "https://files.pythonhosted.org/packages/96/c1/cb499655cbdbfb57b577734fde02f6fa0bbc3fe9fb4d87b742b512908dff/httptools-0.6.4-cp313-cp313-manylinux_2_17_aarch64.manylinux2014_aarch64.whl", hash = "sha256:322d20ea9cdd1fa98bd6a74b77e2ec5b818abdc3d36695ab402a0de8ef2865a3", size = 473121, upload-time = "2024-10-16T19:44:41.189Z" },
    { url = "https://files.pythonhosted.org/packages/af/71/ee32fd358f8a3bb199b03261f10921716990808a675d8160b5383487a317/httptools-0.6.4-cp313-cp313-manylinux_2_5_x86_64.manylinux1_x86_64.manylinux_2_17_x86_64.manylinux2014_x86_64.whl", hash = "sha256:4d87b29bd4486c0093fc64dea80231f7c7f7eb4dc70ae394d70a495ab8436071", size = 473805, upload-time = "2024-10-16T19:44:42.384Z" },
    { url = "https://files.pythonhosted.org/packages/8a/0a/0d4df132bfca1507114198b766f1737d57580c9ad1cf93c1ff673e3387be/httptools-0.6.4-cp313-cp313-musllinux_1_2_aarch64.whl", hash = "sha256:342dd6946aa6bda4b8f18c734576106b8a31f2fe31492881a9a160ec84ff4bd5", size = 448858, upload-time = "2024-10-16T19:44:43.959Z" },
    { url = "https://files.pythonhosted.org/packages/1e/6a/787004fdef2cabea27bad1073bf6a33f2437b4dbd3b6fb4a9d71172b1c7c/httptools-0.6.4-cp313-cp313-musllinux_1_2_x86_64.whl", hash = "sha256:4b36913ba52008249223042dca46e69967985fb4051951f94357ea681e1f5dc0", size = 452042, upload-time = "2024-10-16T19:44:45.071Z" },
    { url = "https://files.pythonhosted.org/packages/4d/dc/7decab5c404d1d2cdc1bb330b1bf70e83d6af0396fd4fc76fc60c0d522bf/httptools-0.6.4-cp313-cp313-win_amd64.whl", hash = "sha256:28908df1b9bb8187393d5b5db91435ccc9c8e891657f9cbb42a2541b44c82fc8", size = 87682, upload-time = "2024-10-16T19:44:46.46Z" },
]

[[package]]
name = "httpx"
version = "0.28.1"
source = { registry = "https://pypi.org/simple" }
dependencies = [
    { name = "anyio" },
    { name = "certifi" },
    { name = "httpcore" },
    { name = "idna" },
]
sdist = { url = "https://files.pythonhosted.org/packages/b1/df/48c586a5fe32a0f01324ee087459e112ebb7224f646c0b5023f5e79e9956/httpx-0.28.1.tar.gz", hash = "sha256:75e98c5f16b0f35b567856f597f06ff2270a374470a5c2392242528e3e3e42fc", size = 141406, upload-time = "2024-12-06T15:37:23.222Z" }
wheels = [
    { url = "https://files.pythonhosted.org/packages/2a/39/e50c7c3a983047577ee07d2a9e53faf5a69493943ec3f6a384bdc792deb2/httpx-0.28.1-py3-none-any.whl", hash = "sha256:d909fcccc110f8c7faf814ca82a9a4d816bc5a6dbfea25d6591d6985b8ba59ad", size = 73517, upload-time = "2024-12-06T15:37:21.509Z" },
]

[[package]]
name = "hyperlink"
version = "21.0.0"
source = { registry = "https://pypi.org/simple" }
dependencies = [
    { name = "idna" },
]
sdist = { url = "https://files.pythonhosted.org/packages/3a/51/1947bd81d75af87e3bb9e34593a4cf118115a8feb451ce7a69044ef1412e/hyperlink-21.0.0.tar.gz", hash = "sha256:427af957daa58bc909471c6c40f74c5450fa123dd093fc53efd2e91d2705a56b", size = 140743, upload-time = "2021-01-08T05:51:20.972Z" }
wheels = [
    { url = "https://files.pythonhosted.org/packages/6e/aa/8caf6a0a3e62863cbb9dab27135660acba46903b703e224f14f447e57934/hyperlink-21.0.0-py2.py3-none-any.whl", hash = "sha256:e6b14c37ecb73e89c77d78cdb4c2cc8f3fb59a885c5b3f819ff4ed80f25af1b4", size = 74638, upload-time = "2021-01-08T05:51:22.906Z" },
]

[[package]]
name = "identify"
version = "2.6.12"
source = { registry = "https://pypi.org/simple" }
sdist = { url = "https://files.pythonhosted.org/packages/a2/88/d193a27416618628a5eea64e3223acd800b40749a96ffb322a9b55a49ed1/identify-2.6.12.tar.gz", hash = "sha256:d8de45749f1efb108badef65ee8386f0f7bb19a7f26185f74de6367bffbaf0e6", size = 99254, upload-time = "2025-05-23T20:37:53.3Z" }
wheels = [
    { url = "https://files.pythonhosted.org/packages/7a/cd/18f8da995b658420625f7ef13f037be53ae04ec5ad33f9b718240dcfd48c/identify-2.6.12-py2.py3-none-any.whl", hash = "sha256:ad9672d5a72e0d2ff7c5c8809b62dfa60458626352fb0eb7b55e69bdc45334a2", size = 99145, upload-time = "2025-05-23T20:37:51.495Z" },
]

[[package]]
name = "idna"
version = "3.10"
source = { registry = "https://pypi.org/simple" }
sdist = { url = "https://files.pythonhosted.org/packages/f1/70/7703c29685631f5a7590aa73f1f1d3fa9a380e654b86af429e0934a32f7d/idna-3.10.tar.gz", hash = "sha256:12f65c9b470abda6dc35cf8e63cc574b1c52b11df2c86030af0ac09b01b13ea9", size = 190490, upload-time = "2024-09-15T18:07:39.745Z" }
wheels = [
    { url = "https://files.pythonhosted.org/packages/76/c6/c88e154df9c4e1a2a66ccf0005a88dfb2650c1dffb6f5ce603dfbd452ce3/idna-3.10-py3-none-any.whl", hash = "sha256:946d195a0d259cbba61165e88e65941f16e9b36ea6ddb97f00452bae8b1287d3", size = 70442, upload-time = "2024-09-15T18:07:37.964Z" },
]

[[package]]
name = "impit"
version = "0.5.0"
source = { registry = "https://pypi.org/simple" }
sdist = { url = "https://files.pythonhosted.org/packages/84/82/da7f6ebec2ae2e4071c7f97d5d09710ec205eb7a5660674bf2b0e43969ad/impit-0.5.0.tar.gz", hash = "sha256:c1f27d046fcf53b1ad9f63897a666a4f32eb53763245b4c2047c826991675ba5", size = 87921, upload-time = "2025-07-30T11:51:42.266Z" }
wheels = [
    { url = "https://files.pythonhosted.org/packages/ac/07/717c47aae5be96bb9d622c26a676a3f88e6ba6846c0b590b9e1f15dcaac6/impit-0.5.0-cp310-cp310-macosx_10_12_x86_64.whl", hash = "sha256:bb2a8befe3b5bd2d32b116f9a76b41699a1ecc64e53e9643adb98837bba0c32e", size = 3840719, upload-time = "2025-07-30T11:50:30.974Z" },
    { url = "https://files.pythonhosted.org/packages/d3/56/20843b4e913c691b69f8a86483c64d1b0c84c17a20588b53acffffa67616/impit-0.5.0-cp310-cp310-macosx_11_0_arm64.whl", hash = "sha256:2f9bcd170ad3b53ea0d2c585efc7f2f23b7942c7e9b41a505d4bdc4a928580f6", size = 3667648, upload-time = "2025-07-30T11:50:33.062Z" },
    { url = "https://files.pythonhosted.org/packages/5c/f5/d77627559764f759c0eef1189ec6b7d62fea71889b84b41dd8359c31835f/impit-0.5.0-cp310-cp310-manylinux_2_17_x86_64.manylinux2014_x86_64.whl", hash = "sha256:9bba63905ebcc625b63cdc6adce0bc8c80c95ad500b3fd02b8bb622fbb718beb", size = 6071606, upload-time = "2025-07-30T11:50:34.568Z" },
    { url = "https://files.pythonhosted.org/packages/a8/d1/6206195b8af11151eb4fe77e98113f4ec507ee70c2873e6a1f50620048f5/impit-0.5.0-cp310-cp310-musllinux_1_2_aarch64.whl", hash = "sha256:9b6fd9898d5983f353d806fab528e95305736b0eb67da5fb32ce0fade31cc80f", size = 6363184, upload-time = "2025-07-30T11:50:36.485Z" },
    { url = "https://files.pythonhosted.org/packages/ff/5f/682015b7f2017ef3d823d42ae66d614a948d74597b457030e129501f216f/impit-0.5.0-cp310-cp310-musllinux_1_2_x86_64.whl", hash = "sha256:186c20ff24a2431b66674d405a3b8357e66553ce1de518568b136a2cd4aa0d39", size = 6223813, upload-time = "2025-07-30T11:50:38.367Z" },
    { url = "https://files.pythonhosted.org/packages/e8/51/3937cfc7357a1f70146bd4c61e012f219cfb86126f75cb8a6c3320c452a1/impit-0.5.0-cp310-cp310-win_amd64.whl", hash = "sha256:095a003e6f88302f12720704cd2835435a9752b5b033d5263f6be5ee8880d434", size = 3876828, upload-time = "2025-07-30T11:50:40.216Z" },
    { url = "https://files.pythonhosted.org/packages/3a/e7/86ee335462a58590739ef44d851aeaffc131608582bbbb4b2b6dd6677eda/impit-0.5.0-cp311-cp311-macosx_10_12_x86_64.whl", hash = "sha256:cbee5603b7d8da6a3f5f6fccba7f9c2b04813943db293b6fc6fff63d3e86686b", size = 3840617, upload-time = "2025-07-30T11:50:41.735Z" },
    { url = "https://files.pythonhosted.org/packages/df/e4/64b4f55fca0e63f03289c83beffe08b396a0c32015ef2fc28b8a8c09146f/impit-0.5.0-cp311-cp311-macosx_11_0_arm64.whl", hash = "sha256:c516f5bceb1757633c6291411fe8e255f81c7432f259da41e6408654b81dca6f", size = 3667696, upload-time = "2025-07-30T11:50:43.551Z" },
    { url = "https://files.pythonhosted.org/packages/e1/75/7186b5ce0e10c7a3995fb814a8e12772911180baf1ee7a4db55d558c1b02/impit-0.5.0-cp311-cp311-manylinux_2_17_x86_64.manylinux2014_x86_64.whl", hash = "sha256:1e4516f5d9c48aa9278f227c9a902e79f4636f35398921998899071a1abc08f9", size = 6071710, upload-time = "2025-07-30T11:50:45.095Z" },
    { url = "https://files.pythonhosted.org/packages/dc/ec/a0b2a60e16de567be1403a6025f6daf8f40dc29629f1a2e5c828469fb987/impit-0.5.0-cp311-cp311-musllinux_1_2_aarch64.whl", hash = "sha256:d06287ba0bf51abc16e0bd763a727e03f419accd263c34ded3e10be93c971ceb", size = 6362938, upload-time = "2025-07-30T11:50:46.917Z" },
    { url = "https://files.pythonhosted.org/packages/e0/a5/e9b16dda32008bd2e6a93dba1d82ddad6abacddd4b0c79792c03f244d16e/impit-0.5.0-cp311-cp311-musllinux_1_2_x86_64.whl", hash = "sha256:19d5e75d2e0c6a69c59cdfdc88da7fd9a72c23684fc88439240294740f2b7515", size = 6219401, upload-time = "2025-07-30T11:50:48.441Z" },
    { url = "https://files.pythonhosted.org/packages/08/13/875fb538d16f39eef8dc9c634a4ae352a49a2a106b2b7cfdde67cd67212e/impit-0.5.0-cp311-cp311-win_amd64.whl", hash = "sha256:f265c72c5aa8557244f80a230bfd548ea992db0b86323c672a87f379ad716957", size = 3876742, upload-time = "2025-07-30T11:50:49.863Z" },
    { url = "https://files.pythonhosted.org/packages/22/b0/8b9406eab662743a57e57066411b38b60f4f6dca91c954b64adc695ec3b6/impit-0.5.0-cp312-cp312-macosx_10_12_x86_64.whl", hash = "sha256:ad1337dc93a4bb5e4075975f3234a7c85caf4ec6973a79b77cdfeb0087382238", size = 3840111, upload-time = "2025-07-30T11:50:51.318Z" },
    { url = "https://files.pythonhosted.org/packages/1c/ad/9385cb1d04eed2531d0df0a4902064a7d6fb3857abed1a86489f0e723834/impit-0.5.0-cp312-cp312-macosx_11_0_arm64.whl", hash = "sha256:fc40983a60a7ee5eca8bbc8a9dfc0dc7865b94d26e8c86e3d550d06b1bebf3d7", size = 3666505, upload-time = "2025-07-30T11:50:53.101Z" },
    { url = "https://files.pythonhosted.org/packages/9d/08/dcd9a585f4f6b633dac11f295ef705974deeb98176e8c793350e777c8561/impit-0.5.0-cp312-cp312-manylinux_2_17_x86_64.manylinux2014_x86_64.whl", hash = "sha256:527ace267d17254500695a0b177e7cfbfd842a860e3047cc93fe09fe009b33a6", size = 6071126, upload-time = "2025-07-30T11:50:54.666Z" },
    { url = "https://files.pythonhosted.org/packages/2f/c6/fbc7c826456220dd30888002d04d687163502f181baaf9d5165d45d8e221/impit-0.5.0-cp312-cp312-musllinux_1_2_aarch64.whl", hash = "sha256:caa5f2c827d979a1d8e2badddac33c0f36b62646d29cb078090474c706097843", size = 6361672, upload-time = "2025-07-30T11:50:56.164Z" },
    { url = "https://files.pythonhosted.org/packages/90/2f/9db57fe1cd6b6cc7e2bac30e6f749d94ba8d3ff9108c0d2f72735fc68dc6/impit-0.5.0-cp312-cp312-musllinux_1_2_x86_64.whl", hash = "sha256:f3f07c460492a852e1081bc447dba59a63d2ea45abe82a1cbac745a402e2c9c3", size = 6218078, upload-time = "2025-07-30T11:50:57.773Z" },
    { url = "https://files.pythonhosted.org/packages/f1/8f/2a6c06951ff52552a8a061a67ebdebc70c4719531072afd55a17227cc7b9/impit-0.5.0-cp312-cp312-win_amd64.whl", hash = "sha256:8dd7432d673bd6bf42a15d7919a9457c0cfd0eb0832fe2582298366d98fcc4ae", size = 3876072, upload-time = "2025-07-30T11:50:59.69Z" },
    { url = "https://files.pythonhosted.org/packages/fe/ac/0e34d5760573a719ef92249757b9dd1436687ca88d7b29a959886ea0f116/impit-0.5.0-cp313-cp313-macosx_10_12_x86_64.whl", hash = "sha256:b38197943efe692aa77f18883e3022fa1fcd240da2f3b3ba5dee10b7bdf5e835", size = 3839934, upload-time = "2025-07-30T11:51:01.185Z" },
    { url = "https://files.pythonhosted.org/packages/3a/7a/3321a75bb82750f5f4e04c003b8179d9c3ff751e16705a2b227417d4c2e5/impit-0.5.0-cp313-cp313-macosx_11_0_arm64.whl", hash = "sha256:d923a236011da447211714e34d015e178611b7997f3401ab5f432ee66d5f7b69", size = 3666384, upload-time = "2025-07-30T11:51:02.685Z" },
    { url = "https://files.pythonhosted.org/packages/da/cc/762ce64c7a6d1603111aacae151712c98f35ca20ea671b760005f42998fe/impit-0.5.0-cp313-cp313-manylinux_2_17_x86_64.manylinux2014_x86_64.whl", hash = "sha256:45e2e4daeecf85f80d4d5b287d83ce06c690ef4ef1c178ebae2265d05e54ab7d", size = 6070912, upload-time = "2025-07-30T11:51:04.188Z" },
    { url = "https://files.pythonhosted.org/packages/81/95/e86e0a01da31e76a6c2beca2bd4506fc93cb33c46dede1a47c9e3e6c15bc/impit-0.5.0-cp313-cp313-musllinux_1_2_aarch64.whl", hash = "sha256:6c7069ad70671e4b3129eb9f3fe3f50658aafc7f0de50b45fce4b0768008237c", size = 6361875, upload-time = "2025-07-30T11:51:05.741Z" },
    { url = "https://files.pythonhosted.org/packages/ee/e6/9ba2c7c111cf3265c657f53de3fb498db6586c13fd262b59913429d468fc/impit-0.5.0-cp313-cp313-musllinux_1_2_x86_64.whl", hash = "sha256:b656f0e7c1707c2124ea836b29a7d3d475117537184f12314b61ed74dccc6004", size = 6217892, upload-time = "2025-07-30T11:51:07.706Z" },
    { url = "https://files.pythonhosted.org/packages/cd/8d/5d31b830d0f142126cfbe3402eeb573261011334c7596d18a05a8b054741/impit-0.5.0-cp313-cp313-win_amd64.whl", hash = "sha256:dcdb4b2235284912e0fe66b4e6d924609e360d95f9c9dd9bfeb252fcd183ef74", size = 3875933, upload-time = "2025-07-30T11:51:09.606Z" },
    { url = "https://files.pythonhosted.org/packages/22/e8/0def9b6b2ef540274ae5ceeb6fff5a51334411c1a578d2f3e1b9b6d6f62f/impit-0.5.0-cp313-cp313t-musllinux_1_2_aarch64.whl", hash = "sha256:fcd5b9a51a24b5cd5708b7ae52c0a65162132dce46799f7e051e319f7f3ac5c9", size = 6361971, upload-time = "2025-07-30T11:51:11.46Z" },
    { url = "https://files.pythonhosted.org/packages/6a/6f/c597c55e745b6793c171e699c9d24466aa5586b4cfac37d839c423669586/impit-0.5.0-cp313-cp313t-musllinux_1_2_x86_64.whl", hash = "sha256:b6a8afd89ea056ad1657b3242b3331859e3b87bf1b8b913d8ca5ac12259776c9", size = 6219369, upload-time = "2025-07-30T11:51:13.994Z" },
    { url = "https://files.pythonhosted.org/packages/95/c3/3d983e2327e68459c52ac2f8ac5b91885dbdd8601d96b43a2a3a7c2399a1/impit-0.5.0-cp314-cp314-manylinux_2_17_x86_64.manylinux2014_x86_64.whl", hash = "sha256:08a756e64a44197591d1f41b682baded2f4cc891946c03e5af21078186779cb2", size = 6071007, upload-time = "2025-07-30T11:51:16.669Z" },
    { url = "https://files.pythonhosted.org/packages/0e/91/98c4aa4d8036e6eb94d26015d6693c491667fda3ffd0cebe367a4039c8a3/impit-0.5.0-pp310-pypy310_pp73-manylinux_2_17_x86_64.manylinux2014_x86_64.whl", hash = "sha256:be03977267b81708bdc54e98186f18138b65af6e8a8f0859f9483ee39b292208", size = 6072884, upload-time = "2025-07-30T11:51:27.402Z" },
    { url = "https://files.pythonhosted.org/packages/a9/a4/aa4338f95f4d63bfe5dc4d40c5e83b400188926f496769a2da34e211c039/impit-0.5.0-pp310-pypy310_pp73-musllinux_1_2_aarch64.whl", hash = "sha256:ebd100ed3a1d2017003e5f4323ef9ccb1bef7f68a3c70eace44dc80258ba61b1", size = 6363121, upload-time = "2025-07-30T11:51:29.254Z" },
    { url = "https://files.pythonhosted.org/packages/70/ba/0b6ff62fdccb66eb13cc058b69a1df08017f8318ae5adf813fad7cdc42a3/impit-0.5.0-pp310-pypy310_pp73-musllinux_1_2_x86_64.whl", hash = "sha256:8ee9f944ffdd039665f282be6ccec9a0ccd2e204a574f498d1bdd91f51dc4c93", size = 6220904, upload-time = "2025-07-30T11:51:30.706Z" },
    { url = "https://files.pythonhosted.org/packages/fa/6d/4b280ea4ad6b3b2731efa5aeef2c85c8c26d8408f591e1d3e2d3748b38eb/impit-0.5.0-pp311-pypy311_pp73-manylinux_2_17_x86_64.manylinux2014_x86_64.whl", hash = "sha256:6bcf04de0e970beccf95f71e1535bc7585a65b24eb7cdbbb7d6f13f9eb4533e3", size = 6072722, upload-time = "2025-07-30T11:51:32.321Z" },
    { url = "https://files.pythonhosted.org/packages/8b/f1/8887e407d6330e9c3c98886466db78256a0b27246b6ef14e5418c965442f/impit-0.5.0-pp311-pypy311_pp73-musllinux_1_2_aarch64.whl", hash = "sha256:a2ca6a988ded989d5331787dbca1539eefdcee202a38c188ec04525f4cb708d4", size = 6363170, upload-time = "2025-07-30T11:51:33.815Z" },
    { url = "https://files.pythonhosted.org/packages/03/73/6318d23468759f473c3f438d701e0efae3feb9fc1865b56d2a201a22e61f/impit-0.5.0-pp311-pypy311_pp73-musllinux_1_2_x86_64.whl", hash = "sha256:62a7942295ea8656fdb881a47a0e6b16edfb0e2d4dd07ad0b6f8d928efc1db66", size = 6220787, upload-time = "2025-07-30T11:51:36.663Z" },
]

[[package]]
name = "importlib-metadata"
version = "8.7.0"
source = { registry = "https://pypi.org/simple" }
dependencies = [
    { name = "zipp" },
]
sdist = { url = "https://files.pythonhosted.org/packages/76/66/650a33bd90f786193e4de4b3ad86ea60b53c89b669a5c7be931fac31cdb0/importlib_metadata-8.7.0.tar.gz", hash = "sha256:d13b81ad223b890aa16c5471f2ac3056cf76c5f10f82d6f9292f0b415f389000", size = 56641, upload-time = "2025-04-27T15:29:01.736Z" }
wheels = [
    { url = "https://files.pythonhosted.org/packages/20/b0/36bd937216ec521246249be3bf9855081de4c5e06a0c9b4219dbeda50373/importlib_metadata-8.7.0-py3-none-any.whl", hash = "sha256:e5dd1551894c77868a30651cef00984d50e1002d06942a7101d34870c5f02afd", size = 27656, upload-time = "2025-04-27T15:29:00.214Z" },
]

[[package]]
name = "incremental"
version = "24.7.2"
source = { registry = "https://pypi.org/simple" }
dependencies = [
    { name = "setuptools" },
    { name = "tomli", marker = "python_full_version < '3.11'" },
]
sdist = { url = "https://files.pythonhosted.org/packages/27/87/156b374ff6578062965afe30cc57627d35234369b3336cf244b240c8d8e6/incremental-24.7.2.tar.gz", hash = "sha256:fb4f1d47ee60efe87d4f6f0ebb5f70b9760db2b2574c59c8e8912be4ebd464c9", size = 28157, upload-time = "2024-07-29T20:03:55.441Z" }
wheels = [
    { url = "https://files.pythonhosted.org/packages/0d/38/221e5b2ae676a3938c2c1919131410c342b6efc2baffeda395dd66eeca8f/incremental-24.7.2-py3-none-any.whl", hash = "sha256:8cb2c3431530bec48ad70513931a760f446ad6c25e8333ca5d95e24b0ed7b8fe", size = 20516, upload-time = "2024-07-29T20:03:53.677Z" },
]

[[package]]
name = "iniconfig"
version = "2.1.0"
source = { registry = "https://pypi.org/simple" }
sdist = { url = "https://files.pythonhosted.org/packages/f2/97/ebf4da567aa6827c909642694d71c9fcf53e5b504f2d96afea02718862f3/iniconfig-2.1.0.tar.gz", hash = "sha256:3abbd2e30b36733fee78f9c7f7308f2d0050e88f0087fd25c2645f63c773e1c7", size = 4793, upload-time = "2025-03-19T20:09:59.721Z" }
wheels = [
    { url = "https://files.pythonhosted.org/packages/2c/e1/e6716421ea10d38022b952c159d5161ca1193197fb744506875fbb87ea7b/iniconfig-2.1.0-py3-none-any.whl", hash = "sha256:9deba5723312380e77435581c6bf4935c94cbfab9b1ed33ef8d238ea168eb760", size = 6050, upload-time = "2025-03-19T20:10:01.071Z" },
]

[[package]]
name = "itemadapter"
version = "0.12.0"
source = { registry = "https://pypi.org/simple" }
sdist = { url = "https://files.pythonhosted.org/packages/78/87/9f2ca90c2d32f0a85a77b86dc4d66074adfdadad1971b6978d85838b1b8e/itemadapter-0.12.0.tar.gz", hash = "sha256:a5088243e88efe3098f1720855e707176e7355ad87d1d20e2b03297f5d15d1be", size = 31320, upload-time = "2025-07-24T11:39:52.046Z" }
wheels = [
    { url = "https://files.pythonhosted.org/packages/ec/57/1aa5cd829537c992c5cebfd8a8b686e70f40af7d5e911d0c34fd65ad5cb6/itemadapter-0.12.0-py3-none-any.whl", hash = "sha256:3a8302b0a6358d5e180f9c1b415055b32dd42eba0c22e3adf6b2c1ab824d63b0", size = 18221, upload-time = "2025-07-24T11:39:50.401Z" },
]

[[package]]
name = "itemloaders"
version = "1.3.2"
source = { registry = "https://pypi.org/simple" }
dependencies = [
    { name = "itemadapter" },
    { name = "jmespath" },
    { name = "parsel" },
]
sdist = { url = "https://files.pythonhosted.org/packages/b6/3e/c549370e95c9dc7ec5e155c075e2700fa75abe5625608a4ce5009eabe0bf/itemloaders-1.3.2.tar.gz", hash = "sha256:4faf5b3abe83bf014476e3fd9ccf66867282971d9f1d4e96d9a61b60c3786770", size = 19707, upload-time = "2024-09-30T13:48:49.417Z" }
wheels = [
    { url = "https://files.pythonhosted.org/packages/d5/68/9592dcfd9c24467b545fac17b098a171e372bf0d775400fa1971712bca57/itemloaders-1.3.2-py3-none-any.whl", hash = "sha256:6a91465f721c7bad8b07e1fbb0560cf99f4845156ed9f7bf2ca424336c6a677c", size = 12194, upload-time = "2024-09-30T13:48:47.82Z" },
]

[[package]]
name = "jinja2"
version = "3.1.6"
source = { registry = "https://pypi.org/simple" }
dependencies = [
    { name = "markupsafe" },
]
sdist = { url = "https://files.pythonhosted.org/packages/df/bf/f7da0350254c0ed7c72f3e33cef02e048281fec7ecec5f032d4aac52226b/jinja2-3.1.6.tar.gz", hash = "sha256:0137fb05990d35f1275a587e9aee6d56da821fc83491a0fb838183be43f66d6d", size = 245115, upload-time = "2025-03-05T20:05:02.478Z" }
wheels = [
    { url = "https://files.pythonhosted.org/packages/62/a1/3d680cbfd5f4b8f15abc1d571870c5fc3e594bb582bc3b64ea099db13e56/jinja2-3.1.6-py3-none-any.whl", hash = "sha256:85ece4451f492d0c13c5dd7c13a64681a86afae63a5f347908daf103ce6d2f67", size = 134899, upload-time = "2025-03-05T20:05:00.369Z" },
]

[[package]]
name = "jmespath"
version = "1.0.1"
source = { registry = "https://pypi.org/simple" }
sdist = { url = "https://files.pythonhosted.org/packages/00/2a/e867e8531cf3e36b41201936b7fa7ba7b5702dbef42922193f05c8976cd6/jmespath-1.0.1.tar.gz", hash = "sha256:90261b206d6defd58fdd5e85f478bf633a2901798906be2ad389150c5c60edbe", size = 25843, upload-time = "2022-06-17T18:00:12.224Z" }
wheels = [
    { url = "https://files.pythonhosted.org/packages/31/b4/b9b800c45527aadd64d5b442f9b932b00648617eb5d63d2c7a6587b7cafc/jmespath-1.0.1-py3-none-any.whl", hash = "sha256:02e2e4cc71b5bcab88332eebf907519190dd9e6e82107fa7f83b1003a6252980", size = 20256, upload-time = "2022-06-17T18:00:10.251Z" },
]

[[package]]
name = "lazy-object-proxy"
version = "1.10.0"
source = { registry = "https://pypi.org/simple" }
sdist = { url = "https://files.pythonhosted.org/packages/2c/f0/f02e2d150d581a294efded4020094a371bbab42423fe78625ac18854d89b/lazy-object-proxy-1.10.0.tar.gz", hash = "sha256:78247b6d45f43a52ef35c25b5581459e85117225408a4128a3daf8bf9648ac69", size = 43271, upload-time = "2023-12-15T15:11:41.75Z" }
wheels = [
    { url = "https://files.pythonhosted.org/packages/8d/42/a96d9d153f6ea38b925494cb9b42cf4a9f98fd30cad3124fc22e9d04ec34/lazy_object_proxy-1.10.0-cp310-cp310-macosx_10_9_x86_64.whl", hash = "sha256:855e068b0358ab916454464a884779c7ffa312b8925c6f7401e952dcf3b89977", size = 27432, upload-time = "2023-12-15T15:10:44.599Z" },
    { url = "https://files.pythonhosted.org/packages/4a/0d/b325461e43dde8d7644e9b9e9dd57f2a4af472b588c51ccbc92778e60ea4/lazy_object_proxy-1.10.0-cp310-cp310-manylinux_2_17_aarch64.manylinux2014_aarch64.whl", hash = "sha256:7ab7004cf2e59f7c2e4345604a3e6ea0d92ac44e1c2375527d56492014e690c3", size = 69133, upload-time = "2023-12-15T15:10:46.936Z" },
    { url = "https://files.pythonhosted.org/packages/8b/fc/83711d743fb5aaca5747bbf225fe3b5cbe085c7f6c115856b5cce80f3224/lazy_object_proxy-1.10.0-cp310-cp310-manylinux_2_5_x86_64.manylinux1_x86_64.manylinux_2_17_x86_64.manylinux2014_x86_64.whl", hash = "sha256:dc0d2fc424e54c70c4bc06787e4072c4f3b1aa2f897dfdc34ce1013cf3ceef05", size = 68272, upload-time = "2023-12-15T15:10:48.935Z" },
    { url = "https://files.pythonhosted.org/packages/8d/b5/ea47215abd4da45791664d7bbfe2976ca0de2c37af38b5e9e6cf89e0e65e/lazy_object_proxy-1.10.0-cp310-cp310-musllinux_1_1_aarch64.whl", hash = "sha256:e2adb09778797da09d2b5ebdbceebf7dd32e2c96f79da9052b2e87b6ea495895", size = 70891, upload-time = "2023-12-15T15:10:50.543Z" },
    { url = "https://files.pythonhosted.org/packages/8b/9b/908e12e5fa265ea1579261ff80f7b2136fd2ba254bc7f4f7e3dba83fd0f2/lazy_object_proxy-1.10.0-cp310-cp310-musllinux_1_1_x86_64.whl", hash = "sha256:b1f711e2c6dcd4edd372cf5dec5c5a30d23bba06ee012093267b3376c079ec83", size = 70451, upload-time = "2023-12-15T15:10:51.841Z" },
    { url = "https://files.pythonhosted.org/packages/16/ab/d9a47f2e70767af5ee311d71109be6ef2991c66c77bfa18e66707edd9f8c/lazy_object_proxy-1.10.0-cp310-cp310-win32.whl", hash = "sha256:76a095cfe6045c7d0ca77db9934e8f7b71b14645f0094ffcd842349ada5c5fb9", size = 25778, upload-time = "2023-12-15T15:10:53.707Z" },
    { url = "https://files.pythonhosted.org/packages/74/d6/0104e4154d2c30227eb54491dda8a4132be046b4cb37fb4ce915a5abc0d5/lazy_object_proxy-1.10.0-cp310-cp310-win_amd64.whl", hash = "sha256:b4f87d4ed9064b2628da63830986c3d2dca7501e6018347798313fcf028e2fd4", size = 27551, upload-time = "2023-12-15T15:10:54.991Z" },
    { url = "https://files.pythonhosted.org/packages/ff/e1/99a7ec68b892c9b8c6212617f54e7e9b0304d47edad8c0ff043ae3aeb1a9/lazy_object_proxy-1.10.0-cp311-cp311-macosx_10_9_x86_64.whl", hash = "sha256:fec03caabbc6b59ea4a638bee5fce7117be8e99a4103d9d5ad77f15d6f81020c", size = 27434, upload-time = "2023-12-15T15:10:56.157Z" },
    { url = "https://files.pythonhosted.org/packages/1a/76/6a41de4b44d1dcfe4c720d4606de0d7b69b6b450f0bdce16f2e1fb8abc89/lazy_object_proxy-1.10.0-cp311-cp311-manylinux_2_17_aarch64.manylinux2014_aarch64.whl", hash = "sha256:02c83f957782cbbe8136bee26416686a6ae998c7b6191711a04da776dc9e47d4", size = 70687, upload-time = "2023-12-15T15:10:57.949Z" },
    { url = "https://files.pythonhosted.org/packages/1e/5d/eaa12126e8989c9bdd21d864cbba2b258cb9ee2f574ada1462a0004cfad8/lazy_object_proxy-1.10.0-cp311-cp311-manylinux_2_5_x86_64.manylinux1_x86_64.manylinux_2_17_x86_64.manylinux2014_x86_64.whl", hash = "sha256:009e6bb1f1935a62889ddc8541514b6a9e1fcf302667dcb049a0be5c8f613e56", size = 69757, upload-time = "2023-12-15T15:10:59.937Z" },
    { url = "https://files.pythonhosted.org/packages/53/a9/6f22cfe9572929656988b72c0de266c5d10755369b575322725f67364c4e/lazy_object_proxy-1.10.0-cp311-cp311-musllinux_1_1_aarch64.whl", hash = "sha256:75fc59fc450050b1b3c203c35020bc41bd2695ed692a392924c6ce180c6f1dc9", size = 73709, upload-time = "2023-12-15T15:11:02.161Z" },
    { url = "https://files.pythonhosted.org/packages/bd/e6/b10fd94710a99a6309f3ad61a4eb480944bbb17fcb41bd2d852fdbee57ee/lazy_object_proxy-1.10.0-cp311-cp311-musllinux_1_1_x86_64.whl", hash = "sha256:782e2c9b2aab1708ffb07d4bf377d12901d7a1d99e5e410d648d892f8967ab1f", size = 73191, upload-time = "2023-12-15T15:11:03.511Z" },
    { url = "https://files.pythonhosted.org/packages/c9/78/a9b9d314da02fe66b632f2354e20e40fc3508befb450b5a17987a222b383/lazy_object_proxy-1.10.0-cp311-cp311-win32.whl", hash = "sha256:edb45bb8278574710e68a6b021599a10ce730d156e5b254941754a9cc0b17d03", size = 25773, upload-time = "2023-12-15T15:11:04.781Z" },
    { url = "https://files.pythonhosted.org/packages/94/e6/e2d3b0c9efe61f72dc327ce2355941f540e0b0d1f2b3490cbab6bab7d3ea/lazy_object_proxy-1.10.0-cp311-cp311-win_amd64.whl", hash = "sha256:e271058822765ad5e3bca7f05f2ace0de58a3f4e62045a8c90a0dfd2f8ad8cc6", size = 27550, upload-time = "2023-12-15T15:11:05.915Z" },
    { url = "https://files.pythonhosted.org/packages/d0/5d/768a7f2ccebb29604def61842fd54f6f5f75c79e366ee8748dda84de0b13/lazy_object_proxy-1.10.0-cp312-cp312-macosx_10_9_x86_64.whl", hash = "sha256:e98c8af98d5707dcdecc9ab0863c0ea6e88545d42ca7c3feffb6b4d1e370c7ba", size = 27560, upload-time = "2023-12-15T15:11:07.122Z" },
    { url = "https://files.pythonhosted.org/packages/b3/ce/f369815549dbfa4bebed541fa4e1561d69e4f268a1f6f77da886df182dab/lazy_object_proxy-1.10.0-cp312-cp312-manylinux_2_17_aarch64.manylinux2014_aarch64.whl", hash = "sha256:952c81d415b9b80ea261d2372d2a4a2332a3890c2b83e0535f263ddfe43f0d43", size = 72403, upload-time = "2023-12-15T15:11:08.426Z" },
    { url = "https://files.pythonhosted.org/packages/44/46/3771e0a4315044aa7b67da892b2fb1f59dfcf0eaff2c8967b2a0a85d5896/lazy_object_proxy-1.10.0-cp312-cp312-manylinux_2_5_x86_64.manylinux1_x86_64.manylinux_2_17_x86_64.manylinux2014_x86_64.whl", hash = "sha256:80b39d3a151309efc8cc48675918891b865bdf742a8616a337cb0090791a0de9", size = 72401, upload-time = "2023-12-15T15:11:09.78Z" },
    { url = "https://files.pythonhosted.org/packages/81/39/84ce4740718e1c700bd04d3457ac92b2e9ce76529911583e7a2bf4d96eb2/lazy_object_proxy-1.10.0-cp312-cp312-musllinux_1_1_aarch64.whl", hash = "sha256:e221060b701e2aa2ea991542900dd13907a5c90fa80e199dbf5a03359019e7a3", size = 75375, upload-time = "2023-12-15T15:11:12.382Z" },
    { url = "https://files.pythonhosted.org/packages/86/3b/d6b65da2b864822324745c0a73fe7fd86c67ccea54173682c3081d7adea8/lazy_object_proxy-1.10.0-cp312-cp312-musllinux_1_1_x86_64.whl", hash = "sha256:92f09ff65ecff3108e56526f9e2481b8116c0b9e1425325e13245abfd79bdb1b", size = 75466, upload-time = "2023-12-15T15:11:14.746Z" },
    { url = "https://files.pythonhosted.org/packages/f5/33/467a093bf004a70022cb410c590d937134bba2faa17bf9dc42a48f49af35/lazy_object_proxy-1.10.0-cp312-cp312-win32.whl", hash = "sha256:3ad54b9ddbe20ae9f7c1b29e52f123120772b06dbb18ec6be9101369d63a4074", size = 25914, upload-time = "2023-12-15T15:11:16.987Z" },
    { url = "https://files.pythonhosted.org/packages/77/ce/7956dc5ac2f8b62291b798c8363c81810e22a9effe469629d297d087e350/lazy_object_proxy-1.10.0-cp312-cp312-win_amd64.whl", hash = "sha256:127a789c75151db6af398b8972178afe6bda7d6f68730c057fbbc2e96b08d282", size = 27525, upload-time = "2023-12-15T15:11:18.335Z" },
    { url = "https://files.pythonhosted.org/packages/31/8b/94dc8d58704ab87b39faed6f2fc0090b9d90e2e2aa2bbec35c79f3d2a054/lazy_object_proxy-1.10.0-pp310.pp311.pp312.pp38.pp39-none-any.whl", hash = "sha256:80fa48bd89c8f2f456fc0765c11c23bf5af827febacd2f523ca5bc1893fcc09d", size = 16405, upload-time = "2023-12-15T15:11:40.453Z" },
]

[[package]]
name = "lxml"
version = "6.0.0"
source = { registry = "https://pypi.org/simple" }
sdist = { url = "https://files.pythonhosted.org/packages/c5/ed/60eb6fa2923602fba988d9ca7c5cdbd7cf25faa795162ed538b527a35411/lxml-6.0.0.tar.gz", hash = "sha256:032e65120339d44cdc3efc326c9f660f5f7205f3a535c1fdbf898b29ea01fb72", size = 4096938, upload-time = "2025-06-26T16:28:19.373Z" }
wheels = [
    { url = "https://files.pythonhosted.org/packages/4b/e9/9c3ca02fbbb7585116c2e274b354a2d92b5c70561687dd733ec7b2018490/lxml-6.0.0-cp310-cp310-macosx_10_9_universal2.whl", hash = "sha256:35bc626eec405f745199200ccb5c6b36f202675d204aa29bb52e27ba2b71dea8", size = 8399057, upload-time = "2025-06-26T16:25:02.169Z" },
    { url = "https://files.pythonhosted.org/packages/86/25/10a6e9001191854bf283515020f3633b1b1f96fd1b39aa30bf8fff7aa666/lxml-6.0.0-cp310-cp310-macosx_10_9_x86_64.whl", hash = "sha256:246b40f8a4aec341cbbf52617cad8ab7c888d944bfe12a6abd2b1f6cfb6f6082", size = 4569676, upload-time = "2025-06-26T16:25:05.431Z" },
    { url = "https://files.pythonhosted.org/packages/f5/a5/378033415ff61d9175c81de23e7ad20a3ffb614df4ffc2ffc86bc6746ffd/lxml-6.0.0-cp310-cp310-manylinux2010_i686.manylinux2014_i686.manylinux_2_12_i686.manylinux_2_17_i686.whl", hash = "sha256:2793a627e95d119e9f1e19720730472f5543a6d84c50ea33313ce328d870f2dd", size = 5291361, upload-time = "2025-06-26T16:25:07.901Z" },
    { url = "https://files.pythonhosted.org/packages/5a/a6/19c87c4f3b9362b08dc5452a3c3bce528130ac9105fc8fff97ce895ce62e/lxml-6.0.0-cp310-cp310-manylinux2014_aarch64.manylinux_2_17_aarch64.whl", hash = "sha256:46b9ed911f36bfeb6338e0b482e7fe7c27d362c52fde29f221fddbc9ee2227e7", size = 5008290, upload-time = "2025-06-28T18:47:13.196Z" },
    { url = "https://files.pythonhosted.org/packages/09/d1/e9b7ad4b4164d359c4d87ed8c49cb69b443225cb495777e75be0478da5d5/lxml-6.0.0-cp310-cp310-manylinux2014_x86_64.manylinux_2_17_x86_64.whl", hash = "sha256:2b4790b558bee331a933e08883c423f65bbcd07e278f91b2272489e31ab1e2b4", size = 5163192, upload-time = "2025-06-28T18:47:17.279Z" },
    { url = "https://files.pythonhosted.org/packages/56/d6/b3eba234dc1584744b0b374a7f6c26ceee5dc2147369a7e7526e25a72332/lxml-6.0.0-cp310-cp310-manylinux_2_27_aarch64.manylinux_2_28_aarch64.whl", hash = "sha256:e2030956cf4886b10be9a0285c6802e078ec2391e1dd7ff3eb509c2c95a69b76", size = 5076973, upload-time = "2025-06-26T16:25:10.936Z" },
    { url = "https://files.pythonhosted.org/packages/8e/47/897142dd9385dcc1925acec0c4afe14cc16d310ce02c41fcd9010ac5d15d/lxml-6.0.0-cp310-cp310-manylinux_2_27_x86_64.manylinux_2_28_x86_64.whl", hash = "sha256:4d23854ecf381ab1facc8f353dcd9adeddef3652268ee75297c1164c987c11dc", size = 5297795, upload-time = "2025-06-26T16:25:14.282Z" },
    { url = "https://files.pythonhosted.org/packages/fb/db/551ad84515c6f415cea70193a0ff11d70210174dc0563219f4ce711655c6/lxml-6.0.0-cp310-cp310-manylinux_2_31_armv7l.whl", hash = "sha256:43fe5af2d590bf4691531b1d9a2495d7aab2090547eaacd224a3afec95706d76", size = 4776547, upload-time = "2025-06-26T16:25:17.123Z" },
    { url = "https://files.pythonhosted.org/packages/e0/14/c4a77ab4f89aaf35037a03c472f1ccc54147191888626079bd05babd6808/lxml-6.0.0-cp310-cp310-musllinux_1_2_aarch64.whl", hash = "sha256:74e748012f8c19b47f7d6321ac929a9a94ee92ef12bc4298c47e8b7219b26541", size = 5124904, upload-time = "2025-06-26T16:25:19.485Z" },
    { url = "https://files.pythonhosted.org/packages/70/b4/12ae6a51b8da106adec6a2e9c60f532350a24ce954622367f39269e509b1/lxml-6.0.0-cp310-cp310-musllinux_1_2_armv7l.whl", hash = "sha256:43cfbb7db02b30ad3926e8fceaef260ba2fb7df787e38fa2df890c1ca7966c3b", size = 4805804, upload-time = "2025-06-26T16:25:21.949Z" },
    { url = "https://files.pythonhosted.org/packages/a9/b6/2e82d34d49f6219cdcb6e3e03837ca5fb8b7f86c2f35106fb8610ac7f5b8/lxml-6.0.0-cp310-cp310-musllinux_1_2_x86_64.whl", hash = "sha256:34190a1ec4f1e84af256495436b2d196529c3f2094f0af80202947567fdbf2e7", size = 5323477, upload-time = "2025-06-26T16:25:24.475Z" },
    { url = "https://files.pythonhosted.org/packages/a1/e6/b83ddc903b05cd08a5723fefd528eee84b0edd07bdf87f6c53a1fda841fd/lxml-6.0.0-cp310-cp310-win32.whl", hash = "sha256:5967fe415b1920a3877a4195e9a2b779249630ee49ece22021c690320ff07452", size = 3613840, upload-time = "2025-06-26T16:25:27.345Z" },
    { url = "https://files.pythonhosted.org/packages/40/af/874fb368dd0c663c030acb92612341005e52e281a102b72a4c96f42942e1/lxml-6.0.0-cp310-cp310-win_amd64.whl", hash = "sha256:f3389924581d9a770c6caa4df4e74b606180869043b9073e2cec324bad6e306e", size = 3993584, upload-time = "2025-06-26T16:25:29.391Z" },
    { url = "https://files.pythonhosted.org/packages/4a/f4/d296bc22c17d5607653008f6dd7b46afdfda12efd31021705b507df652bb/lxml-6.0.0-cp310-cp310-win_arm64.whl", hash = "sha256:522fe7abb41309e9543b0d9b8b434f2b630c5fdaf6482bee642b34c8c70079c8", size = 3681400, upload-time = "2025-06-26T16:25:31.421Z" },
    { url = "https://files.pythonhosted.org/packages/7c/23/828d4cc7da96c611ec0ce6147bbcea2fdbde023dc995a165afa512399bbf/lxml-6.0.0-cp311-cp311-macosx_10_9_universal2.whl", hash = "sha256:4ee56288d0df919e4aac43b539dd0e34bb55d6a12a6562038e8d6f3ed07f9e36", size = 8438217, upload-time = "2025-06-26T16:25:34.349Z" },
    { url = "https://files.pythonhosted.org/packages/f1/33/5ac521212c5bcb097d573145d54b2b4a3c9766cda88af5a0e91f66037c6e/lxml-6.0.0-cp311-cp311-macosx_10_9_x86_64.whl", hash = "sha256:b8dd6dd0e9c1992613ccda2bcb74fc9d49159dbe0f0ca4753f37527749885c25", size = 4590317, upload-time = "2025-06-26T16:25:38.103Z" },
    { url = "https://files.pythonhosted.org/packages/2b/2e/45b7ca8bee304c07f54933c37afe7dd4d39ff61ba2757f519dcc71bc5d44/lxml-6.0.0-cp311-cp311-manylinux2010_i686.manylinux2014_i686.manylinux_2_12_i686.manylinux_2_17_i686.whl", hash = "sha256:d7ae472f74afcc47320238b5dbfd363aba111a525943c8a34a1b657c6be934c3", size = 5221628, upload-time = "2025-06-26T16:25:40.878Z" },
    { url = "https://files.pythonhosted.org/packages/32/23/526d19f7eb2b85da1f62cffb2556f647b049ebe2a5aa8d4d41b1fb2c7d36/lxml-6.0.0-cp311-cp311-manylinux2014_aarch64.manylinux_2_17_aarch64.whl", hash = "sha256:5592401cdf3dc682194727c1ddaa8aa0f3ddc57ca64fd03226a430b955eab6f6", size = 4949429, upload-time = "2025-06-28T18:47:20.046Z" },
    { url = "https://files.pythonhosted.org/packages/ac/cc/f6be27a5c656a43a5344e064d9ae004d4dcb1d3c9d4f323c8189ddfe4d13/lxml-6.0.0-cp311-cp311-manylinux2014_x86_64.manylinux_2_17_x86_64.whl", hash = "sha256:58ffd35bd5425c3c3b9692d078bf7ab851441434531a7e517c4984d5634cd65b", size = 5087909, upload-time = "2025-06-28T18:47:22.834Z" },
    { url = "https://files.pythonhosted.org/packages/3b/e6/8ec91b5bfbe6972458bc105aeb42088e50e4b23777170404aab5dfb0c62d/lxml-6.0.0-cp311-cp311-manylinux_2_27_aarch64.manylinux_2_28_aarch64.whl", hash = "sha256:f720a14aa102a38907c6d5030e3d66b3b680c3e6f6bc95473931ea3c00c59967", size = 5031713, upload-time = "2025-06-26T16:25:43.226Z" },
    { url = "https://files.pythonhosted.org/packages/33/cf/05e78e613840a40e5be3e40d892c48ad3e475804db23d4bad751b8cadb9b/lxml-6.0.0-cp311-cp311-manylinux_2_27_x86_64.manylinux_2_28_x86_64.whl", hash = "sha256:c2a5e8d207311a0170aca0eb6b160af91adc29ec121832e4ac151a57743a1e1e", size = 5232417, upload-time = "2025-06-26T16:25:46.111Z" },
    { url = "https://files.pythonhosted.org/packages/ac/8c/6b306b3e35c59d5f0b32e3b9b6b3b0739b32c0dc42a295415ba111e76495/lxml-6.0.0-cp311-cp311-manylinux_2_31_armv7l.whl", hash = "sha256:2dd1cc3ea7e60bfb31ff32cafe07e24839df573a5e7c2d33304082a5019bcd58", size = 4681443, upload-time = "2025-06-26T16:25:48.837Z" },
    { url = "https://files.pythonhosted.org/packages/59/43/0bd96bece5f7eea14b7220476835a60d2b27f8e9ca99c175f37c085cb154/lxml-6.0.0-cp311-cp311-musllinux_1_2_aarch64.whl", hash = "sha256:2cfcf84f1defed7e5798ef4f88aa25fcc52d279be731ce904789aa7ccfb7e8d2", size = 5074542, upload-time = "2025-06-26T16:25:51.65Z" },
    { url = "https://files.pythonhosted.org/packages/e2/3d/32103036287a8ca012d8518071f8852c68f2b3bfe048cef2a0202eb05910/lxml-6.0.0-cp311-cp311-musllinux_1_2_armv7l.whl", hash = "sha256:a52a4704811e2623b0324a18d41ad4b9fabf43ce5ff99b14e40a520e2190c851", size = 4729471, upload-time = "2025-06-26T16:25:54.571Z" },
    { url = "https://files.pythonhosted.org/packages/ca/a8/7be5d17df12d637d81854bd8648cd329f29640a61e9a72a3f77add4a311b/lxml-6.0.0-cp311-cp311-musllinux_1_2_x86_64.whl", hash = "sha256:c16304bba98f48a28ae10e32a8e75c349dd742c45156f297e16eeb1ba9287a1f", size = 5256285, upload-time = "2025-06-26T16:25:56.997Z" },
    { url = "https://files.pythonhosted.org/packages/cd/d0/6cb96174c25e0d749932557c8d51d60c6e292c877b46fae616afa23ed31a/lxml-6.0.0-cp311-cp311-win32.whl", hash = "sha256:f8d19565ae3eb956d84da3ef367aa7def14a2735d05bd275cd54c0301f0d0d6c", size = 3612004, upload-time = "2025-06-26T16:25:59.11Z" },
    { url = "https://files.pythonhosted.org/packages/ca/77/6ad43b165dfc6dead001410adeb45e88597b25185f4479b7ca3b16a5808f/lxml-6.0.0-cp311-cp311-win_amd64.whl", hash = "sha256:b2d71cdefda9424adff9a3607ba5bbfc60ee972d73c21c7e3c19e71037574816", size = 4003470, upload-time = "2025-06-26T16:26:01.655Z" },
    { url = "https://files.pythonhosted.org/packages/a0/bc/4c50ec0eb14f932a18efc34fc86ee936a66c0eb5f2fe065744a2da8a68b2/lxml-6.0.0-cp311-cp311-win_arm64.whl", hash = "sha256:8a2e76efbf8772add72d002d67a4c3d0958638696f541734304c7f28217a9cab", size = 3682477, upload-time = "2025-06-26T16:26:03.808Z" },
    { url = "https://files.pythonhosted.org/packages/89/c3/d01d735c298d7e0ddcedf6f028bf556577e5ab4f4da45175ecd909c79378/lxml-6.0.0-cp312-cp312-macosx_10_13_universal2.whl", hash = "sha256:78718d8454a6e928470d511bf8ac93f469283a45c354995f7d19e77292f26108", size = 8429515, upload-time = "2025-06-26T16:26:06.776Z" },
    { url = "https://files.pythonhosted.org/packages/06/37/0e3eae3043d366b73da55a86274a590bae76dc45aa004b7042e6f97803b1/lxml-6.0.0-cp312-cp312-macosx_10_13_x86_64.whl", hash = "sha256:84ef591495ffd3f9dcabffd6391db7bb70d7230b5c35ef5148354a134f56f2be", size = 4601387, upload-time = "2025-06-26T16:26:09.511Z" },
    { url = "https://files.pythonhosted.org/packages/a3/28/e1a9a881e6d6e29dda13d633885d13acb0058f65e95da67841c8dd02b4a8/lxml-6.0.0-cp312-cp312-manylinux2010_i686.manylinux2014_i686.manylinux_2_12_i686.manylinux_2_17_i686.whl", hash = "sha256:2930aa001a3776c3e2601cb8e0a15d21b8270528d89cc308be4843ade546b9ab", size = 5228928, upload-time = "2025-06-26T16:26:12.337Z" },
    { url = "https://files.pythonhosted.org/packages/9a/55/2cb24ea48aa30c99f805921c1c7860c1f45c0e811e44ee4e6a155668de06/lxml-6.0.0-cp312-cp312-manylinux2014_aarch64.manylinux_2_17_aarch64.whl", hash = "sha256:219e0431ea8006e15005767f0351e3f7f9143e793e58519dc97fe9e07fae5563", size = 4952289, upload-time = "2025-06-28T18:47:25.602Z" },
    { url = "https://files.pythonhosted.org/packages/31/c0/b25d9528df296b9a3306ba21ff982fc5b698c45ab78b94d18c2d6ae71fd9/lxml-6.0.0-cp312-cp312-manylinux2014_x86_64.manylinux_2_17_x86_64.whl", hash = "sha256:bd5913b4972681ffc9718bc2d4c53cde39ef81415e1671ff93e9aa30b46595e7", size = 5111310, upload-time = "2025-06-28T18:47:28.136Z" },
    { url = "https://files.pythonhosted.org/packages/e9/af/681a8b3e4f668bea6e6514cbcb297beb6de2b641e70f09d3d78655f4f44c/lxml-6.0.0-cp312-cp312-manylinux_2_27_aarch64.manylinux_2_28_aarch64.whl", hash = "sha256:390240baeb9f415a82eefc2e13285016f9c8b5ad71ec80574ae8fa9605093cd7", size = 5025457, upload-time = "2025-06-26T16:26:15.068Z" },
    { url = "https://files.pythonhosted.org/packages/99/b6/3a7971aa05b7be7dfebc7ab57262ec527775c2c3c5b2f43675cac0458cad/lxml-6.0.0-cp312-cp312-manylinux_2_27_ppc64le.manylinux_2_28_ppc64le.whl", hash = "sha256:d6e200909a119626744dd81bae409fc44134389e03fbf1d68ed2a55a2fb10991", size = 5657016, upload-time = "2025-07-03T19:19:06.008Z" },
    { url = "https://files.pythonhosted.org/packages/69/f8/693b1a10a891197143c0673fcce5b75fc69132afa81a36e4568c12c8faba/lxml-6.0.0-cp312-cp312-manylinux_2_27_x86_64.manylinux_2_28_x86_64.whl", hash = "sha256:ca50bd612438258a91b5b3788c6621c1f05c8c478e7951899f492be42defc0da", size = 5257565, upload-time = "2025-06-26T16:26:17.906Z" },
    { url = "https://files.pythonhosted.org/packages/a8/96/e08ff98f2c6426c98c8964513c5dab8d6eb81dadcd0af6f0c538ada78d33/lxml-6.0.0-cp312-cp312-manylinux_2_31_armv7l.whl", hash = "sha256:c24b8efd9c0f62bad0439283c2c795ef916c5a6b75f03c17799775c7ae3c0c9e", size = 4713390, upload-time = "2025-06-26T16:26:20.292Z" },
    { url = "https://files.pythonhosted.org/packages/a8/83/6184aba6cc94d7413959f6f8f54807dc318fdcd4985c347fe3ea6937f772/lxml-6.0.0-cp312-cp312-musllinux_1_2_aarch64.whl", hash = "sha256:afd27d8629ae94c5d863e32ab0e1d5590371d296b87dae0a751fb22bf3685741", size = 5066103, upload-time = "2025-06-26T16:26:22.765Z" },
    { url = "https://files.pythonhosted.org/packages/ee/01/8bf1f4035852d0ff2e36a4d9aacdbcc57e93a6cd35a54e05fa984cdf73ab/lxml-6.0.0-cp312-cp312-musllinux_1_2_armv7l.whl", hash = "sha256:54c4855eabd9fc29707d30141be99e5cd1102e7d2258d2892314cf4c110726c3", size = 4791428, upload-time = "2025-06-26T16:26:26.461Z" },
    { url = "https://files.pythonhosted.org/packages/29/31/c0267d03b16954a85ed6b065116b621d37f559553d9339c7dcc4943a76f1/lxml-6.0.0-cp312-cp312-musllinux_1_2_ppc64le.whl", hash = "sha256:c907516d49f77f6cd8ead1322198bdfd902003c3c330c77a1c5f3cc32a0e4d16", size = 5678523, upload-time = "2025-07-03T19:19:09.837Z" },
    { url = "https://files.pythonhosted.org/packages/5c/f7/5495829a864bc5f8b0798d2b52a807c89966523140f3d6fa3a58ab6720ea/lxml-6.0.0-cp312-cp312-musllinux_1_2_x86_64.whl", hash = "sha256:36531f81c8214e293097cd2b7873f178997dae33d3667caaae8bdfb9666b76c0", size = 5281290, upload-time = "2025-06-26T16:26:29.406Z" },
    { url = "https://files.pythonhosted.org/packages/79/56/6b8edb79d9ed294ccc4e881f4db1023af56ba451909b9ce79f2a2cd7c532/lxml-6.0.0-cp312-cp312-win32.whl", hash = "sha256:690b20e3388a7ec98e899fd54c924e50ba6693874aa65ef9cb53de7f7de9d64a", size = 3613495, upload-time = "2025-06-26T16:26:31.588Z" },
    { url = "https://files.pythonhosted.org/packages/0b/1e/cc32034b40ad6af80b6fd9b66301fc0f180f300002e5c3eb5a6110a93317/lxml-6.0.0-cp312-cp312-win_amd64.whl", hash = "sha256:310b719b695b3dd442cdfbbe64936b2f2e231bb91d998e99e6f0daf991a3eba3", size = 4014711, upload-time = "2025-06-26T16:26:33.723Z" },
    { url = "https://files.pythonhosted.org/packages/55/10/dc8e5290ae4c94bdc1a4c55865be7e1f31dfd857a88b21cbba68b5fea61b/lxml-6.0.0-cp312-cp312-win_arm64.whl", hash = "sha256:8cb26f51c82d77483cdcd2b4a53cda55bbee29b3c2f3ddeb47182a2a9064e4eb", size = 3674431, upload-time = "2025-06-26T16:26:35.959Z" },
    { url = "https://files.pythonhosted.org/packages/79/21/6e7c060822a3c954ff085e5e1b94b4a25757c06529eac91e550f3f5cd8b8/lxml-6.0.0-cp313-cp313-macosx_10_13_universal2.whl", hash = "sha256:6da7cd4f405fd7db56e51e96bff0865b9853ae70df0e6720624049da76bde2da", size = 8414372, upload-time = "2025-06-26T16:26:39.079Z" },
    { url = "https://files.pythonhosted.org/packages/a4/f6/051b1607a459db670fc3a244fa4f06f101a8adf86cda263d1a56b3a4f9d5/lxml-6.0.0-cp313-cp313-macosx_10_13_x86_64.whl", hash = "sha256:b34339898bb556a2351a1830f88f751679f343eabf9cf05841c95b165152c9e7", size = 4593940, upload-time = "2025-06-26T16:26:41.891Z" },
    { url = "https://files.pythonhosted.org/packages/8e/74/dd595d92a40bda3c687d70d4487b2c7eff93fd63b568acd64fedd2ba00fe/lxml-6.0.0-cp313-cp313-manylinux2010_i686.manylinux2014_i686.manylinux_2_12_i686.manylinux_2_17_i686.whl", hash = "sha256:51a5e4c61a4541bd1cd3ba74766d0c9b6c12d6a1a4964ef60026832aac8e79b3", size = 5214329, upload-time = "2025-06-26T16:26:44.669Z" },
    { url = "https://files.pythonhosted.org/packages/52/46/3572761efc1bd45fcafb44a63b3b0feeb5b3f0066886821e94b0254f9253/lxml-6.0.0-cp313-cp313-manylinux2014_aarch64.manylinux_2_17_aarch64.whl", hash = "sha256:d18a25b19ca7307045581b18b3ec9ead2b1db5ccd8719c291f0cd0a5cec6cb81", size = 4947559, upload-time = "2025-06-28T18:47:31.091Z" },
    { url = "https://files.pythonhosted.org/packages/94/8a/5e40de920e67c4f2eef9151097deb9b52d86c95762d8ee238134aff2125d/lxml-6.0.0-cp313-cp313-manylinux2014_x86_64.manylinux_2_17_x86_64.whl", hash = "sha256:d4f0c66df4386b75d2ab1e20a489f30dc7fd9a06a896d64980541506086be1f1", size = 5102143, upload-time = "2025-06-28T18:47:33.612Z" },
    { url = "https://files.pythonhosted.org/packages/7c/4b/20555bdd75d57945bdabfbc45fdb1a36a1a0ff9eae4653e951b2b79c9209/lxml-6.0.0-cp313-cp313-manylinux_2_27_aarch64.manylinux_2_28_aarch64.whl", hash = "sha256:9f4b481b6cc3a897adb4279216695150bbe7a44c03daba3c894f49d2037e0a24", size = 5021931, upload-time = "2025-06-26T16:26:47.503Z" },
    { url = "https://files.pythonhosted.org/packages/b6/6e/cf03b412f3763d4ca23b25e70c96a74cfece64cec3addf1c4ec639586b13/lxml-6.0.0-cp313-cp313-manylinux_2_27_ppc64le.manylinux_2_28_ppc64le.whl", hash = "sha256:8a78d6c9168f5bcb20971bf3329c2b83078611fbe1f807baadc64afc70523b3a", size = 5645469, upload-time = "2025-07-03T19:19:13.32Z" },
    { url = "https://files.pythonhosted.org/packages/d4/dd/39c8507c16db6031f8c1ddf70ed95dbb0a6d466a40002a3522c128aba472/lxml-6.0.0-cp313-cp313-manylinux_2_27_x86_64.manylinux_2_28_x86_64.whl", hash = "sha256:2ae06fbab4f1bb7db4f7c8ca9897dc8db4447d1a2b9bee78474ad403437bcc29", size = 5247467, upload-time = "2025-06-26T16:26:49.998Z" },
    { url = "https://files.pythonhosted.org/packages/4d/56/732d49def0631ad633844cfb2664563c830173a98d5efd9b172e89a4800d/lxml-6.0.0-cp313-cp313-manylinux_2_31_armv7l.whl", hash = "sha256:1fa377b827ca2023244a06554c6e7dc6828a10aaf74ca41965c5d8a4925aebb4", size = 4720601, upload-time = "2025-06-26T16:26:52.564Z" },
    { url = "https://files.pythonhosted.org/packages/8f/7f/6b956fab95fa73462bca25d1ea7fc8274ddf68fb8e60b78d56c03b65278e/lxml-6.0.0-cp313-cp313-musllinux_1_2_aarch64.whl", hash = "sha256:1676b56d48048a62ef77a250428d1f31f610763636e0784ba67a9740823988ca", size = 5060227, upload-time = "2025-06-26T16:26:55.054Z" },
    { url = "https://files.pythonhosted.org/packages/97/06/e851ac2924447e8b15a294855caf3d543424364a143c001014d22c8ca94c/lxml-6.0.0-cp313-cp313-musllinux_1_2_armv7l.whl", hash = "sha256:0e32698462aacc5c1cf6bdfebc9c781821b7e74c79f13e5ffc8bfe27c42b1abf", size = 4790637, upload-time = "2025-06-26T16:26:57.384Z" },
    { url = "https://files.pythonhosted.org/packages/06/d4/fd216f3cd6625022c25b336c7570d11f4a43adbaf0a56106d3d496f727a7/lxml-6.0.0-cp313-cp313-musllinux_1_2_ppc64le.whl", hash = "sha256:4d6036c3a296707357efb375cfc24bb64cd955b9ec731abf11ebb1e40063949f", size = 5662049, upload-time = "2025-07-03T19:19:16.409Z" },
    { url = "https://files.pythonhosted.org/packages/52/03/0e764ce00b95e008d76b99d432f1807f3574fb2945b496a17807a1645dbd/lxml-6.0.0-cp313-cp313-musllinux_1_2_x86_64.whl", hash = "sha256:7488a43033c958637b1a08cddc9188eb06d3ad36582cebc7d4815980b47e27ef", size = 5272430, upload-time = "2025-06-26T16:27:00.031Z" },
    { url = "https://files.pythonhosted.org/packages/5f/01/d48cc141bc47bc1644d20fe97bbd5e8afb30415ec94f146f2f76d0d9d098/lxml-6.0.0-cp313-cp313-win32.whl", hash = "sha256:5fcd7d3b1d8ecb91445bd71b9c88bdbeae528fefee4f379895becfc72298d181", size = 3612896, upload-time = "2025-06-26T16:27:04.251Z" },
    { url = "https://files.pythonhosted.org/packages/f4/87/6456b9541d186ee7d4cb53bf1b9a0d7f3b1068532676940fdd594ac90865/lxml-6.0.0-cp313-cp313-win_amd64.whl", hash = "sha256:2f34687222b78fff795feeb799a7d44eca2477c3d9d3a46ce17d51a4f383e32e", size = 4013132, upload-time = "2025-06-26T16:27:06.415Z" },
    { url = "https://files.pythonhosted.org/packages/b7/42/85b3aa8f06ca0d24962f8100f001828e1f1f1a38c954c16e71154ed7d53a/lxml-6.0.0-cp313-cp313-win_arm64.whl", hash = "sha256:21db1ec5525780fd07251636eb5f7acb84003e9382c72c18c542a87c416ade03", size = 3672642, upload-time = "2025-06-26T16:27:09.888Z" },
    { url = "https://files.pythonhosted.org/packages/66/e1/2c22a3cff9e16e1d717014a1e6ec2bf671bf56ea8716bb64466fcf820247/lxml-6.0.0-pp310-pypy310_pp73-macosx_10_15_x86_64.whl", hash = "sha256:dbdd7679a6f4f08152818043dbb39491d1af3332128b3752c3ec5cebc0011a72", size = 3898804, upload-time = "2025-06-26T16:27:59.751Z" },
    { url = "https://files.pythonhosted.org/packages/2b/3a/d68cbcb4393a2a0a867528741fafb7ce92dac5c9f4a1680df98e5e53e8f5/lxml-6.0.0-pp310-pypy310_pp73-manylinux2014_aarch64.manylinux_2_17_aarch64.whl", hash = "sha256:40442e2a4456e9910875ac12951476d36c0870dcb38a68719f8c4686609897c4", size = 4216406, upload-time = "2025-06-28T18:47:45.518Z" },
    { url = "https://files.pythonhosted.org/packages/15/8f/d9bfb13dff715ee3b2a1ec2f4a021347ea3caf9aba93dea0cfe54c01969b/lxml-6.0.0-pp310-pypy310_pp73-manylinux2014_x86_64.manylinux_2_17_x86_64.whl", hash = "sha256:db0efd6bae1c4730b9c863fc4f5f3c0fa3e8f05cae2c44ae141cb9dfc7d091dc", size = 4326455, upload-time = "2025-06-28T18:47:48.411Z" },
    { url = "https://files.pythonhosted.org/packages/01/8b/fde194529ee8a27e6f5966d7eef05fa16f0567e4a8e8abc3b855ef6b3400/lxml-6.0.0-pp310-pypy310_pp73-manylinux_2_27_aarch64.manylinux_2_28_aarch64.whl", hash = "sha256:9ab542c91f5a47aaa58abdd8ea84b498e8e49fe4b883d67800017757a3eb78e8", size = 4268788, upload-time = "2025-06-26T16:28:02.776Z" },
    { url = "https://files.pythonhosted.org/packages/99/a8/3b8e2581b4f8370fc9e8dc343af4abdfadd9b9229970fc71e67bd31c7df1/lxml-6.0.0-pp310-pypy310_pp73-manylinux_2_27_x86_64.manylinux_2_28_x86_64.whl", hash = "sha256:013090383863b72c62a702d07678b658fa2567aa58d373d963cca245b017e065", size = 4411394, upload-time = "2025-06-26T16:28:05.179Z" },
    { url = "https://files.pythonhosted.org/packages/e7/a5/899a4719e02ff4383f3f96e5d1878f882f734377f10dfb69e73b5f223e44/lxml-6.0.0-pp310-pypy310_pp73-win_amd64.whl", hash = "sha256:c86df1c9af35d903d2b52d22ea3e66db8058d21dc0f59842ca5deb0595921141", size = 3517946, upload-time = "2025-06-26T16:28:07.665Z" },
]

[[package]]
name = "markupsafe"
version = "3.0.2"
source = { registry = "https://pypi.org/simple" }
sdist = { url = "https://files.pythonhosted.org/packages/b2/97/5d42485e71dfc078108a86d6de8fa46db44a1a9295e89c5d6d4a06e23a62/markupsafe-3.0.2.tar.gz", hash = "sha256:ee55d3edf80167e48ea11a923c7386f4669df67d7994554387f84e7d8b0a2bf0", size = 20537, upload-time = "2024-10-18T15:21:54.129Z" }
wheels = [
    { url = "https://files.pythonhosted.org/packages/04/90/d08277ce111dd22f77149fd1a5d4653eeb3b3eaacbdfcbae5afb2600eebd/MarkupSafe-3.0.2-cp310-cp310-macosx_10_9_universal2.whl", hash = "sha256:7e94c425039cde14257288fd61dcfb01963e658efbc0ff54f5306b06054700f8", size = 14357, upload-time = "2024-10-18T15:20:51.44Z" },
    { url = "https://files.pythonhosted.org/packages/04/e1/6e2194baeae0bca1fae6629dc0cbbb968d4d941469cbab11a3872edff374/MarkupSafe-3.0.2-cp310-cp310-macosx_11_0_arm64.whl", hash = "sha256:9e2d922824181480953426608b81967de705c3cef4d1af983af849d7bd619158", size = 12393, upload-time = "2024-10-18T15:20:52.426Z" },
    { url = "https://files.pythonhosted.org/packages/1d/69/35fa85a8ece0a437493dc61ce0bb6d459dcba482c34197e3efc829aa357f/MarkupSafe-3.0.2-cp310-cp310-manylinux_2_17_aarch64.manylinux2014_aarch64.whl", hash = "sha256:38a9ef736c01fccdd6600705b09dc574584b89bea478200c5fbf112a6b0d5579", size = 21732, upload-time = "2024-10-18T15:20:53.578Z" },
    { url = "https://files.pythonhosted.org/packages/22/35/137da042dfb4720b638d2937c38a9c2df83fe32d20e8c8f3185dbfef05f7/MarkupSafe-3.0.2-cp310-cp310-manylinux_2_17_x86_64.manylinux2014_x86_64.whl", hash = "sha256:bbcb445fa71794da8f178f0f6d66789a28d7319071af7a496d4d507ed566270d", size = 20866, upload-time = "2024-10-18T15:20:55.06Z" },
    { url = "https://files.pythonhosted.org/packages/29/28/6d029a903727a1b62edb51863232152fd335d602def598dade38996887f0/MarkupSafe-3.0.2-cp310-cp310-manylinux_2_5_i686.manylinux1_i686.manylinux_2_17_i686.manylinux2014_i686.whl", hash = "sha256:57cb5a3cf367aeb1d316576250f65edec5bb3be939e9247ae594b4bcbc317dfb", size = 20964, upload-time = "2024-10-18T15:20:55.906Z" },
    { url = "https://files.pythonhosted.org/packages/cc/cd/07438f95f83e8bc028279909d9c9bd39e24149b0d60053a97b2bc4f8aa51/MarkupSafe-3.0.2-cp310-cp310-musllinux_1_2_aarch64.whl", hash = "sha256:3809ede931876f5b2ec92eef964286840ed3540dadf803dd570c3b7e13141a3b", size = 21977, upload-time = "2024-10-18T15:20:57.189Z" },
    { url = "https://files.pythonhosted.org/packages/29/01/84b57395b4cc062f9c4c55ce0df7d3108ca32397299d9df00fedd9117d3d/MarkupSafe-3.0.2-cp310-cp310-musllinux_1_2_i686.whl", hash = "sha256:e07c3764494e3776c602c1e78e298937c3315ccc9043ead7e685b7f2b8d47b3c", size = 21366, upload-time = "2024-10-18T15:20:58.235Z" },
    { url = "https://files.pythonhosted.org/packages/bd/6e/61ebf08d8940553afff20d1fb1ba7294b6f8d279df9fd0c0db911b4bbcfd/MarkupSafe-3.0.2-cp310-cp310-musllinux_1_2_x86_64.whl", hash = "sha256:b424c77b206d63d500bcb69fa55ed8d0e6a3774056bdc4839fc9298a7edca171", size = 21091, upload-time = "2024-10-18T15:20:59.235Z" },
    { url = "https://files.pythonhosted.org/packages/11/23/ffbf53694e8c94ebd1e7e491de185124277964344733c45481f32ede2499/MarkupSafe-3.0.2-cp310-cp310-win32.whl", hash = "sha256:fcabf5ff6eea076f859677f5f0b6b5c1a51e70a376b0579e0eadef8db48c6b50", size = 15065, upload-time = "2024-10-18T15:21:00.307Z" },
    { url = "https://files.pythonhosted.org/packages/44/06/e7175d06dd6e9172d4a69a72592cb3f7a996a9c396eee29082826449bbc3/MarkupSafe-3.0.2-cp310-cp310-win_amd64.whl", hash = "sha256:6af100e168aa82a50e186c82875a5893c5597a0c1ccdb0d8b40240b1f28b969a", size = 15514, upload-time = "2024-10-18T15:21:01.122Z" },
    { url = "https://files.pythonhosted.org/packages/6b/28/bbf83e3f76936960b850435576dd5e67034e200469571be53f69174a2dfd/MarkupSafe-3.0.2-cp311-cp311-macosx_10_9_universal2.whl", hash = "sha256:9025b4018f3a1314059769c7bf15441064b2207cb3f065e6ea1e7359cb46db9d", size = 14353, upload-time = "2024-10-18T15:21:02.187Z" },
    { url = "https://files.pythonhosted.org/packages/6c/30/316d194b093cde57d448a4c3209f22e3046c5bb2fb0820b118292b334be7/MarkupSafe-3.0.2-cp311-cp311-macosx_11_0_arm64.whl", hash = "sha256:93335ca3812df2f366e80509ae119189886b0f3c2b81325d39efdb84a1e2ae93", size = 12392, upload-time = "2024-10-18T15:21:02.941Z" },
    { url = "https://files.pythonhosted.org/packages/f2/96/9cdafba8445d3a53cae530aaf83c38ec64c4d5427d975c974084af5bc5d2/MarkupSafe-3.0.2-cp311-cp311-manylinux_2_17_aarch64.manylinux2014_aarch64.whl", hash = "sha256:2cb8438c3cbb25e220c2ab33bb226559e7afb3baec11c4f218ffa7308603c832", size = 23984, upload-time = "2024-10-18T15:21:03.953Z" },
    { url = "https://files.pythonhosted.org/packages/f1/a4/aefb044a2cd8d7334c8a47d3fb2c9f328ac48cb349468cc31c20b539305f/MarkupSafe-3.0.2-cp311-cp311-manylinux_2_17_x86_64.manylinux2014_x86_64.whl", hash = "sha256:a123e330ef0853c6e822384873bef7507557d8e4a082961e1defa947aa59ba84", size = 23120, upload-time = "2024-10-18T15:21:06.495Z" },
    { url = "https://files.pythonhosted.org/packages/8d/21/5e4851379f88f3fad1de30361db501300d4f07bcad047d3cb0449fc51f8c/MarkupSafe-3.0.2-cp311-cp311-manylinux_2_5_i686.manylinux1_i686.manylinux_2_17_i686.manylinux2014_i686.whl", hash = "sha256:1e084f686b92e5b83186b07e8a17fc09e38fff551f3602b249881fec658d3eca", size = 23032, upload-time = "2024-10-18T15:21:07.295Z" },
    { url = "https://files.pythonhosted.org/packages/00/7b/e92c64e079b2d0d7ddf69899c98842f3f9a60a1ae72657c89ce2655c999d/MarkupSafe-3.0.2-cp311-cp311-musllinux_1_2_aarch64.whl", hash = "sha256:d8213e09c917a951de9d09ecee036d5c7d36cb6cb7dbaece4c71a60d79fb9798", size = 24057, upload-time = "2024-10-18T15:21:08.073Z" },
    { url = "https://files.pythonhosted.org/packages/f9/ac/46f960ca323037caa0a10662ef97d0a4728e890334fc156b9f9e52bcc4ca/MarkupSafe-3.0.2-cp311-cp311-musllinux_1_2_i686.whl", hash = "sha256:5b02fb34468b6aaa40dfc198d813a641e3a63b98c2b05a16b9f80b7ec314185e", size = 23359, upload-time = "2024-10-18T15:21:09.318Z" },
    { url = "https://files.pythonhosted.org/packages/69/84/83439e16197337b8b14b6a5b9c2105fff81d42c2a7c5b58ac7b62ee2c3b1/MarkupSafe-3.0.2-cp311-cp311-musllinux_1_2_x86_64.whl", hash = "sha256:0bff5e0ae4ef2e1ae4fdf2dfd5b76c75e5c2fa4132d05fc1b0dabcd20c7e28c4", size = 23306, upload-time = "2024-10-18T15:21:10.185Z" },
    { url = "https://files.pythonhosted.org/packages/9a/34/a15aa69f01e2181ed8d2b685c0d2f6655d5cca2c4db0ddea775e631918cd/MarkupSafe-3.0.2-cp311-cp311-win32.whl", hash = "sha256:6c89876f41da747c8d3677a2b540fb32ef5715f97b66eeb0c6b66f5e3ef6f59d", size = 15094, upload-time = "2024-10-18T15:21:11.005Z" },
    { url = "https://files.pythonhosted.org/packages/da/b8/3a3bd761922d416f3dc5d00bfbed11f66b1ab89a0c2b6e887240a30b0f6b/MarkupSafe-3.0.2-cp311-cp311-win_amd64.whl", hash = "sha256:70a87b411535ccad5ef2f1df5136506a10775d267e197e4cf531ced10537bd6b", size = 15521, upload-time = "2024-10-18T15:21:12.911Z" },
    { url = "https://files.pythonhosted.org/packages/22/09/d1f21434c97fc42f09d290cbb6350d44eb12f09cc62c9476effdb33a18aa/MarkupSafe-3.0.2-cp312-cp312-macosx_10_13_universal2.whl", hash = "sha256:9778bd8ab0a994ebf6f84c2b949e65736d5575320a17ae8984a77fab08db94cf", size = 14274, upload-time = "2024-10-18T15:21:13.777Z" },
    { url = "https://files.pythonhosted.org/packages/6b/b0/18f76bba336fa5aecf79d45dcd6c806c280ec44538b3c13671d49099fdd0/MarkupSafe-3.0.2-cp312-cp312-macosx_11_0_arm64.whl", hash = "sha256:846ade7b71e3536c4e56b386c2a47adf5741d2d8b94ec9dc3e92e5e1ee1e2225", size = 12348, upload-time = "2024-10-18T15:21:14.822Z" },
    { url = "https://files.pythonhosted.org/packages/e0/25/dd5c0f6ac1311e9b40f4af06c78efde0f3b5cbf02502f8ef9501294c425b/MarkupSafe-3.0.2-cp312-cp312-manylinux_2_17_aarch64.manylinux2014_aarch64.whl", hash = "sha256:1c99d261bd2d5f6b59325c92c73df481e05e57f19837bdca8413b9eac4bd8028", size = 24149, upload-time = "2024-10-18T15:21:15.642Z" },
    { url = "https://files.pythonhosted.org/packages/f3/f0/89e7aadfb3749d0f52234a0c8c7867877876e0a20b60e2188e9850794c17/MarkupSafe-3.0.2-cp312-cp312-manylinux_2_17_x86_64.manylinux2014_x86_64.whl", hash = "sha256:e17c96c14e19278594aa4841ec148115f9c7615a47382ecb6b82bd8fea3ab0c8", size = 23118, upload-time = "2024-10-18T15:21:17.133Z" },
    { url = "https://files.pythonhosted.org/packages/d5/da/f2eeb64c723f5e3777bc081da884b414671982008c47dcc1873d81f625b6/MarkupSafe-3.0.2-cp312-cp312-manylinux_2_5_i686.manylinux1_i686.manylinux_2_17_i686.manylinux2014_i686.whl", hash = "sha256:88416bd1e65dcea10bc7569faacb2c20ce071dd1f87539ca2ab364bf6231393c", size = 22993, upload-time = "2024-10-18T15:21:18.064Z" },
    { url = "https://files.pythonhosted.org/packages/da/0e/1f32af846df486dce7c227fe0f2398dc7e2e51d4a370508281f3c1c5cddc/MarkupSafe-3.0.2-cp312-cp312-musllinux_1_2_aarch64.whl", hash = "sha256:2181e67807fc2fa785d0592dc2d6206c019b9502410671cc905d132a92866557", size = 24178, upload-time = "2024-10-18T15:21:18.859Z" },
    { url = "https://files.pythonhosted.org/packages/c4/f6/bb3ca0532de8086cbff5f06d137064c8410d10779c4c127e0e47d17c0b71/MarkupSafe-3.0.2-cp312-cp312-musllinux_1_2_i686.whl", hash = "sha256:52305740fe773d09cffb16f8ed0427942901f00adedac82ec8b67752f58a1b22", size = 23319, upload-time = "2024-10-18T15:21:19.671Z" },
    { url = "https://files.pythonhosted.org/packages/a2/82/8be4c96ffee03c5b4a034e60a31294daf481e12c7c43ab8e34a1453ee48b/MarkupSafe-3.0.2-cp312-cp312-musllinux_1_2_x86_64.whl", hash = "sha256:ad10d3ded218f1039f11a75f8091880239651b52e9bb592ca27de44eed242a48", size = 23352, upload-time = "2024-10-18T15:21:20.971Z" },
    { url = "https://files.pythonhosted.org/packages/51/ae/97827349d3fcffee7e184bdf7f41cd6b88d9919c80f0263ba7acd1bbcb18/MarkupSafe-3.0.2-cp312-cp312-win32.whl", hash = "sha256:0f4ca02bea9a23221c0182836703cbf8930c5e9454bacce27e767509fa286a30", size = 15097, upload-time = "2024-10-18T15:21:22.646Z" },
    { url = "https://files.pythonhosted.org/packages/c1/80/a61f99dc3a936413c3ee4e1eecac96c0da5ed07ad56fd975f1a9da5bc630/MarkupSafe-3.0.2-cp312-cp312-win_amd64.whl", hash = "sha256:8e06879fc22a25ca47312fbe7c8264eb0b662f6db27cb2d3bbbc74b1df4b9b87", size = 15601, upload-time = "2024-10-18T15:21:23.499Z" },
    { url = "https://files.pythonhosted.org/packages/83/0e/67eb10a7ecc77a0c2bbe2b0235765b98d164d81600746914bebada795e97/MarkupSafe-3.0.2-cp313-cp313-macosx_10_13_universal2.whl", hash = "sha256:ba9527cdd4c926ed0760bc301f6728ef34d841f405abf9d4f959c478421e4efd", size = 14274, upload-time = "2024-10-18T15:21:24.577Z" },
    { url = "https://files.pythonhosted.org/packages/2b/6d/9409f3684d3335375d04e5f05744dfe7e9f120062c9857df4ab490a1031a/MarkupSafe-3.0.2-cp313-cp313-macosx_11_0_arm64.whl", hash = "sha256:f8b3d067f2e40fe93e1ccdd6b2e1d16c43140e76f02fb1319a05cf2b79d99430", size = 12352, upload-time = "2024-10-18T15:21:25.382Z" },
    { url = "https://files.pythonhosted.org/packages/d2/f5/6eadfcd3885ea85fe2a7c128315cc1bb7241e1987443d78c8fe712d03091/MarkupSafe-3.0.2-cp313-cp313-manylinux_2_17_aarch64.manylinux2014_aarch64.whl", hash = "sha256:569511d3b58c8791ab4c2e1285575265991e6d8f8700c7be0e88f86cb0672094", size = 24122, upload-time = "2024-10-18T15:21:26.199Z" },
    { url = "https://files.pythonhosted.org/packages/0c/91/96cf928db8236f1bfab6ce15ad070dfdd02ed88261c2afafd4b43575e9e9/MarkupSafe-3.0.2-cp313-cp313-manylinux_2_17_x86_64.manylinux2014_x86_64.whl", hash = "sha256:15ab75ef81add55874e7ab7055e9c397312385bd9ced94920f2802310c930396", size = 23085, upload-time = "2024-10-18T15:21:27.029Z" },
    { url = "https://files.pythonhosted.org/packages/c2/cf/c9d56af24d56ea04daae7ac0940232d31d5a8354f2b457c6d856b2057d69/MarkupSafe-3.0.2-cp313-cp313-manylinux_2_5_i686.manylinux1_i686.manylinux_2_17_i686.manylinux2014_i686.whl", hash = "sha256:f3818cb119498c0678015754eba762e0d61e5b52d34c8b13d770f0719f7b1d79", size = 22978, upload-time = "2024-10-18T15:21:27.846Z" },
    { url = "https://files.pythonhosted.org/packages/2a/9f/8619835cd6a711d6272d62abb78c033bda638fdc54c4e7f4272cf1c0962b/MarkupSafe-3.0.2-cp313-cp313-musllinux_1_2_aarch64.whl", hash = "sha256:cdb82a876c47801bb54a690c5ae105a46b392ac6099881cdfb9f6e95e4014c6a", size = 24208, upload-time = "2024-10-18T15:21:28.744Z" },
    { url = "https://files.pythonhosted.org/packages/f9/bf/176950a1792b2cd2102b8ffeb5133e1ed984547b75db47c25a67d3359f77/MarkupSafe-3.0.2-cp313-cp313-musllinux_1_2_i686.whl", hash = "sha256:cabc348d87e913db6ab4aa100f01b08f481097838bdddf7c7a84b7575b7309ca", size = 23357, upload-time = "2024-10-18T15:21:29.545Z" },
    { url = "https://files.pythonhosted.org/packages/ce/4f/9a02c1d335caabe5c4efb90e1b6e8ee944aa245c1aaaab8e8a618987d816/MarkupSafe-3.0.2-cp313-cp313-musllinux_1_2_x86_64.whl", hash = "sha256:444dcda765c8a838eaae23112db52f1efaf750daddb2d9ca300bcae1039adc5c", size = 23344, upload-time = "2024-10-18T15:21:30.366Z" },
    { url = "https://files.pythonhosted.org/packages/ee/55/c271b57db36f748f0e04a759ace9f8f759ccf22b4960c270c78a394f58be/MarkupSafe-3.0.2-cp313-cp313-win32.whl", hash = "sha256:bcf3e58998965654fdaff38e58584d8937aa3096ab5354d493c77d1fdd66d7a1", size = 15101, upload-time = "2024-10-18T15:21:31.207Z" },
    { url = "https://files.pythonhosted.org/packages/29/88/07df22d2dd4df40aba9f3e402e6dc1b8ee86297dddbad4872bd5e7b0094f/MarkupSafe-3.0.2-cp313-cp313-win_amd64.whl", hash = "sha256:e6a2a455bd412959b57a172ce6328d2dd1f01cb2135efda2e4576e8a23fa3b0f", size = 15603, upload-time = "2024-10-18T15:21:32.032Z" },
    { url = "https://files.pythonhosted.org/packages/62/6a/8b89d24db2d32d433dffcd6a8779159da109842434f1dd2f6e71f32f738c/MarkupSafe-3.0.2-cp313-cp313t-macosx_10_13_universal2.whl", hash = "sha256:b5a6b3ada725cea8a5e634536b1b01c30bcdcd7f9c6fff4151548d5bf6b3a36c", size = 14510, upload-time = "2024-10-18T15:21:33.625Z" },
    { url = "https://files.pythonhosted.org/packages/7a/06/a10f955f70a2e5a9bf78d11a161029d278eeacbd35ef806c3fd17b13060d/MarkupSafe-3.0.2-cp313-cp313t-macosx_11_0_arm64.whl", hash = "sha256:a904af0a6162c73e3edcb969eeeb53a63ceeb5d8cf642fade7d39e7963a22ddb", size = 12486, upload-time = "2024-10-18T15:21:34.611Z" },
    { url = "https://files.pythonhosted.org/packages/34/cf/65d4a571869a1a9078198ca28f39fba5fbb910f952f9dbc5220afff9f5e6/MarkupSafe-3.0.2-cp313-cp313t-manylinux_2_17_aarch64.manylinux2014_aarch64.whl", hash = "sha256:4aa4e5faecf353ed117801a068ebab7b7e09ffb6e1d5e412dc852e0da018126c", size = 25480, upload-time = "2024-10-18T15:21:35.398Z" },
    { url = "https://files.pythonhosted.org/packages/0c/e3/90e9651924c430b885468b56b3d597cabf6d72be4b24a0acd1fa0e12af67/MarkupSafe-3.0.2-cp313-cp313t-manylinux_2_17_x86_64.manylinux2014_x86_64.whl", hash = "sha256:c0ef13eaeee5b615fb07c9a7dadb38eac06a0608b41570d8ade51c56539e509d", size = 23914, upload-time = "2024-10-18T15:21:36.231Z" },
    { url = "https://files.pythonhosted.org/packages/66/8c/6c7cf61f95d63bb866db39085150df1f2a5bd3335298f14a66b48e92659c/MarkupSafe-3.0.2-cp313-cp313t-manylinux_2_5_i686.manylinux1_i686.manylinux_2_17_i686.manylinux2014_i686.whl", hash = "sha256:d16a81a06776313e817c951135cf7340a3e91e8c1ff2fac444cfd75fffa04afe", size = 23796, upload-time = "2024-10-18T15:21:37.073Z" },
    { url = "https://files.pythonhosted.org/packages/bb/35/cbe9238ec3f47ac9a7c8b3df7a808e7cb50fe149dc7039f5f454b3fba218/MarkupSafe-3.0.2-cp313-cp313t-musllinux_1_2_aarch64.whl", hash = "sha256:6381026f158fdb7c72a168278597a5e3a5222e83ea18f543112b2662a9b699c5", size = 25473, upload-time = "2024-10-18T15:21:37.932Z" },
    { url = "https://files.pythonhosted.org/packages/e6/32/7621a4382488aa283cc05e8984a9c219abad3bca087be9ec77e89939ded9/MarkupSafe-3.0.2-cp313-cp313t-musllinux_1_2_i686.whl", hash = "sha256:3d79d162e7be8f996986c064d1c7c817f6df3a77fe3d6859f6f9e7be4b8c213a", size = 24114, upload-time = "2024-10-18T15:21:39.799Z" },
    { url = "https://files.pythonhosted.org/packages/0d/80/0985960e4b89922cb5a0bac0ed39c5b96cbc1a536a99f30e8c220a996ed9/MarkupSafe-3.0.2-cp313-cp313t-musllinux_1_2_x86_64.whl", hash = "sha256:131a3c7689c85f5ad20f9f6fb1b866f402c445b220c19fe4308c0b147ccd2ad9", size = 24098, upload-time = "2024-10-18T15:21:40.813Z" },
    { url = "https://files.pythonhosted.org/packages/82/78/fedb03c7d5380df2427038ec8d973587e90561b2d90cd472ce9254cf348b/MarkupSafe-3.0.2-cp313-cp313t-win32.whl", hash = "sha256:ba8062ed2cf21c07a9e295d5b8a2a5ce678b913b45fdf68c32d95d6c1291e0b6", size = 15208, upload-time = "2024-10-18T15:21:41.814Z" },
    { url = "https://files.pythonhosted.org/packages/4f/65/6079a46068dfceaeabb5dcad6d674f5f5c61a6fa5673746f42a9f4c233b3/MarkupSafe-3.0.2-cp313-cp313t-win_amd64.whl", hash = "sha256:e444a31f8db13eb18ada366ab3cf45fd4b31e4db1236a4448f68778c1d1a5a2f", size = 15739, upload-time = "2024-10-18T15:21:42.784Z" },
]

[[package]]
name = "more-itertools"
version = "10.7.0"
source = { registry = "https://pypi.org/simple" }
sdist = { url = "https://files.pythonhosted.org/packages/ce/a0/834b0cebabbfc7e311f30b46c8188790a37f89fc8d756660346fe5abfd09/more_itertools-10.7.0.tar.gz", hash = "sha256:9fddd5403be01a94b204faadcff459ec3568cf110265d3c54323e1e866ad29d3", size = 127671, upload-time = "2025-04-22T14:17:41.838Z" }
wheels = [
    { url = "https://files.pythonhosted.org/packages/2b/9f/7ba6f94fc1e9ac3d2b853fdff3035fb2fa5afbed898c4a72b8a020610594/more_itertools-10.7.0-py3-none-any.whl", hash = "sha256:d43980384673cb07d2f7d2d918c616b30c659c089ee23953f601d6609c67510e", size = 65278, upload-time = "2025-04-22T14:17:40.49Z" },
]

[[package]]
name = "multidict"
version = "6.6.3"
source = { registry = "https://pypi.org/simple" }
dependencies = [
    { name = "typing-extensions", marker = "python_full_version < '3.11'" },
]
sdist = { url = "https://files.pythonhosted.org/packages/3d/2c/5dad12e82fbdf7470f29bff2171484bf07cb3b16ada60a6589af8f376440/multidict-6.6.3.tar.gz", hash = "sha256:798a9eb12dab0a6c2e29c1de6f3468af5cb2da6053a20dfa3344907eed0937cc", size = 101006, upload-time = "2025-06-30T15:53:46.929Z" }
wheels = [
    { url = "https://files.pythonhosted.org/packages/0b/67/414933982bce2efce7cbcb3169eaaf901e0f25baec69432b4874dfb1f297/multidict-6.6.3-cp310-cp310-macosx_10_9_universal2.whl", hash = "sha256:a2be5b7b35271f7fff1397204ba6708365e3d773579fe2a30625e16c4b4ce817", size = 77017, upload-time = "2025-06-30T15:50:58.931Z" },
    { url = "https://files.pythonhosted.org/packages/8a/fe/d8a3ee1fad37dc2ef4f75488b0d9d4f25bf204aad8306cbab63d97bff64a/multidict-6.6.3-cp310-cp310-macosx_10_9_x86_64.whl", hash = "sha256:12f4581d2930840295c461764b9a65732ec01250b46c6b2c510d7ee68872b140", size = 44897, upload-time = "2025-06-30T15:51:00.999Z" },
    { url = "https://files.pythonhosted.org/packages/1f/e0/265d89af8c98240265d82b8cbcf35897f83b76cd59ee3ab3879050fd8c45/multidict-6.6.3-cp310-cp310-macosx_11_0_arm64.whl", hash = "sha256:dd7793bab517e706c9ed9d7310b06c8672fd0aeee5781bfad612f56b8e0f7d14", size = 44574, upload-time = "2025-06-30T15:51:02.449Z" },
    { url = "https://files.pythonhosted.org/packages/e6/05/6b759379f7e8e04ccc97cfb2a5dcc5cdbd44a97f072b2272dc51281e6a40/multidict-6.6.3-cp310-cp310-manylinux1_i686.manylinux2014_i686.manylinux_2_17_i686.manylinux_2_5_i686.whl", hash = "sha256:72d8815f2cd3cf3df0f83cac3f3ef801d908b2d90409ae28102e0553af85545a", size = 225729, upload-time = "2025-06-30T15:51:03.794Z" },
    { url = "https://files.pythonhosted.org/packages/4e/f5/8d5a15488edd9a91fa4aad97228d785df208ed6298580883aa3d9def1959/multidict-6.6.3-cp310-cp310-manylinux2014_aarch64.manylinux_2_17_aarch64.manylinux_2_28_aarch64.whl", hash = "sha256:531e331a2ee53543ab32b16334e2deb26f4e6b9b28e41f8e0c87e99a6c8e2d69", size = 242515, upload-time = "2025-06-30T15:51:05.002Z" },
    { url = "https://files.pythonhosted.org/packages/6e/b5/a8f317d47d0ac5bb746d6d8325885c8967c2a8ce0bb57be5399e3642cccb/multidict-6.6.3-cp310-cp310-manylinux2014_armv7l.manylinux_2_17_armv7l.manylinux_2_31_armv7l.whl", hash = "sha256:42ca5aa9329a63be8dc49040f63817d1ac980e02eeddba763a9ae5b4027b9c9c", size = 222224, upload-time = "2025-06-30T15:51:06.148Z" },
    { url = "https://files.pythonhosted.org/packages/76/88/18b2a0d5e80515fa22716556061189c2853ecf2aa2133081ebbe85ebea38/multidict-6.6.3-cp310-cp310-manylinux2014_ppc64le.manylinux_2_17_ppc64le.manylinux_2_28_ppc64le.whl", hash = "sha256:208b9b9757060b9faa6f11ab4bc52846e4f3c2fb8b14d5680c8aac80af3dc751", size = 253124, upload-time = "2025-06-30T15:51:07.375Z" },
    { url = "https://files.pythonhosted.org/packages/62/bf/ebfcfd6b55a1b05ef16d0775ae34c0fe15e8dab570d69ca9941073b969e7/multidict-6.6.3-cp310-cp310-manylinux2014_s390x.manylinux_2_17_s390x.manylinux_2_28_s390x.whl", hash = "sha256:acf6b97bd0884891af6a8b43d0f586ab2fcf8e717cbd47ab4bdddc09e20652d8", size = 251529, upload-time = "2025-06-30T15:51:08.691Z" },
    { url = "https://files.pythonhosted.org/packages/44/11/780615a98fd3775fc309d0234d563941af69ade2df0bb82c91dda6ddaea1/multidict-6.6.3-cp310-cp310-manylinux2014_x86_64.manylinux_2_17_x86_64.manylinux_2_28_x86_64.whl", hash = "sha256:68e9e12ed00e2089725669bdc88602b0b6f8d23c0c95e52b95f0bc69f7fe9b55", size = 241627, upload-time = "2025-06-30T15:51:10.605Z" },
    { url = "https://files.pythonhosted.org/packages/28/3d/35f33045e21034b388686213752cabc3a1b9d03e20969e6fa8f1b1d82db1/multidict-6.6.3-cp310-cp310-musllinux_1_2_aarch64.whl", hash = "sha256:05db2f66c9addb10cfa226e1acb363450fab2ff8a6df73c622fefe2f5af6d4e7", size = 239351, upload-time = "2025-06-30T15:51:12.18Z" },
    { url = "https://files.pythonhosted.org/packages/6e/cc/ff84c03b95b430015d2166d9aae775a3985d757b94f6635010d0038d9241/multidict-6.6.3-cp310-cp310-musllinux_1_2_armv7l.whl", hash = "sha256:0db58da8eafb514db832a1b44f8fa7906fdd102f7d982025f816a93ba45e3dcb", size = 233429, upload-time = "2025-06-30T15:51:13.533Z" },
    { url = "https://files.pythonhosted.org/packages/2e/f0/8cd49a0b37bdea673a4b793c2093f2f4ba8e7c9d6d7c9bd672fd6d38cd11/multidict-6.6.3-cp310-cp310-musllinux_1_2_i686.whl", hash = "sha256:14117a41c8fdb3ee19c743b1c027da0736fdb79584d61a766da53d399b71176c", size = 243094, upload-time = "2025-06-30T15:51:14.815Z" },
    { url = "https://files.pythonhosted.org/packages/96/19/5d9a0cfdafe65d82b616a45ae950975820289069f885328e8185e64283c2/multidict-6.6.3-cp310-cp310-musllinux_1_2_ppc64le.whl", hash = "sha256:877443eaaabcd0b74ff32ebeed6f6176c71850feb7d6a1d2db65945256ea535c", size = 248957, upload-time = "2025-06-30T15:51:16.076Z" },
    { url = "https://files.pythonhosted.org/packages/e6/dc/c90066151da87d1e489f147b9b4327927241e65f1876702fafec6729c014/multidict-6.6.3-cp310-cp310-musllinux_1_2_s390x.whl", hash = "sha256:70b72e749a4f6e7ed8fb334fa8d8496384840319512746a5f42fa0aec79f4d61", size = 243590, upload-time = "2025-06-30T15:51:17.413Z" },
    { url = "https://files.pythonhosted.org/packages/ec/39/458afb0cccbb0ee9164365273be3e039efddcfcb94ef35924b7dbdb05db0/multidict-6.6.3-cp310-cp310-musllinux_1_2_x86_64.whl", hash = "sha256:43571f785b86afd02b3855c5ac8e86ec921b760298d6f82ff2a61daf5a35330b", size = 237487, upload-time = "2025-06-30T15:51:19.039Z" },
    { url = "https://files.pythonhosted.org/packages/35/38/0016adac3990426610a081787011177e661875546b434f50a26319dc8372/multidict-6.6.3-cp310-cp310-win32.whl", hash = "sha256:20c5a0c3c13a15fd5ea86c42311859f970070e4e24de5a550e99d7c271d76318", size = 41390, upload-time = "2025-06-30T15:51:20.362Z" },
    { url = "https://files.pythonhosted.org/packages/f3/d2/17897a8f3f2c5363d969b4c635aa40375fe1f09168dc09a7826780bfb2a4/multidict-6.6.3-cp310-cp310-win_amd64.whl", hash = "sha256:ab0a34a007704c625e25a9116c6770b4d3617a071c8a7c30cd338dfbadfe6485", size = 45954, upload-time = "2025-06-30T15:51:21.383Z" },
    { url = "https://files.pythonhosted.org/packages/2d/5f/d4a717c1e457fe44072e33fa400d2b93eb0f2819c4d669381f925b7cba1f/multidict-6.6.3-cp310-cp310-win_arm64.whl", hash = "sha256:769841d70ca8bdd140a715746199fc6473414bd02efd678d75681d2d6a8986c5", size = 42981, upload-time = "2025-06-30T15:51:22.809Z" },
    { url = "https://files.pythonhosted.org/packages/08/f0/1a39863ced51f639c81a5463fbfa9eb4df59c20d1a8769ab9ef4ca57ae04/multidict-6.6.3-cp311-cp311-macosx_10_9_universal2.whl", hash = "sha256:18f4eba0cbac3546b8ae31e0bbc55b02c801ae3cbaf80c247fcdd89b456ff58c", size = 76445, upload-time = "2025-06-30T15:51:24.01Z" },
    { url = "https://files.pythonhosted.org/packages/c9/0e/a7cfa451c7b0365cd844e90b41e21fab32edaa1e42fc0c9f68461ce44ed7/multidict-6.6.3-cp311-cp311-macosx_10_9_x86_64.whl", hash = "sha256:ef43b5dd842382329e4797c46f10748d8c2b6e0614f46b4afe4aee9ac33159df", size = 44610, upload-time = "2025-06-30T15:51:25.158Z" },
    { url = "https://files.pythonhosted.org/packages/c6/bb/a14a4efc5ee748cc1904b0748be278c31b9295ce5f4d2ef66526f410b94d/multidict-6.6.3-cp311-cp311-macosx_11_0_arm64.whl", hash = "sha256:bf9bd1fd5eec01494e0f2e8e446a74a85d5e49afb63d75a9934e4a5423dba21d", size = 44267, upload-time = "2025-06-30T15:51:26.326Z" },
    { url = "https://files.pythonhosted.org/packages/c2/f8/410677d563c2d55e063ef74fe578f9d53fe6b0a51649597a5861f83ffa15/multidict-6.6.3-cp311-cp311-manylinux1_i686.manylinux2014_i686.manylinux_2_17_i686.manylinux_2_5_i686.whl", hash = "sha256:5bd8d6f793a787153956cd35e24f60485bf0651c238e207b9a54f7458b16d539", size = 230004, upload-time = "2025-06-30T15:51:27.491Z" },
    { url = "https://files.pythonhosted.org/packages/fd/df/2b787f80059314a98e1ec6a4cc7576244986df3e56b3c755e6fc7c99e038/multidict-6.6.3-cp311-cp311-manylinux2014_aarch64.manylinux_2_17_aarch64.manylinux_2_28_aarch64.whl", hash = "sha256:1bf99b4daf908c73856bd87ee0a2499c3c9a3d19bb04b9c6025e66af3fd07462", size = 247196, upload-time = "2025-06-30T15:51:28.762Z" },
    { url = "https://files.pythonhosted.org/packages/05/f2/f9117089151b9a8ab39f9019620d10d9718eec2ac89e7ca9d30f3ec78e96/multidict-6.6.3-cp311-cp311-manylinux2014_armv7l.manylinux_2_17_armv7l.manylinux_2_31_armv7l.whl", hash = "sha256:0b9e59946b49dafaf990fd9c17ceafa62976e8471a14952163d10a7a630413a9", size = 225337, upload-time = "2025-06-30T15:51:30.025Z" },
    { url = "https://files.pythonhosted.org/packages/93/2d/7115300ec5b699faa152c56799b089a53ed69e399c3c2d528251f0aeda1a/multidict-6.6.3-cp311-cp311-manylinux2014_ppc64le.manylinux_2_17_ppc64le.manylinux_2_28_ppc64le.whl", hash = "sha256:e2db616467070d0533832d204c54eea6836a5e628f2cb1e6dfd8cd6ba7277cb7", size = 257079, upload-time = "2025-06-30T15:51:31.716Z" },
    { url = "https://files.pythonhosted.org/packages/15/ea/ff4bab367623e39c20d3b07637225c7688d79e4f3cc1f3b9f89867677f9a/multidict-6.6.3-cp311-cp311-manylinux2014_s390x.manylinux_2_17_s390x.manylinux_2_28_s390x.whl", hash = "sha256:7394888236621f61dcdd25189b2768ae5cc280f041029a5bcf1122ac63df79f9", size = 255461, upload-time = "2025-06-30T15:51:33.029Z" },
    { url = "https://files.pythonhosted.org/packages/74/07/2c9246cda322dfe08be85f1b8739646f2c4c5113a1422d7a407763422ec4/multidict-6.6.3-cp311-cp311-manylinux2014_x86_64.manylinux_2_17_x86_64.manylinux_2_28_x86_64.whl", hash = "sha256:f114d8478733ca7388e7c7e0ab34b72547476b97009d643644ac33d4d3fe1821", size = 246611, upload-time = "2025-06-30T15:51:34.47Z" },
    { url = "https://files.pythonhosted.org/packages/a8/62/279c13d584207d5697a752a66ffc9bb19355a95f7659140cb1b3cf82180e/multidict-6.6.3-cp311-cp311-musllinux_1_2_aarch64.whl", hash = "sha256:cdf22e4db76d323bcdc733514bf732e9fb349707c98d341d40ebcc6e9318ef3d", size = 243102, upload-time = "2025-06-30T15:51:36.525Z" },
    { url = "https://files.pythonhosted.org/packages/69/cc/e06636f48c6d51e724a8bc8d9e1db5f136fe1df066d7cafe37ef4000f86a/multidict-6.6.3-cp311-cp311-musllinux_1_2_armv7l.whl", hash = "sha256:e995a34c3d44ab511bfc11aa26869b9d66c2d8c799fa0e74b28a473a692532d6", size = 238693, upload-time = "2025-06-30T15:51:38.278Z" },
    { url = "https://files.pythonhosted.org/packages/89/a4/66c9d8fb9acf3b226cdd468ed009537ac65b520aebdc1703dd6908b19d33/multidict-6.6.3-cp311-cp311-musllinux_1_2_i686.whl", hash = "sha256:766a4a5996f54361d8d5a9050140aa5362fe48ce51c755a50c0bc3706460c430", size = 246582, upload-time = "2025-06-30T15:51:39.709Z" },
    { url = "https://files.pythonhosted.org/packages/cf/01/c69e0317be556e46257826d5449feb4e6aa0d18573e567a48a2c14156f1f/multidict-6.6.3-cp311-cp311-musllinux_1_2_ppc64le.whl", hash = "sha256:3893a0d7d28a7fe6ca7a1f760593bc13038d1d35daf52199d431b61d2660602b", size = 253355, upload-time = "2025-06-30T15:51:41.013Z" },
    { url = "https://files.pythonhosted.org/packages/c0/da/9cc1da0299762d20e626fe0042e71b5694f9f72d7d3f9678397cbaa71b2b/multidict-6.6.3-cp311-cp311-musllinux_1_2_s390x.whl", hash = "sha256:934796c81ea996e61914ba58064920d6cad5d99140ac3167901eb932150e2e56", size = 247774, upload-time = "2025-06-30T15:51:42.291Z" },
    { url = "https://files.pythonhosted.org/packages/e6/91/b22756afec99cc31105ddd4a52f95ab32b1a4a58f4d417979c570c4a922e/multidict-6.6.3-cp311-cp311-musllinux_1_2_x86_64.whl", hash = "sha256:9ed948328aec2072bc00f05d961ceadfd3e9bfc2966c1319aeaf7b7c21219183", size = 242275, upload-time = "2025-06-30T15:51:43.642Z" },
    { url = "https://files.pythonhosted.org/packages/be/f1/adcc185b878036a20399d5be5228f3cbe7f823d78985d101d425af35c800/multidict-6.6.3-cp311-cp311-win32.whl", hash = "sha256:9f5b28c074c76afc3e4c610c488e3493976fe0e596dd3db6c8ddfbb0134dcac5", size = 41290, upload-time = "2025-06-30T15:51:45.264Z" },
    { url = "https://files.pythonhosted.org/packages/e0/d4/27652c1c6526ea6b4f5ddd397e93f4232ff5de42bea71d339bc6a6cc497f/multidict-6.6.3-cp311-cp311-win_amd64.whl", hash = "sha256:bc7f6fbc61b1c16050a389c630da0b32fc6d4a3d191394ab78972bf5edc568c2", size = 45942, upload-time = "2025-06-30T15:51:46.377Z" },
    { url = "https://files.pythonhosted.org/packages/16/18/23f4932019804e56d3c2413e237f866444b774b0263bcb81df2fdecaf593/multidict-6.6.3-cp311-cp311-win_arm64.whl", hash = "sha256:d4e47d8faffaae822fb5cba20937c048d4f734f43572e7079298a6c39fb172cb", size = 42880, upload-time = "2025-06-30T15:51:47.561Z" },
    { url = "https://files.pythonhosted.org/packages/0e/a0/6b57988ea102da0623ea814160ed78d45a2645e4bbb499c2896d12833a70/multidict-6.6.3-cp312-cp312-macosx_10_13_universal2.whl", hash = "sha256:056bebbeda16b2e38642d75e9e5310c484b7c24e3841dc0fb943206a72ec89d6", size = 76514, upload-time = "2025-06-30T15:51:48.728Z" },
    { url = "https://files.pythonhosted.org/packages/07/7a/d1e92665b0850c6c0508f101f9cf0410c1afa24973e1115fe9c6a185ebf7/multidict-6.6.3-cp312-cp312-macosx_10_13_x86_64.whl", hash = "sha256:e5f481cccb3c5c5e5de5d00b5141dc589c1047e60d07e85bbd7dea3d4580d63f", size = 45394, upload-time = "2025-06-30T15:51:49.986Z" },
    { url = "https://files.pythonhosted.org/packages/52/6f/dd104490e01be6ef8bf9573705d8572f8c2d2c561f06e3826b081d9e6591/multidict-6.6.3-cp312-cp312-macosx_11_0_arm64.whl", hash = "sha256:10bea2ee839a759ee368b5a6e47787f399b41e70cf0c20d90dfaf4158dfb4e55", size = 43590, upload-time = "2025-06-30T15:51:51.331Z" },
    { url = "https://files.pythonhosted.org/packages/44/fe/06e0e01b1b0611e6581b7fd5a85b43dacc08b6cea3034f902f383b0873e5/multidict-6.6.3-cp312-cp312-manylinux1_i686.manylinux2014_i686.manylinux_2_17_i686.manylinux_2_5_i686.whl", hash = "sha256:2334cfb0fa9549d6ce2c21af2bfbcd3ac4ec3646b1b1581c88e3e2b1779ec92b", size = 237292, upload-time = "2025-06-30T15:51:52.584Z" },
    { url = "https://files.pythonhosted.org/packages/ce/71/4f0e558fb77696b89c233c1ee2d92f3e1d5459070a0e89153c9e9e804186/multidict-6.6.3-cp312-cp312-manylinux2014_aarch64.manylinux_2_17_aarch64.manylinux_2_28_aarch64.whl", hash = "sha256:b8fee016722550a2276ca2cb5bb624480e0ed2bd49125b2b73b7010b9090e888", size = 258385, upload-time = "2025-06-30T15:51:53.913Z" },
    { url = "https://files.pythonhosted.org/packages/e3/25/cca0e68228addad24903801ed1ab42e21307a1b4b6dd2cf63da5d3ae082a/multidict-6.6.3-cp312-cp312-manylinux2014_armv7l.manylinux_2_17_armv7l.manylinux_2_31_armv7l.whl", hash = "sha256:e5511cb35f5c50a2db21047c875eb42f308c5583edf96bd8ebf7d770a9d68f6d", size = 242328, upload-time = "2025-06-30T15:51:55.672Z" },
    { url = "https://files.pythonhosted.org/packages/6e/a3/46f2d420d86bbcb8fe660b26a10a219871a0fbf4d43cb846a4031533f3e0/multidict-6.6.3-cp312-cp312-manylinux2014_ppc64le.manylinux_2_17_ppc64le.manylinux_2_28_ppc64le.whl", hash = "sha256:712b348f7f449948e0a6c4564a21c7db965af900973a67db432d724619b3c680", size = 268057, upload-time = "2025-06-30T15:51:57.037Z" },
    { url = "https://files.pythonhosted.org/packages/9e/73/1c743542fe00794a2ec7466abd3f312ccb8fad8dff9f36d42e18fb1ec33e/multidict-6.6.3-cp312-cp312-manylinux2014_s390x.manylinux_2_17_s390x.manylinux_2_28_s390x.whl", hash = "sha256:e4e15d2138ee2694e038e33b7c3da70e6b0ad8868b9f8094a72e1414aeda9c1a", size = 269341, upload-time = "2025-06-30T15:51:59.111Z" },
    { url = "https://files.pythonhosted.org/packages/a4/11/6ec9dcbe2264b92778eeb85407d1df18812248bf3506a5a1754bc035db0c/multidict-6.6.3-cp312-cp312-manylinux2014_x86_64.manylinux_2_17_x86_64.manylinux_2_28_x86_64.whl", hash = "sha256:8df25594989aebff8a130f7899fa03cbfcc5d2b5f4a461cf2518236fe6f15961", size = 256081, upload-time = "2025-06-30T15:52:00.533Z" },
    { url = "https://files.pythonhosted.org/packages/9b/2b/631b1e2afeb5f1696846d747d36cda075bfdc0bc7245d6ba5c319278d6c4/multidict-6.6.3-cp312-cp312-musllinux_1_2_aarch64.whl", hash = "sha256:159ca68bfd284a8860f8d8112cf0521113bffd9c17568579e4d13d1f1dc76b65", size = 253581, upload-time = "2025-06-30T15:52:02.43Z" },
    { url = "https://files.pythonhosted.org/packages/bf/0e/7e3b93f79efeb6111d3bf9a1a69e555ba1d07ad1c11bceb56b7310d0d7ee/multidict-6.6.3-cp312-cp312-musllinux_1_2_armv7l.whl", hash = "sha256:e098c17856a8c9ade81b4810888c5ad1914099657226283cab3062c0540b0643", size = 250750, upload-time = "2025-06-30T15:52:04.26Z" },
    { url = "https://files.pythonhosted.org/packages/ad/9e/086846c1d6601948e7de556ee464a2d4c85e33883e749f46b9547d7b0704/multidict-6.6.3-cp312-cp312-musllinux_1_2_i686.whl", hash = "sha256:67c92ed673049dec52d7ed39f8cf9ebbadf5032c774058b4406d18c8f8fe7063", size = 251548, upload-time = "2025-06-30T15:52:06.002Z" },
    { url = "https://files.pythonhosted.org/packages/8c/7b/86ec260118e522f1a31550e87b23542294880c97cfbf6fb18cc67b044c66/multidict-6.6.3-cp312-cp312-musllinux_1_2_ppc64le.whl", hash = "sha256:bd0578596e3a835ef451784053cfd327d607fc39ea1a14812139339a18a0dbc3", size = 262718, upload-time = "2025-06-30T15:52:07.707Z" },
    { url = "https://files.pythonhosted.org/packages/8c/bd/22ce8f47abb0be04692c9fc4638508b8340987b18691aa7775d927b73f72/multidict-6.6.3-cp312-cp312-musllinux_1_2_s390x.whl", hash = "sha256:346055630a2df2115cd23ae271910b4cae40f4e336773550dca4889b12916e75", size = 259603, upload-time = "2025-06-30T15:52:09.58Z" },
    { url = "https://files.pythonhosted.org/packages/07/9c/91b7ac1691be95cd1f4a26e36a74b97cda6aa9820632d31aab4410f46ebd/multidict-6.6.3-cp312-cp312-musllinux_1_2_x86_64.whl", hash = "sha256:555ff55a359302b79de97e0468e9ee80637b0de1fce77721639f7cd9440b3a10", size = 251351, upload-time = "2025-06-30T15:52:10.947Z" },
    { url = "https://files.pythonhosted.org/packages/6f/5c/4d7adc739884f7a9fbe00d1eac8c034023ef8bad71f2ebe12823ca2e3649/multidict-6.6.3-cp312-cp312-win32.whl", hash = "sha256:73ab034fb8d58ff85c2bcbadc470efc3fafeea8affcf8722855fb94557f14cc5", size = 41860, upload-time = "2025-06-30T15:52:12.334Z" },
    { url = "https://files.pythonhosted.org/packages/6a/a3/0fbc7afdf7cb1aa12a086b02959307848eb6bcc8f66fcb66c0cb57e2a2c1/multidict-6.6.3-cp312-cp312-win_amd64.whl", hash = "sha256:04cbcce84f63b9af41bad04a54d4cc4e60e90c35b9e6ccb130be2d75b71f8c17", size = 45982, upload-time = "2025-06-30T15:52:13.6Z" },
    { url = "https://files.pythonhosted.org/packages/b8/95/8c825bd70ff9b02462dc18d1295dd08d3e9e4eb66856d292ffa62cfe1920/multidict-6.6.3-cp312-cp312-win_arm64.whl", hash = "sha256:0f1130b896ecb52d2a1e615260f3ea2af55fa7dc3d7c3003ba0c3121a759b18b", size = 43210, upload-time = "2025-06-30T15:52:14.893Z" },
    { url = "https://files.pythonhosted.org/packages/52/1d/0bebcbbb4f000751fbd09957257903d6e002943fc668d841a4cf2fb7f872/multidict-6.6.3-cp313-cp313-macosx_10_13_universal2.whl", hash = "sha256:540d3c06d48507357a7d57721e5094b4f7093399a0106c211f33540fdc374d55", size = 75843, upload-time = "2025-06-30T15:52:16.155Z" },
    { url = "https://files.pythonhosted.org/packages/07/8f/cbe241b0434cfe257f65c2b1bcf9e8d5fb52bc708c5061fb29b0fed22bdf/multidict-6.6.3-cp313-cp313-macosx_10_13_x86_64.whl", hash = "sha256:9c19cea2a690f04247d43f366d03e4eb110a0dc4cd1bbeee4d445435428ed35b", size = 45053, upload-time = "2025-06-30T15:52:17.429Z" },
    { url = "https://files.pythonhosted.org/packages/32/d2/0b3b23f9dbad5b270b22a3ac3ea73ed0a50ef2d9a390447061178ed6bdb8/multidict-6.6.3-cp313-cp313-macosx_11_0_arm64.whl", hash = "sha256:7af039820cfd00effec86bda5d8debef711a3e86a1d3772e85bea0f243a4bd65", size = 43273, upload-time = "2025-06-30T15:52:19.346Z" },
    { url = "https://files.pythonhosted.org/packages/fd/fe/6eb68927e823999e3683bc49678eb20374ba9615097d085298fd5b386564/multidict-6.6.3-cp313-cp313-manylinux1_i686.manylinux2014_i686.manylinux_2_17_i686.manylinux_2_5_i686.whl", hash = "sha256:500b84f51654fdc3944e936f2922114349bf8fdcac77c3092b03449f0e5bc2b3", size = 237124, upload-time = "2025-06-30T15:52:20.773Z" },
    { url = "https://files.pythonhosted.org/packages/e7/ab/320d8507e7726c460cb77117848b3834ea0d59e769f36fdae495f7669929/multidict-6.6.3-cp313-cp313-manylinux2014_aarch64.manylinux_2_17_aarch64.manylinux_2_28_aarch64.whl", hash = "sha256:f3fc723ab8a5c5ed6c50418e9bfcd8e6dceba6c271cee6728a10a4ed8561520c", size = 256892, upload-time = "2025-06-30T15:52:22.242Z" },
    { url = "https://files.pythonhosted.org/packages/76/60/38ee422db515ac69834e60142a1a69111ac96026e76e8e9aa347fd2e4591/multidict-6.6.3-cp313-cp313-manylinux2014_armv7l.manylinux_2_17_armv7l.manylinux_2_31_armv7l.whl", hash = "sha256:94c47ea3ade005b5976789baaed66d4de4480d0a0bf31cef6edaa41c1e7b56a6", size = 240547, upload-time = "2025-06-30T15:52:23.736Z" },
    { url = "https://files.pythonhosted.org/packages/27/fb/905224fde2dff042b030c27ad95a7ae744325cf54b890b443d30a789b80e/multidict-6.6.3-cp313-cp313-manylinux2014_ppc64le.manylinux_2_17_ppc64le.manylinux_2_28_ppc64le.whl", hash = "sha256:dbc7cf464cc6d67e83e136c9f55726da3a30176f020a36ead246eceed87f1cd8", size = 266223, upload-time = "2025-06-30T15:52:25.185Z" },
    { url = "https://files.pythonhosted.org/packages/76/35/dc38ab361051beae08d1a53965e3e1a418752fc5be4d3fb983c5582d8784/multidict-6.6.3-cp313-cp313-manylinux2014_s390x.manylinux_2_17_s390x.manylinux_2_28_s390x.whl", hash = "sha256:900eb9f9da25ada070f8ee4a23f884e0ee66fe4e1a38c3af644256a508ad81ca", size = 267262, upload-time = "2025-06-30T15:52:26.969Z" },
    { url = "https://files.pythonhosted.org/packages/1f/a3/0a485b7f36e422421b17e2bbb5a81c1af10eac1d4476f2ff92927c730479/multidict-6.6.3-cp313-cp313-manylinux2014_x86_64.manylinux_2_17_x86_64.manylinux_2_28_x86_64.whl", hash = "sha256:7c6df517cf177da5d47ab15407143a89cd1a23f8b335f3a28d57e8b0a3dbb884", size = 254345, upload-time = "2025-06-30T15:52:28.467Z" },
    { url = "https://files.pythonhosted.org/packages/b4/59/bcdd52c1dab7c0e0d75ff19cac751fbd5f850d1fc39172ce809a74aa9ea4/multidict-6.6.3-cp313-cp313-musllinux_1_2_aarch64.whl", hash = "sha256:4ef421045f13879e21c994b36e728d8e7d126c91a64b9185810ab51d474f27e7", size = 252248, upload-time = "2025-06-30T15:52:29.938Z" },
    { url = "https://files.pythonhosted.org/packages/bb/a4/2d96aaa6eae8067ce108d4acee6f45ced5728beda55c0f02ae1072c730d1/multidict-6.6.3-cp313-cp313-musllinux_1_2_armv7l.whl", hash = "sha256:6c1e61bb4f80895c081790b6b09fa49e13566df8fbff817da3f85b3a8192e36b", size = 250115, upload-time = "2025-06-30T15:52:31.416Z" },
    { url = "https://files.pythonhosted.org/packages/25/d2/ed9f847fa5c7d0677d4f02ea2c163d5e48573de3f57bacf5670e43a5ffaa/multidict-6.6.3-cp313-cp313-musllinux_1_2_i686.whl", hash = "sha256:e5e8523bb12d7623cd8300dbd91b9e439a46a028cd078ca695eb66ba31adee3c", size = 249649, upload-time = "2025-06-30T15:52:32.996Z" },
    { url = "https://files.pythonhosted.org/packages/1f/af/9155850372563fc550803d3f25373308aa70f59b52cff25854086ecb4a79/multidict-6.6.3-cp313-cp313-musllinux_1_2_ppc64le.whl", hash = "sha256:ef58340cc896219e4e653dade08fea5c55c6df41bcc68122e3be3e9d873d9a7b", size = 261203, upload-time = "2025-06-30T15:52:34.521Z" },
    { url = "https://files.pythonhosted.org/packages/36/2f/c6a728f699896252cf309769089568a33c6439626648843f78743660709d/multidict-6.6.3-cp313-cp313-musllinux_1_2_s390x.whl", hash = "sha256:fc9dc435ec8699e7b602b94fe0cd4703e69273a01cbc34409af29e7820f777f1", size = 258051, upload-time = "2025-06-30T15:52:35.999Z" },
    { url = "https://files.pythonhosted.org/packages/d0/60/689880776d6b18fa2b70f6cc74ff87dd6c6b9b47bd9cf74c16fecfaa6ad9/multidict-6.6.3-cp313-cp313-musllinux_1_2_x86_64.whl", hash = "sha256:9e864486ef4ab07db5e9cb997bad2b681514158d6954dd1958dfb163b83d53e6", size = 249601, upload-time = "2025-06-30T15:52:37.473Z" },
    { url = "https://files.pythonhosted.org/packages/75/5e/325b11f2222a549019cf2ef879c1f81f94a0d40ace3ef55cf529915ba6cc/multidict-6.6.3-cp313-cp313-win32.whl", hash = "sha256:5633a82fba8e841bc5c5c06b16e21529573cd654f67fd833650a215520a6210e", size = 41683, upload-time = "2025-06-30T15:52:38.927Z" },
    { url = "https://files.pythonhosted.org/packages/b1/ad/cf46e73f5d6e3c775cabd2a05976547f3f18b39bee06260369a42501f053/multidict-6.6.3-cp313-cp313-win_amd64.whl", hash = "sha256:e93089c1570a4ad54c3714a12c2cef549dc9d58e97bcded193d928649cab78e9", size = 45811, upload-time = "2025-06-30T15:52:40.207Z" },
    { url = "https://files.pythonhosted.org/packages/c5/c9/2e3fe950db28fb7c62e1a5f46e1e38759b072e2089209bc033c2798bb5ec/multidict-6.6.3-cp313-cp313-win_arm64.whl", hash = "sha256:c60b401f192e79caec61f166da9c924e9f8bc65548d4246842df91651e83d600", size = 43056, upload-time = "2025-06-30T15:52:41.575Z" },
    { url = "https://files.pythonhosted.org/packages/3a/58/aaf8114cf34966e084a8cc9517771288adb53465188843d5a19862cb6dc3/multidict-6.6.3-cp313-cp313t-macosx_10_13_universal2.whl", hash = "sha256:02fd8f32d403a6ff13864b0851f1f523d4c988051eea0471d4f1fd8010f11134", size = 82811, upload-time = "2025-06-30T15:52:43.281Z" },
    { url = "https://files.pythonhosted.org/packages/71/af/5402e7b58a1f5b987a07ad98f2501fdba2a4f4b4c30cf114e3ce8db64c87/multidict-6.6.3-cp313-cp313t-macosx_10_13_x86_64.whl", hash = "sha256:f3aa090106b1543f3f87b2041eef3c156c8da2aed90c63a2fbed62d875c49c37", size = 48304, upload-time = "2025-06-30T15:52:45.026Z" },
    { url = "https://files.pythonhosted.org/packages/39/65/ab3c8cafe21adb45b24a50266fd747147dec7847425bc2a0f6934b3ae9ce/multidict-6.6.3-cp313-cp313t-macosx_11_0_arm64.whl", hash = "sha256:e924fb978615a5e33ff644cc42e6aa241effcf4f3322c09d4f8cebde95aff5f8", size = 46775, upload-time = "2025-06-30T15:52:46.459Z" },
    { url = "https://files.pythonhosted.org/packages/49/ba/9fcc1b332f67cc0c0c8079e263bfab6660f87fe4e28a35921771ff3eea0d/multidict-6.6.3-cp313-cp313t-manylinux1_i686.manylinux2014_i686.manylinux_2_17_i686.manylinux_2_5_i686.whl", hash = "sha256:b9fe5a0e57c6dbd0e2ce81ca66272282c32cd11d31658ee9553849d91289e1c1", size = 229773, upload-time = "2025-06-30T15:52:47.88Z" },
    { url = "https://files.pythonhosted.org/packages/a4/14/0145a251f555f7c754ce2dcbcd012939bbd1f34f066fa5d28a50e722a054/multidict-6.6.3-cp313-cp313t-manylinux2014_aarch64.manylinux_2_17_aarch64.manylinux_2_28_aarch64.whl", hash = "sha256:b24576f208793ebae00280c59927c3b7c2a3b1655e443a25f753c4611bc1c373", size = 250083, upload-time = "2025-06-30T15:52:49.366Z" },
    { url = "https://files.pythonhosted.org/packages/9e/d4/d5c0bd2bbb173b586c249a151a26d2fb3ec7d53c96e42091c9fef4e1f10c/multidict-6.6.3-cp313-cp313t-manylinux2014_armv7l.manylinux_2_17_armv7l.manylinux_2_31_armv7l.whl", hash = "sha256:135631cb6c58eac37d7ac0df380294fecdc026b28837fa07c02e459c7fb9c54e", size = 228980, upload-time = "2025-06-30T15:52:50.903Z" },
    { url = "https://files.pythonhosted.org/packages/21/32/c9a2d8444a50ec48c4733ccc67254100c10e1c8ae8e40c7a2d2183b59b97/multidict-6.6.3-cp313-cp313t-manylinux2014_ppc64le.manylinux_2_17_ppc64le.manylinux_2_28_ppc64le.whl", hash = "sha256:274d416b0df887aef98f19f21578653982cfb8a05b4e187d4a17103322eeaf8f", size = 257776, upload-time = "2025-06-30T15:52:52.764Z" },
    { url = "https://files.pythonhosted.org/packages/68/d0/14fa1699f4ef629eae08ad6201c6b476098f5efb051b296f4c26be7a9fdf/multidict-6.6.3-cp313-cp313t-manylinux2014_s390x.manylinux_2_17_s390x.manylinux_2_28_s390x.whl", hash = "sha256:e252017a817fad7ce05cafbe5711ed40faeb580e63b16755a3a24e66fa1d87c0", size = 256882, upload-time = "2025-06-30T15:52:54.596Z" },
    { url = "https://files.pythonhosted.org/packages/da/88/84a27570fbe303c65607d517a5f147cd2fc046c2d1da02b84b17b9bdc2aa/multidict-6.6.3-cp313-cp313t-manylinux2014_x86_64.manylinux_2_17_x86_64.manylinux_2_28_x86_64.whl", hash = "sha256:2e4cc8d848cd4fe1cdee28c13ea79ab0ed37fc2e89dd77bac86a2e7959a8c3bc", size = 247816, upload-time = "2025-06-30T15:52:56.175Z" },
    { url = "https://files.pythonhosted.org/packages/1c/60/dca352a0c999ce96a5d8b8ee0b2b9f729dcad2e0b0c195f8286269a2074c/multidict-6.6.3-cp313-cp313t-musllinux_1_2_aarch64.whl", hash = "sha256:9e236a7094b9c4c1b7585f6b9cca34b9d833cf079f7e4c49e6a4a6ec9bfdc68f", size = 245341, upload-time = "2025-06-30T15:52:57.752Z" },
    { url = "https://files.pythonhosted.org/packages/50/ef/433fa3ed06028f03946f3993223dada70fb700f763f70c00079533c34578/multidict-6.6.3-cp313-cp313t-musllinux_1_2_armv7l.whl", hash = "sha256:e0cb0ab69915c55627c933f0b555a943d98ba71b4d1c57bc0d0a66e2567c7471", size = 235854, upload-time = "2025-06-30T15:52:59.74Z" },
    { url = "https://files.pythonhosted.org/packages/1b/1f/487612ab56fbe35715320905215a57fede20de7db40a261759690dc80471/multidict-6.6.3-cp313-cp313t-musllinux_1_2_i686.whl", hash = "sha256:81ef2f64593aba09c5212a3d0f8c906a0d38d710a011f2f42759704d4557d3f2", size = 243432, upload-time = "2025-06-30T15:53:01.602Z" },
    { url = "https://files.pythonhosted.org/packages/da/6f/ce8b79de16cd885c6f9052c96a3671373d00c59b3ee635ea93e6e81b8ccf/multidict-6.6.3-cp313-cp313t-musllinux_1_2_ppc64le.whl", hash = "sha256:b9cbc60010de3562545fa198bfc6d3825df430ea96d2cc509c39bd71e2e7d648", size = 252731, upload-time = "2025-06-30T15:53:03.517Z" },
    { url = "https://files.pythonhosted.org/packages/bb/fe/a2514a6aba78e5abefa1624ca85ae18f542d95ac5cde2e3815a9fbf369aa/multidict-6.6.3-cp313-cp313t-musllinux_1_2_s390x.whl", hash = "sha256:70d974eaaa37211390cd02ef93b7e938de564bbffa866f0b08d07e5e65da783d", size = 247086, upload-time = "2025-06-30T15:53:05.48Z" },
    { url = "https://files.pythonhosted.org/packages/8c/22/b788718d63bb3cce752d107a57c85fcd1a212c6c778628567c9713f9345a/multidict-6.6.3-cp313-cp313t-musllinux_1_2_x86_64.whl", hash = "sha256:3713303e4a6663c6d01d648a68f2848701001f3390a030edaaf3fc949c90bf7c", size = 243338, upload-time = "2025-06-30T15:53:07.522Z" },
    { url = "https://files.pythonhosted.org/packages/22/d6/fdb3d0670819f2228f3f7d9af613d5e652c15d170c83e5f1c94fbc55a25b/multidict-6.6.3-cp313-cp313t-win32.whl", hash = "sha256:639ecc9fe7cd73f2495f62c213e964843826f44505a3e5d82805aa85cac6f89e", size = 47812, upload-time = "2025-06-30T15:53:09.263Z" },
    { url = "https://files.pythonhosted.org/packages/b6/d6/a9d2c808f2c489ad199723197419207ecbfbc1776f6e155e1ecea9c883aa/multidict-6.6.3-cp313-cp313t-win_amd64.whl", hash = "sha256:9f97e181f344a0ef3881b573d31de8542cc0dbc559ec68c8f8b5ce2c2e91646d", size = 53011, upload-time = "2025-06-30T15:53:11.038Z" },
    { url = "https://files.pythonhosted.org/packages/f2/40/b68001cba8188dd267590a111f9661b6256debc327137667e832bf5d66e8/multidict-6.6.3-cp313-cp313t-win_arm64.whl", hash = "sha256:ce8b7693da41a3c4fde5871c738a81490cea5496c671d74374c8ab889e1834fb", size = 45254, upload-time = "2025-06-30T15:53:12.421Z" },
    { url = "https://files.pythonhosted.org/packages/d8/30/9aec301e9772b098c1f5c0ca0279237c9766d94b97802e9888010c64b0ed/multidict-6.6.3-py3-none-any.whl", hash = "sha256:8db10f29c7541fc5da4defd8cd697e1ca429db743fa716325f236079b96f775a", size = 12313, upload-time = "2025-06-30T15:53:45.437Z" },
]

[[package]]
name = "mypy"
version = "1.17.1"
source = { registry = "https://pypi.org/simple" }
dependencies = [
    { name = "mypy-extensions" },
    { name = "pathspec" },
    { name = "tomli", marker = "python_full_version < '3.11'" },
    { name = "typing-extensions" },
]
sdist = { url = "https://files.pythonhosted.org/packages/8e/22/ea637422dedf0bf36f3ef238eab4e455e2a0dcc3082b5cc067615347ab8e/mypy-1.17.1.tar.gz", hash = "sha256:25e01ec741ab5bb3eec8ba9cdb0f769230368a22c959c4937360efb89b7e9f01", size = 3352570, upload-time = "2025-07-31T07:54:19.204Z" }
wheels = [
    { url = "https://files.pythonhosted.org/packages/77/a9/3d7aa83955617cdf02f94e50aab5c830d205cfa4320cf124ff64acce3a8e/mypy-1.17.1-cp310-cp310-macosx_10_9_x86_64.whl", hash = "sha256:3fbe6d5555bf608c47203baa3e72dbc6ec9965b3d7c318aa9a4ca76f465bd972", size = 11003299, upload-time = "2025-07-31T07:54:06.425Z" },
    { url = "https://files.pythonhosted.org/packages/83/e8/72e62ff837dd5caaac2b4a5c07ce769c8e808a00a65e5d8f94ea9c6f20ab/mypy-1.17.1-cp310-cp310-macosx_11_0_arm64.whl", hash = "sha256:80ef5c058b7bce08c83cac668158cb7edea692e458d21098c7d3bce35a5d43e7", size = 10125451, upload-time = "2025-07-31T07:53:52.974Z" },
    { url = "https://files.pythonhosted.org/packages/7d/10/f3f3543f6448db11881776f26a0ed079865926b0c841818ee22de2c6bbab/mypy-1.17.1-cp310-cp310-manylinux2014_aarch64.manylinux_2_17_aarch64.manylinux_2_28_aarch64.whl", hash = "sha256:c4a580f8a70c69e4a75587bd925d298434057fe2a428faaf927ffe6e4b9a98df", size = 11916211, upload-time = "2025-07-31T07:53:18.879Z" },
    { url = "https://files.pythonhosted.org/packages/06/bf/63e83ed551282d67bb3f7fea2cd5561b08d2bb6eb287c096539feb5ddbc5/mypy-1.17.1-cp310-cp310-manylinux2014_x86_64.manylinux_2_17_x86_64.manylinux_2_28_x86_64.whl", hash = "sha256:dd86bb649299f09d987a2eebb4d52d10603224500792e1bee18303bbcc1ce390", size = 12652687, upload-time = "2025-07-31T07:53:30.544Z" },
    { url = "https://files.pythonhosted.org/packages/69/66/68f2eeef11facf597143e85b694a161868b3b006a5fbad50e09ea117ef24/mypy-1.17.1-cp310-cp310-musllinux_1_2_x86_64.whl", hash = "sha256:a76906f26bd8d51ea9504966a9c25419f2e668f012e0bdf3da4ea1526c534d94", size = 12896322, upload-time = "2025-07-31T07:53:50.74Z" },
    { url = "https://files.pythonhosted.org/packages/a3/87/8e3e9c2c8bd0d7e071a89c71be28ad088aaecbadf0454f46a540bda7bca6/mypy-1.17.1-cp310-cp310-win_amd64.whl", hash = "sha256:e79311f2d904ccb59787477b7bd5d26f3347789c06fcd7656fa500875290264b", size = 9507962, upload-time = "2025-07-31T07:53:08.431Z" },
    { url = "https://files.pythonhosted.org/packages/46/cf/eadc80c4e0a70db1c08921dcc220357ba8ab2faecb4392e3cebeb10edbfa/mypy-1.17.1-cp311-cp311-macosx_10_9_x86_64.whl", hash = "sha256:ad37544be07c5d7fba814eb370e006df58fed8ad1ef33ed1649cb1889ba6ff58", size = 10921009, upload-time = "2025-07-31T07:53:23.037Z" },
    { url = "https://files.pythonhosted.org/packages/5d/c1/c869d8c067829ad30d9bdae051046561552516cfb3a14f7f0347b7d973ee/mypy-1.17.1-cp311-cp311-macosx_11_0_arm64.whl", hash = "sha256:064e2ff508e5464b4bd807a7c1625bc5047c5022b85c70f030680e18f37273a5", size = 10047482, upload-time = "2025-07-31T07:53:26.151Z" },
    { url = "https://files.pythonhosted.org/packages/98/b9/803672bab3fe03cee2e14786ca056efda4bb511ea02dadcedde6176d06d0/mypy-1.17.1-cp311-cp311-manylinux2014_aarch64.manylinux_2_17_aarch64.manylinux_2_28_aarch64.whl", hash = "sha256:70401bbabd2fa1aa7c43bb358f54037baf0586f41e83b0ae67dd0534fc64edfd", size = 11832883, upload-time = "2025-07-31T07:53:47.948Z" },
    { url = "https://files.pythonhosted.org/packages/88/fb/fcdac695beca66800918c18697b48833a9a6701de288452b6715a98cfee1/mypy-1.17.1-cp311-cp311-manylinux2014_x86_64.manylinux_2_17_x86_64.manylinux_2_28_x86_64.whl", hash = "sha256:e92bdc656b7757c438660f775f872a669b8ff374edc4d18277d86b63edba6b8b", size = 12566215, upload-time = "2025-07-31T07:54:04.031Z" },
    { url = "https://files.pythonhosted.org/packages/7f/37/a932da3d3dace99ee8eb2043b6ab03b6768c36eb29a02f98f46c18c0da0e/mypy-1.17.1-cp311-cp311-musllinux_1_2_x86_64.whl", hash = "sha256:c1fdf4abb29ed1cb091cf432979e162c208a5ac676ce35010373ff29247bcad5", size = 12751956, upload-time = "2025-07-31T07:53:36.263Z" },
    { url = "https://files.pythonhosted.org/packages/8c/cf/6438a429e0f2f5cab8bc83e53dbebfa666476f40ee322e13cac5e64b79e7/mypy-1.17.1-cp311-cp311-win_amd64.whl", hash = "sha256:ff2933428516ab63f961644bc49bc4cbe42bbffb2cd3b71cc7277c07d16b1a8b", size = 9507307, upload-time = "2025-07-31T07:53:59.734Z" },
    { url = "https://files.pythonhosted.org/packages/17/a2/7034d0d61af8098ec47902108553122baa0f438df8a713be860f7407c9e6/mypy-1.17.1-cp312-cp312-macosx_10_13_x86_64.whl", hash = "sha256:69e83ea6553a3ba79c08c6e15dbd9bfa912ec1e493bf75489ef93beb65209aeb", size = 11086295, upload-time = "2025-07-31T07:53:28.124Z" },
    { url = "https://files.pythonhosted.org/packages/14/1f/19e7e44b594d4b12f6ba8064dbe136505cec813549ca3e5191e40b1d3cc2/mypy-1.17.1-cp312-cp312-macosx_11_0_arm64.whl", hash = "sha256:1b16708a66d38abb1e6b5702f5c2c87e133289da36f6a1d15f6a5221085c6403", size = 10112355, upload-time = "2025-07-31T07:53:21.121Z" },
    { url = "https://files.pythonhosted.org/packages/5b/69/baa33927e29e6b4c55d798a9d44db5d394072eef2bdc18c3e2048c9ed1e9/mypy-1.17.1-cp312-cp312-manylinux2014_aarch64.manylinux_2_17_aarch64.manylinux_2_28_aarch64.whl", hash = "sha256:89e972c0035e9e05823907ad5398c5a73b9f47a002b22359b177d40bdaee7056", size = 11875285, upload-time = "2025-07-31T07:53:55.293Z" },
    { url = "https://files.pythonhosted.org/packages/90/13/f3a89c76b0a41e19490b01e7069713a30949d9a6c147289ee1521bcea245/mypy-1.17.1-cp312-cp312-manylinux2014_x86_64.manylinux_2_17_x86_64.manylinux_2_28_x86_64.whl", hash = "sha256:03b6d0ed2b188e35ee6d5c36b5580cffd6da23319991c49ab5556c023ccf1341", size = 12737895, upload-time = "2025-07-31T07:53:43.623Z" },
    { url = "https://files.pythonhosted.org/packages/23/a1/c4ee79ac484241301564072e6476c5a5be2590bc2e7bfd28220033d2ef8f/mypy-1.17.1-cp312-cp312-musllinux_1_2_x86_64.whl", hash = "sha256:c837b896b37cd103570d776bda106eabb8737aa6dd4f248451aecf53030cdbeb", size = 12931025, upload-time = "2025-07-31T07:54:17.125Z" },
    { url = "https://files.pythonhosted.org/packages/89/b8/7409477be7919a0608900e6320b155c72caab4fef46427c5cc75f85edadd/mypy-1.17.1-cp312-cp312-win_amd64.whl", hash = "sha256:665afab0963a4b39dff7c1fa563cc8b11ecff7910206db4b2e64dd1ba25aed19", size = 9584664, upload-time = "2025-07-31T07:54:12.842Z" },
    { url = "https://files.pythonhosted.org/packages/5b/82/aec2fc9b9b149f372850291827537a508d6c4d3664b1750a324b91f71355/mypy-1.17.1-cp313-cp313-macosx_10_13_x86_64.whl", hash = "sha256:93378d3203a5c0800c6b6d850ad2f19f7a3cdf1a3701d3416dbf128805c6a6a7", size = 11075338, upload-time = "2025-07-31T07:53:38.873Z" },
    { url = "https://files.pythonhosted.org/packages/07/ac/ee93fbde9d2242657128af8c86f5d917cd2887584cf948a8e3663d0cd737/mypy-1.17.1-cp313-cp313-macosx_11_0_arm64.whl", hash = "sha256:15d54056f7fe7a826d897789f53dd6377ec2ea8ba6f776dc83c2902b899fee81", size = 10113066, upload-time = "2025-07-31T07:54:14.707Z" },
    { url = "https://files.pythonhosted.org/packages/5a/68/946a1e0be93f17f7caa56c45844ec691ca153ee8b62f21eddda336a2d203/mypy-1.17.1-cp313-cp313-manylinux2014_aarch64.manylinux_2_17_aarch64.manylinux_2_28_aarch64.whl", hash = "sha256:209a58fed9987eccc20f2ca94afe7257a8f46eb5df1fb69958650973230f91e6", size = 11875473, upload-time = "2025-07-31T07:53:14.504Z" },
    { url = "https://files.pythonhosted.org/packages/9f/0f/478b4dce1cb4f43cf0f0d00fba3030b21ca04a01b74d1cd272a528cf446f/mypy-1.17.1-cp313-cp313-manylinux2014_x86_64.manylinux_2_17_x86_64.manylinux_2_28_x86_64.whl", hash = "sha256:099b9a5da47de9e2cb5165e581f158e854d9e19d2e96b6698c0d64de911dd849", size = 12744296, upload-time = "2025-07-31T07:53:03.896Z" },
    { url = "https://files.pythonhosted.org/packages/ca/70/afa5850176379d1b303f992a828de95fc14487429a7139a4e0bdd17a8279/mypy-1.17.1-cp313-cp313-musllinux_1_2_x86_64.whl", hash = "sha256:fa6ffadfbe6994d724c5a1bb6123a7d27dd68fc9c059561cd33b664a79578e14", size = 12914657, upload-time = "2025-07-31T07:54:08.576Z" },
    { url = "https://files.pythonhosted.org/packages/53/f9/4a83e1c856a3d9c8f6edaa4749a4864ee98486e9b9dbfbc93842891029c2/mypy-1.17.1-cp313-cp313-win_amd64.whl", hash = "sha256:9a2b7d9180aed171f033c9f2fc6c204c1245cf60b0cb61cf2e7acc24eea78e0a", size = 9593320, upload-time = "2025-07-31T07:53:01.341Z" },
    { url = "https://files.pythonhosted.org/packages/38/56/79c2fac86da57c7d8c48622a05873eaab40b905096c33597462713f5af90/mypy-1.17.1-cp314-cp314-macosx_10_13_x86_64.whl", hash = "sha256:15a83369400454c41ed3a118e0cc58bd8123921a602f385cb6d6ea5df050c733", size = 11040037, upload-time = "2025-07-31T07:54:10.942Z" },
    { url = "https://files.pythonhosted.org/packages/4d/c3/adabe6ff53638e3cad19e3547268482408323b1e68bf082c9119000cd049/mypy-1.17.1-cp314-cp314-macosx_11_0_arm64.whl", hash = "sha256:55b918670f692fc9fba55c3298d8a3beae295c5cded0a55dccdc5bbead814acd", size = 10131550, upload-time = "2025-07-31T07:53:41.307Z" },
    { url = "https://files.pythonhosted.org/packages/b8/c5/2e234c22c3bdeb23a7817af57a58865a39753bde52c74e2c661ee0cfc640/mypy-1.17.1-cp314-cp314-manylinux2014_aarch64.manylinux_2_17_aarch64.manylinux_2_28_aarch64.whl", hash = "sha256:62761474061feef6f720149d7ba876122007ddc64adff5ba6f374fda35a018a0", size = 11872963, upload-time = "2025-07-31T07:53:16.878Z" },
    { url = "https://files.pythonhosted.org/packages/ab/26/c13c130f35ca8caa5f2ceab68a247775648fdcd6c9a18f158825f2bc2410/mypy-1.17.1-cp314-cp314-manylinux2014_x86_64.manylinux_2_17_x86_64.manylinux_2_28_x86_64.whl", hash = "sha256:c49562d3d908fd49ed0938e5423daed8d407774a479b595b143a3d7f87cdae6a", size = 12710189, upload-time = "2025-07-31T07:54:01.962Z" },
    { url = "https://files.pythonhosted.org/packages/82/df/c7d79d09f6de8383fe800521d066d877e54d30b4fb94281c262be2df84ef/mypy-1.17.1-cp314-cp314-musllinux_1_2_x86_64.whl", hash = "sha256:397fba5d7616a5bc60b45c7ed204717eaddc38f826e3645402c426057ead9a91", size = 12900322, upload-time = "2025-07-31T07:53:10.551Z" },
    { url = "https://files.pythonhosted.org/packages/b8/98/3d5a48978b4f708c55ae832619addc66d677f6dc59f3ebad71bae8285ca6/mypy-1.17.1-cp314-cp314-win_amd64.whl", hash = "sha256:9d6b20b97d373f41617bd0708fd46aa656059af57f2ef72aa8c7d6a2b73b74ed", size = 9751879, upload-time = "2025-07-31T07:52:56.683Z" },
    { url = "https://files.pythonhosted.org/packages/1d/f3/8fcd2af0f5b806f6cf463efaffd3c9548a28f84220493ecd38d127b6b66d/mypy-1.17.1-py3-none-any.whl", hash = "sha256:a9f52c0351c21fe24c21d8c0eb1f62967b262d6729393397b6f443c3b773c3b9", size = 2283411, upload-time = "2025-07-31T07:53:24.664Z" },
]

[[package]]
name = "mypy-extensions"
version = "1.1.0"
source = { registry = "https://pypi.org/simple" }
sdist = { url = "https://files.pythonhosted.org/packages/a2/6e/371856a3fb9d31ca8dac321cda606860fa4548858c0cc45d9d1d4ca2628b/mypy_extensions-1.1.0.tar.gz", hash = "sha256:52e68efc3284861e772bbcd66823fde5ae21fd2fdb51c62a211403730b916558", size = 6343, upload-time = "2025-04-22T14:54:24.164Z" }
wheels = [
    { url = "https://files.pythonhosted.org/packages/79/7b/2c79738432f5c924bef5071f933bcc9efd0473bac3b4aa584a6f7c1c8df8/mypy_extensions-1.1.0-py3-none-any.whl", hash = "sha256:1be4cccdb0f2482337c4743e60421de3a356cd97508abadd57d47403e94f5505", size = 4963, upload-time = "2025-04-22T14:54:22.983Z" },
]

[[package]]
name = "nodeenv"
version = "1.9.1"
source = { registry = "https://pypi.org/simple" }
sdist = { url = "https://files.pythonhosted.org/packages/43/16/fc88b08840de0e0a72a2f9d8c6bae36be573e475a6326ae854bcc549fc45/nodeenv-1.9.1.tar.gz", hash = "sha256:6ec12890a2dab7946721edbfbcd91f3319c6ccc9aec47be7c7e6b7011ee6645f", size = 47437, upload-time = "2024-06-04T18:44:11.171Z" }
wheels = [
    { url = "https://files.pythonhosted.org/packages/d2/1d/1b658dbd2b9fa9c4c9f32accbfc0205d532c8c6194dc0f2a4c0428e7128a/nodeenv-1.9.1-py2.py3-none-any.whl", hash = "sha256:ba11c9782d29c27c70ffbdda2d7415098754709be8a7056d79a737cd901155c9", size = 22314, upload-time = "2024-06-04T18:44:08.352Z" },
]

[[package]]
name = "nr-date"
version = "2.1.0"
source = { registry = "https://pypi.org/simple" }
sdist = { url = "https://files.pythonhosted.org/packages/a0/92/08110dd3d7ff5e2b852a220752eb6c40183839f5b7cc91f9f38dd2298e7d/nr_date-2.1.0.tar.gz", hash = "sha256:0643aea13bcdc2a8bc56af9d5e6a89ef244c9744a1ef00cdc735902ba7f7d2e6", size = 8789, upload-time = "2023-08-16T13:46:04.114Z" }
wheels = [
    { url = "https://files.pythonhosted.org/packages/f9/10/1d2b00172537c1522fe64bbc6fb16b015632a02f7b3864e788ccbcb4dd85/nr_date-2.1.0-py3-none-any.whl", hash = "sha256:bd672a9dfbdcf7c4b9289fea6750c42490eaee08036a72059dcc78cb236ed568", size = 10496, upload-time = "2023-08-16T13:46:02.627Z" },
]

[[package]]
name = "nr-stream"
version = "1.1.5"
source = { registry = "https://pypi.org/simple" }
sdist = { url = "https://files.pythonhosted.org/packages/b7/37/e4d36d852c441233c306c5fbd98147685dce3ac9b0a8bbf4a587d0ea29ea/nr_stream-1.1.5.tar.gz", hash = "sha256:eb0216c6bfc61a46d4568dba3b588502c610ec8ddef4ac98f3932a2bd7264f65", size = 10053, upload-time = "2023-02-14T22:44:09.074Z" }
wheels = [
    { url = "https://files.pythonhosted.org/packages/1d/e1/f93485fe09aa36c0e1a3b76363efa1791241f7f863a010f725c95e8a74fe/nr_stream-1.1.5-py3-none-any.whl", hash = "sha256:47e12150b331ad2cb729cfd9d2abd281c9949809729ba461c6aa87dd9927b2d4", size = 10448, upload-time = "2023-02-14T22:44:07.72Z" },
]

[[package]]
name = "nr-util"
version = "0.8.12"
source = { registry = "https://pypi.org/simple" }
dependencies = [
    { name = "deprecated" },
    { name = "typing-extensions" },
]
sdist = { url = "https://files.pythonhosted.org/packages/20/0c/078c567d95e25564bc1ede3c2cf6ce1c91f50648c83786354b47224326da/nr.util-0.8.12.tar.gz", hash = "sha256:a4549c2033d99d2f0379b3f3d233fd2a8ade286bbf0b3ad0cc7cea16022214f4", size = 63707, upload-time = "2022-06-20T13:29:29.192Z" }
wheels = [
    { url = "https://files.pythonhosted.org/packages/ba/58/eab08df9dbd69d9e21fc5e7be6f67454f386336ec71e6b64e378a2dddea4/nr.util-0.8.12-py3-none-any.whl", hash = "sha256:91da02ac9795eb8e015372275c1efe54bac9051231ee9b0e7e6f96b0b4e7d2bb", size = 90319, upload-time = "2022-06-20T13:29:27.312Z" },
]

[[package]]
name = "packaging"
version = "25.0"
source = { registry = "https://pypi.org/simple" }
sdist = { url = "https://files.pythonhosted.org/packages/a1/d4/1fc4078c65507b51b96ca8f8c3ba19e6a61c8253c72794544580a7b6c24d/packaging-25.0.tar.gz", hash = "sha256:d443872c98d677bf60f6a1f2f8c1cb748e8fe762d2bf9d3148b5599295b0fc4f", size = 165727, upload-time = "2025-04-19T11:48:59.673Z" }
wheels = [
    { url = "https://files.pythonhosted.org/packages/20/12/38679034af332785aac8774540895e234f4d07f7545804097de4b666afd8/packaging-25.0-py3-none-any.whl", hash = "sha256:29572ef2b1f17581046b3a2227d5c611fb25ec70ca1ba8554b24b0e69331a484", size = 66469, upload-time = "2025-04-19T11:48:57.875Z" },
]

[[package]]
name = "parsel"
version = "1.10.0"
source = { registry = "https://pypi.org/simple" }
dependencies = [
    { name = "cssselect" },
    { name = "jmespath" },
    { name = "lxml" },
    { name = "packaging" },
    { name = "w3lib" },
]
sdist = { url = "https://files.pythonhosted.org/packages/f6/df/acd504c154c0b9028b0d8491a77fdd5f86e9c06ee04f986abf85e36d9a5f/parsel-1.10.0.tar.gz", hash = "sha256:14f17db9559f51b43357b9dfe43cec870a8efb5ea4857abb624ec6ff80d8a080", size = 51421, upload-time = "2025-01-17T15:38:31.941Z" }
wheels = [
    { url = "https://files.pythonhosted.org/packages/12/18/35d1d947553d24909dca37e2ff11720eecb601360d1bac8d7a9a1bc7eb08/parsel-1.10.0-py2.py3-none-any.whl", hash = "sha256:6a0c28bd81f9df34ba665884c88efa0b18b8d2c44c81f64e27f2f0cb37d46169", size = 17266, upload-time = "2025-01-17T15:38:27.83Z" },
]

[[package]]
name = "pathspec"
version = "0.12.1"
source = { registry = "https://pypi.org/simple" }
sdist = { url = "https://files.pythonhosted.org/packages/ca/bc/f35b8446f4531a7cb215605d100cd88b7ac6f44ab3fc94870c120ab3adbf/pathspec-0.12.1.tar.gz", hash = "sha256:a482d51503a1ab33b1c67a6c3813a26953dbdc71c31dacaef9a838c4e29f5712", size = 51043, upload-time = "2023-12-10T22:30:45Z" }
wheels = [
    { url = "https://files.pythonhosted.org/packages/cc/20/ff623b09d963f88bfde16306a54e12ee5ea43e9b597108672ff3a408aad6/pathspec-0.12.1-py3-none-any.whl", hash = "sha256:a0d503e138a4c123b27490a4f7beda6a01c6f288df0e4a8b79c7eb0dc7b4cc08", size = 31191, upload-time = "2023-12-10T22:30:43.14Z" },
]

[[package]]
name = "platformdirs"
version = "4.3.8"
source = { registry = "https://pypi.org/simple" }
sdist = { url = "https://files.pythonhosted.org/packages/fe/8b/3c73abc9c759ecd3f1f7ceff6685840859e8070c4d947c93fae71f6a0bf2/platformdirs-4.3.8.tar.gz", hash = "sha256:3d512d96e16bcb959a814c9f348431070822a6496326a4be0911c40b5a74c2bc", size = 21362, upload-time = "2025-05-07T22:47:42.121Z" }
wheels = [
    { url = "https://files.pythonhosted.org/packages/fe/39/979e8e21520d4e47a0bbe349e2713c0aac6f3d853d0e5b34d76206c439aa/platformdirs-4.3.8-py3-none-any.whl", hash = "sha256:ff7059bb7eb1179e2685604f4aaf157cfd9535242bd23742eadc3c13542139b4", size = 18567, upload-time = "2025-05-07T22:47:40.376Z" },
]

[[package]]
name = "pluggy"
version = "1.6.0"
source = { registry = "https://pypi.org/simple" }
sdist = { url = "https://files.pythonhosted.org/packages/f9/e2/3e91f31a7d2b083fe6ef3fa267035b518369d9511ffab804f839851d2779/pluggy-1.6.0.tar.gz", hash = "sha256:7dcc130b76258d33b90f61b658791dede3486c3e6bfb003ee5c9bfb396dd22f3", size = 69412, upload-time = "2025-05-15T12:30:07.975Z" }
wheels = [
    { url = "https://files.pythonhosted.org/packages/54/20/4d324d65cc6d9205fabedc306948156824eb9f0ee1633355a8f7ec5c66bf/pluggy-1.6.0-py3-none-any.whl", hash = "sha256:e920276dd6813095e9377c0bc5566d94c932c33b27a3e3945d8389c374dd4746", size = 20538, upload-time = "2025-05-15T12:30:06.134Z" },
]

[[package]]
name = "pre-commit"
version = "4.3.0"
source = { registry = "https://pypi.org/simple" }
dependencies = [
    { name = "cfgv" },
    { name = "identify" },
    { name = "nodeenv" },
    { name = "pyyaml" },
    { name = "virtualenv" },
]
sdist = { url = "https://files.pythonhosted.org/packages/ff/29/7cf5bbc236333876e4b41f56e06857a87937ce4bf91e117a6991a2dbb02a/pre_commit-4.3.0.tar.gz", hash = "sha256:499fe450cc9d42e9d58e606262795ecb64dd05438943c62b66f6a8673da30b16", size = 193792, upload-time = "2025-08-09T18:56:14.651Z" }
wheels = [
    { url = "https://files.pythonhosted.org/packages/5b/a5/987a405322d78a73b66e39e4a90e4ef156fd7141bf71df987e50717c321b/pre_commit-4.3.0-py2.py3-none-any.whl", hash = "sha256:2b0747ad7e6e967169136edffee14c16e148a778a54e4f967921aa1ebf2308d8", size = 220965, upload-time = "2025-08-09T18:56:13.192Z" },
]

[[package]]
name = "propcache"
version = "0.3.2"
source = { registry = "https://pypi.org/simple" }
sdist = { url = "https://files.pythonhosted.org/packages/a6/16/43264e4a779dd8588c21a70f0709665ee8f611211bdd2c87d952cfa7c776/propcache-0.3.2.tar.gz", hash = "sha256:20d7d62e4e7ef05f221e0db2856b979540686342e7dd9973b815599c7057e168", size = 44139, upload-time = "2025-06-09T22:56:06.081Z" }
wheels = [
    { url = "https://files.pythonhosted.org/packages/ab/14/510deed325e262afeb8b360043c5d7c960da7d3ecd6d6f9496c9c56dc7f4/propcache-0.3.2-cp310-cp310-macosx_10_9_universal2.whl", hash = "sha256:22d9962a358aedbb7a2e36187ff273adeaab9743373a272976d2e348d08c7770", size = 73178, upload-time = "2025-06-09T22:53:40.126Z" },
    { url = "https://files.pythonhosted.org/packages/cd/4e/ad52a7925ff01c1325653a730c7ec3175a23f948f08626a534133427dcff/propcache-0.3.2-cp310-cp310-macosx_10_9_x86_64.whl", hash = "sha256:0d0fda578d1dc3f77b6b5a5dce3b9ad69a8250a891760a548df850a5e8da87f3", size = 43133, upload-time = "2025-06-09T22:53:41.965Z" },
    { url = "https://files.pythonhosted.org/packages/63/7c/e9399ba5da7780871db4eac178e9c2e204c23dd3e7d32df202092a1ed400/propcache-0.3.2-cp310-cp310-macosx_11_0_arm64.whl", hash = "sha256:3def3da3ac3ce41562d85db655d18ebac740cb3fa4367f11a52b3da9d03a5cc3", size = 43039, upload-time = "2025-06-09T22:53:43.268Z" },
    { url = "https://files.pythonhosted.org/packages/22/e1/58da211eb8fdc6fc854002387d38f415a6ca5f5c67c1315b204a5d3e9d7a/propcache-0.3.2-cp310-cp310-manylinux_2_17_aarch64.manylinux2014_aarch64.whl", hash = "sha256:9bec58347a5a6cebf239daba9bda37dffec5b8d2ce004d9fe4edef3d2815137e", size = 201903, upload-time = "2025-06-09T22:53:44.872Z" },
    { url = "https://files.pythonhosted.org/packages/c4/0a/550ea0f52aac455cb90111c8bab995208443e46d925e51e2f6ebdf869525/propcache-0.3.2-cp310-cp310-manylinux_2_17_ppc64le.manylinux2014_ppc64le.whl", hash = "sha256:55ffda449a507e9fbd4aca1a7d9aa6753b07d6166140e5a18d2ac9bc49eac220", size = 213362, upload-time = "2025-06-09T22:53:46.707Z" },
    { url = "https://files.pythonhosted.org/packages/5a/af/9893b7d878deda9bb69fcf54600b247fba7317761b7db11fede6e0f28bd0/propcache-0.3.2-cp310-cp310-manylinux_2_17_s390x.manylinux2014_s390x.whl", hash = "sha256:64a67fb39229a8a8491dd42f864e5e263155e729c2e7ff723d6e25f596b1e8cb", size = 210525, upload-time = "2025-06-09T22:53:48.547Z" },
    { url = "https://files.pythonhosted.org/packages/7c/bb/38fd08b278ca85cde36d848091ad2b45954bc5f15cce494bb300b9285831/propcache-0.3.2-cp310-cp310-manylinux_2_17_x86_64.manylinux2014_x86_64.whl", hash = "sha256:9da1cf97b92b51253d5b68cf5a2b9e0dafca095e36b7f2da335e27dc6172a614", size = 198283, upload-time = "2025-06-09T22:53:50.067Z" },
    { url = "https://files.pythonhosted.org/packages/78/8c/9fe55bd01d362bafb413dfe508c48753111a1e269737fa143ba85693592c/propcache-0.3.2-cp310-cp310-manylinux_2_5_i686.manylinux1_i686.manylinux_2_17_i686.manylinux2014_i686.whl", hash = "sha256:5f559e127134b07425134b4065be45b166183fdcb433cb6c24c8e4149056ad50", size = 191872, upload-time = "2025-06-09T22:53:51.438Z" },
    { url = "https://files.pythonhosted.org/packages/54/14/4701c33852937a22584e08abb531d654c8bcf7948a8f87ad0a4822394147/propcache-0.3.2-cp310-cp310-musllinux_1_2_aarch64.whl", hash = "sha256:aff2e4e06435d61f11a428360a932138d0ec288b0a31dd9bd78d200bd4a2b339", size = 199452, upload-time = "2025-06-09T22:53:53.229Z" },
    { url = "https://files.pythonhosted.org/packages/16/44/447f2253d859602095356007657ee535e0093215ea0b3d1d6a41d16e5201/propcache-0.3.2-cp310-cp310-musllinux_1_2_armv7l.whl", hash = "sha256:4927842833830942a5d0a56e6f4839bc484785b8e1ce8d287359794818633ba0", size = 191567, upload-time = "2025-06-09T22:53:54.541Z" },
    { url = "https://files.pythonhosted.org/packages/f2/b3/e4756258749bb2d3b46defcff606a2f47410bab82be5824a67e84015b267/propcache-0.3.2-cp310-cp310-musllinux_1_2_i686.whl", hash = "sha256:6107ddd08b02654a30fb8ad7a132021759d750a82578b94cd55ee2772b6ebea2", size = 193015, upload-time = "2025-06-09T22:53:56.44Z" },
    { url = "https://files.pythonhosted.org/packages/1e/df/e6d3c7574233164b6330b9fd697beeac402afd367280e6dc377bb99b43d9/propcache-0.3.2-cp310-cp310-musllinux_1_2_ppc64le.whl", hash = "sha256:70bd8b9cd6b519e12859c99f3fc9a93f375ebd22a50296c3a295028bea73b9e7", size = 204660, upload-time = "2025-06-09T22:53:57.839Z" },
    { url = "https://files.pythonhosted.org/packages/b2/53/e4d31dd5170b4a0e2e6b730f2385a96410633b4833dc25fe5dffd1f73294/propcache-0.3.2-cp310-cp310-musllinux_1_2_s390x.whl", hash = "sha256:2183111651d710d3097338dd1893fcf09c9f54e27ff1a8795495a16a469cc90b", size = 206105, upload-time = "2025-06-09T22:53:59.638Z" },
    { url = "https://files.pythonhosted.org/packages/7f/fe/74d54cf9fbe2a20ff786e5f7afcfde446588f0cf15fb2daacfbc267b866c/propcache-0.3.2-cp310-cp310-musllinux_1_2_x86_64.whl", hash = "sha256:fb075ad271405dcad8e2a7ffc9a750a3bf70e533bd86e89f0603e607b93aa64c", size = 196980, upload-time = "2025-06-09T22:54:01.071Z" },
    { url = "https://files.pythonhosted.org/packages/22/ec/c469c9d59dada8a7679625e0440b544fe72e99311a4679c279562051f6fc/propcache-0.3.2-cp310-cp310-win32.whl", hash = "sha256:404d70768080d3d3bdb41d0771037da19d8340d50b08e104ca0e7f9ce55fce70", size = 37679, upload-time = "2025-06-09T22:54:03.003Z" },
    { url = "https://files.pythonhosted.org/packages/38/35/07a471371ac89d418f8d0b699c75ea6dca2041fbda360823de21f6a9ce0a/propcache-0.3.2-cp310-cp310-win_amd64.whl", hash = "sha256:7435d766f978b4ede777002e6b3b6641dd229cd1da8d3d3106a45770365f9ad9", size = 41459, upload-time = "2025-06-09T22:54:04.134Z" },
    { url = "https://files.pythonhosted.org/packages/80/8d/e8b436717ab9c2cfc23b116d2c297305aa4cd8339172a456d61ebf5669b8/propcache-0.3.2-cp311-cp311-macosx_10_9_universal2.whl", hash = "sha256:0b8d2f607bd8f80ddc04088bc2a037fdd17884a6fcadc47a96e334d72f3717be", size = 74207, upload-time = "2025-06-09T22:54:05.399Z" },
    { url = "https://files.pythonhosted.org/packages/d6/29/1e34000e9766d112171764b9fa3226fa0153ab565d0c242c70e9945318a7/propcache-0.3.2-cp311-cp311-macosx_10_9_x86_64.whl", hash = "sha256:06766d8f34733416e2e34f46fea488ad5d60726bb9481d3cddf89a6fa2d9603f", size = 43648, upload-time = "2025-06-09T22:54:08.023Z" },
    { url = "https://files.pythonhosted.org/packages/46/92/1ad5af0df781e76988897da39b5f086c2bf0f028b7f9bd1f409bb05b6874/propcache-0.3.2-cp311-cp311-macosx_11_0_arm64.whl", hash = "sha256:a2dc1f4a1df4fecf4e6f68013575ff4af84ef6f478fe5344317a65d38a8e6dc9", size = 43496, upload-time = "2025-06-09T22:54:09.228Z" },
    { url = "https://files.pythonhosted.org/packages/b3/ce/e96392460f9fb68461fabab3e095cb00c8ddf901205be4eae5ce246e5b7e/propcache-0.3.2-cp311-cp311-manylinux_2_17_aarch64.manylinux2014_aarch64.whl", hash = "sha256:be29c4f4810c5789cf10ddf6af80b041c724e629fa51e308a7a0fb19ed1ef7bf", size = 217288, upload-time = "2025-06-09T22:54:10.466Z" },
    { url = "https://files.pythonhosted.org/packages/c5/2a/866726ea345299f7ceefc861a5e782b045545ae6940851930a6adaf1fca6/propcache-0.3.2-cp311-cp311-manylinux_2_17_ppc64le.manylinux2014_ppc64le.whl", hash = "sha256:59d61f6970ecbd8ff2e9360304d5c8876a6abd4530cb752c06586849ac8a9dc9", size = 227456, upload-time = "2025-06-09T22:54:11.828Z" },
    { url = "https://files.pythonhosted.org/packages/de/03/07d992ccb6d930398689187e1b3c718339a1c06b8b145a8d9650e4726166/propcache-0.3.2-cp311-cp311-manylinux_2_17_s390x.manylinux2014_s390x.whl", hash = "sha256:62180e0b8dbb6b004baec00a7983e4cc52f5ada9cd11f48c3528d8cfa7b96a66", size = 225429, upload-time = "2025-06-09T22:54:13.823Z" },
    { url = "https://files.pythonhosted.org/packages/5d/e6/116ba39448753b1330f48ab8ba927dcd6cf0baea8a0ccbc512dfb49ba670/propcache-0.3.2-cp311-cp311-manylinux_2_17_x86_64.manylinux2014_x86_64.whl", hash = "sha256:c144ca294a204c470f18cf4c9d78887810d04a3e2fbb30eea903575a779159df", size = 213472, upload-time = "2025-06-09T22:54:15.232Z" },
    { url = "https://files.pythonhosted.org/packages/a6/85/f01f5d97e54e428885a5497ccf7f54404cbb4f906688a1690cd51bf597dc/propcache-0.3.2-cp311-cp311-manylinux_2_5_i686.manylinux1_i686.manylinux_2_17_i686.manylinux2014_i686.whl", hash = "sha256:c5c2a784234c28854878d68978265617aa6dc0780e53d44b4d67f3651a17a9a2", size = 204480, upload-time = "2025-06-09T22:54:17.104Z" },
    { url = "https://files.pythonhosted.org/packages/e3/79/7bf5ab9033b8b8194cc3f7cf1aaa0e9c3256320726f64a3e1f113a812dce/propcache-0.3.2-cp311-cp311-musllinux_1_2_aarch64.whl", hash = "sha256:5745bc7acdafa978ca1642891b82c19238eadc78ba2aaa293c6863b304e552d7", size = 214530, upload-time = "2025-06-09T22:54:18.512Z" },
    { url = "https://files.pythonhosted.org/packages/31/0b/bd3e0c00509b609317df4a18e6b05a450ef2d9a963e1d8bc9c9415d86f30/propcache-0.3.2-cp311-cp311-musllinux_1_2_armv7l.whl", hash = "sha256:c0075bf773d66fa8c9d41f66cc132ecc75e5bb9dd7cce3cfd14adc5ca184cb95", size = 205230, upload-time = "2025-06-09T22:54:19.947Z" },
    { url = "https://files.pythonhosted.org/packages/7a/23/fae0ff9b54b0de4e819bbe559508da132d5683c32d84d0dc2ccce3563ed4/propcache-0.3.2-cp311-cp311-musllinux_1_2_i686.whl", hash = "sha256:5f57aa0847730daceff0497f417c9de353c575d8da3579162cc74ac294c5369e", size = 206754, upload-time = "2025-06-09T22:54:21.716Z" },
    { url = "https://files.pythonhosted.org/packages/b7/7f/ad6a3c22630aaa5f618b4dc3c3598974a72abb4c18e45a50b3cdd091eb2f/propcache-0.3.2-cp311-cp311-musllinux_1_2_ppc64le.whl", hash = "sha256:eef914c014bf72d18efb55619447e0aecd5fb7c2e3fa7441e2e5d6099bddff7e", size = 218430, upload-time = "2025-06-09T22:54:23.17Z" },
    { url = "https://files.pythonhosted.org/packages/5b/2c/ba4f1c0e8a4b4c75910742f0d333759d441f65a1c7f34683b4a74c0ee015/propcache-0.3.2-cp311-cp311-musllinux_1_2_s390x.whl", hash = "sha256:2a4092e8549031e82facf3decdbc0883755d5bbcc62d3aea9d9e185549936dcf", size = 223884, upload-time = "2025-06-09T22:54:25.539Z" },
    { url = "https://files.pythonhosted.org/packages/88/e4/ebe30fc399e98572019eee82ad0caf512401661985cbd3da5e3140ffa1b0/propcache-0.3.2-cp311-cp311-musllinux_1_2_x86_64.whl", hash = "sha256:85871b050f174bc0bfb437efbdb68aaf860611953ed12418e4361bc9c392749e", size = 211480, upload-time = "2025-06-09T22:54:26.892Z" },
    { url = "https://files.pythonhosted.org/packages/96/0a/7d5260b914e01d1d0906f7f38af101f8d8ed0dc47426219eeaf05e8ea7c2/propcache-0.3.2-cp311-cp311-win32.whl", hash = "sha256:36c8d9b673ec57900c3554264e630d45980fd302458e4ac801802a7fd2ef7897", size = 37757, upload-time = "2025-06-09T22:54:28.241Z" },
    { url = "https://files.pythonhosted.org/packages/e1/2d/89fe4489a884bc0da0c3278c552bd4ffe06a1ace559db5ef02ef24ab446b/propcache-0.3.2-cp311-cp311-win_amd64.whl", hash = "sha256:e53af8cb6a781b02d2ea079b5b853ba9430fcbe18a8e3ce647d5982a3ff69f39", size = 41500, upload-time = "2025-06-09T22:54:29.4Z" },
    { url = "https://files.pythonhosted.org/packages/a8/42/9ca01b0a6f48e81615dca4765a8f1dd2c057e0540f6116a27dc5ee01dfb6/propcache-0.3.2-cp312-cp312-macosx_10_13_universal2.whl", hash = "sha256:8de106b6c84506b31c27168582cd3cb3000a6412c16df14a8628e5871ff83c10", size = 73674, upload-time = "2025-06-09T22:54:30.551Z" },
    { url = "https://files.pythonhosted.org/packages/af/6e/21293133beb550f9c901bbece755d582bfaf2176bee4774000bd4dd41884/propcache-0.3.2-cp312-cp312-macosx_10_13_x86_64.whl", hash = "sha256:28710b0d3975117239c76600ea351934ac7b5ff56e60953474342608dbbb6154", size = 43570, upload-time = "2025-06-09T22:54:32.296Z" },
    { url = "https://files.pythonhosted.org/packages/0c/c8/0393a0a3a2b8760eb3bde3c147f62b20044f0ddac81e9d6ed7318ec0d852/propcache-0.3.2-cp312-cp312-macosx_11_0_arm64.whl", hash = "sha256:ce26862344bdf836650ed2487c3d724b00fbfec4233a1013f597b78c1cb73615", size = 43094, upload-time = "2025-06-09T22:54:33.929Z" },
    { url = "https://files.pythonhosted.org/packages/37/2c/489afe311a690399d04a3e03b069225670c1d489eb7b044a566511c1c498/propcache-0.3.2-cp312-cp312-manylinux_2_17_aarch64.manylinux2014_aarch64.whl", hash = "sha256:bca54bd347a253af2cf4544bbec232ab982f4868de0dd684246b67a51bc6b1db", size = 226958, upload-time = "2025-06-09T22:54:35.186Z" },
    { url = "https://files.pythonhosted.org/packages/9d/ca/63b520d2f3d418c968bf596839ae26cf7f87bead026b6192d4da6a08c467/propcache-0.3.2-cp312-cp312-manylinux_2_17_ppc64le.manylinux2014_ppc64le.whl", hash = "sha256:55780d5e9a2ddc59711d727226bb1ba83a22dd32f64ee15594b9392b1f544eb1", size = 234894, upload-time = "2025-06-09T22:54:36.708Z" },
    { url = "https://files.pythonhosted.org/packages/11/60/1d0ed6fff455a028d678df30cc28dcee7af77fa2b0e6962ce1df95c9a2a9/propcache-0.3.2-cp312-cp312-manylinux_2_17_s390x.manylinux2014_s390x.whl", hash = "sha256:035e631be25d6975ed87ab23153db6a73426a48db688070d925aa27e996fe93c", size = 233672, upload-time = "2025-06-09T22:54:38.062Z" },
    { url = "https://files.pythonhosted.org/packages/37/7c/54fd5301ef38505ab235d98827207176a5c9b2aa61939b10a460ca53e123/propcache-0.3.2-cp312-cp312-manylinux_2_17_x86_64.manylinux2014_x86_64.whl", hash = "sha256:ee6f22b6eaa39297c751d0e80c0d3a454f112f5c6481214fcf4c092074cecd67", size = 224395, upload-time = "2025-06-09T22:54:39.634Z" },
    { url = "https://files.pythonhosted.org/packages/ee/1a/89a40e0846f5de05fdc6779883bf46ba980e6df4d2ff8fb02643de126592/propcache-0.3.2-cp312-cp312-manylinux_2_5_i686.manylinux1_i686.manylinux_2_17_i686.manylinux2014_i686.whl", hash = "sha256:7ca3aee1aa955438c4dba34fc20a9f390e4c79967257d830f137bd5a8a32ed3b", size = 212510, upload-time = "2025-06-09T22:54:41.565Z" },
    { url = "https://files.pythonhosted.org/packages/5e/33/ca98368586c9566a6b8d5ef66e30484f8da84c0aac3f2d9aec6d31a11bd5/propcache-0.3.2-cp312-cp312-musllinux_1_2_aarch64.whl", hash = "sha256:7a4f30862869fa2b68380d677cc1c5fcf1e0f2b9ea0cf665812895c75d0ca3b8", size = 222949, upload-time = "2025-06-09T22:54:43.038Z" },
    { url = "https://files.pythonhosted.org/packages/ba/11/ace870d0aafe443b33b2f0b7efdb872b7c3abd505bfb4890716ad7865e9d/propcache-0.3.2-cp312-cp312-musllinux_1_2_armv7l.whl", hash = "sha256:b77ec3c257d7816d9f3700013639db7491a434644c906a2578a11daf13176251", size = 217258, upload-time = "2025-06-09T22:54:44.376Z" },
    { url = "https://files.pythonhosted.org/packages/5b/d2/86fd6f7adffcfc74b42c10a6b7db721d1d9ca1055c45d39a1a8f2a740a21/propcache-0.3.2-cp312-cp312-musllinux_1_2_i686.whl", hash = "sha256:cab90ac9d3f14b2d5050928483d3d3b8fb6b4018893fc75710e6aa361ecb2474", size = 213036, upload-time = "2025-06-09T22:54:46.243Z" },
    { url = "https://files.pythonhosted.org/packages/07/94/2d7d1e328f45ff34a0a284cf5a2847013701e24c2a53117e7c280a4316b3/propcache-0.3.2-cp312-cp312-musllinux_1_2_ppc64le.whl", hash = "sha256:0b504d29f3c47cf6b9e936c1852246c83d450e8e063d50562115a6be6d3a2535", size = 227684, upload-time = "2025-06-09T22:54:47.63Z" },
    { url = "https://files.pythonhosted.org/packages/b7/05/37ae63a0087677e90b1d14710e532ff104d44bc1efa3b3970fff99b891dc/propcache-0.3.2-cp312-cp312-musllinux_1_2_s390x.whl", hash = "sha256:ce2ac2675a6aa41ddb2a0c9cbff53780a617ac3d43e620f8fd77ba1c84dcfc06", size = 234562, upload-time = "2025-06-09T22:54:48.982Z" },
    { url = "https://files.pythonhosted.org/packages/a4/7c/3f539fcae630408d0bd8bf3208b9a647ccad10976eda62402a80adf8fc34/propcache-0.3.2-cp312-cp312-musllinux_1_2_x86_64.whl", hash = "sha256:62b4239611205294cc433845b914131b2a1f03500ff3c1ed093ed216b82621e1", size = 222142, upload-time = "2025-06-09T22:54:50.424Z" },
    { url = "https://files.pythonhosted.org/packages/7c/d2/34b9eac8c35f79f8a962546b3e97e9d4b990c420ee66ac8255d5d9611648/propcache-0.3.2-cp312-cp312-win32.whl", hash = "sha256:df4a81b9b53449ebc90cc4deefb052c1dd934ba85012aa912c7ea7b7e38b60c1", size = 37711, upload-time = "2025-06-09T22:54:52.072Z" },
    { url = "https://files.pythonhosted.org/packages/19/61/d582be5d226cf79071681d1b46b848d6cb03d7b70af7063e33a2787eaa03/propcache-0.3.2-cp312-cp312-win_amd64.whl", hash = "sha256:7046e79b989d7fe457bb755844019e10f693752d169076138abf17f31380800c", size = 41479, upload-time = "2025-06-09T22:54:53.234Z" },
    { url = "https://files.pythonhosted.org/packages/dc/d1/8c747fafa558c603c4ca19d8e20b288aa0c7cda74e9402f50f31eb65267e/propcache-0.3.2-cp313-cp313-macosx_10_13_universal2.whl", hash = "sha256:ca592ed634a73ca002967458187109265e980422116c0a107cf93d81f95af945", size = 71286, upload-time = "2025-06-09T22:54:54.369Z" },
    { url = "https://files.pythonhosted.org/packages/61/99/d606cb7986b60d89c36de8a85d58764323b3a5ff07770a99d8e993b3fa73/propcache-0.3.2-cp313-cp313-macosx_10_13_x86_64.whl", hash = "sha256:9ecb0aad4020e275652ba3975740f241bd12a61f1a784df044cf7477a02bc252", size = 42425, upload-time = "2025-06-09T22:54:55.642Z" },
    { url = "https://files.pythonhosted.org/packages/8c/96/ef98f91bbb42b79e9bb82bdd348b255eb9d65f14dbbe3b1594644c4073f7/propcache-0.3.2-cp313-cp313-macosx_11_0_arm64.whl", hash = "sha256:7f08f1cc28bd2eade7a8a3d2954ccc673bb02062e3e7da09bc75d843386b342f", size = 41846, upload-time = "2025-06-09T22:54:57.246Z" },
    { url = "https://files.pythonhosted.org/packages/5b/ad/3f0f9a705fb630d175146cd7b1d2bf5555c9beaed54e94132b21aac098a6/propcache-0.3.2-cp313-cp313-manylinux_2_17_aarch64.manylinux2014_aarch64.whl", hash = "sha256:d1a342c834734edb4be5ecb1e9fb48cb64b1e2320fccbd8c54bf8da8f2a84c33", size = 208871, upload-time = "2025-06-09T22:54:58.975Z" },
    { url = "https://files.pythonhosted.org/packages/3a/38/2085cda93d2c8b6ec3e92af2c89489a36a5886b712a34ab25de9fbca7992/propcache-0.3.2-cp313-cp313-manylinux_2_17_ppc64le.manylinux2014_ppc64le.whl", hash = "sha256:8a544caaae1ac73f1fecfae70ded3e93728831affebd017d53449e3ac052ac1e", size = 215720, upload-time = "2025-06-09T22:55:00.471Z" },
    { url = "https://files.pythonhosted.org/packages/61/c1/d72ea2dc83ac7f2c8e182786ab0fc2c7bd123a1ff9b7975bee671866fe5f/propcache-0.3.2-cp313-cp313-manylinux_2_17_s390x.manylinux2014_s390x.whl", hash = "sha256:310d11aa44635298397db47a3ebce7db99a4cc4b9bbdfcf6c98a60c8d5261cf1", size = 215203, upload-time = "2025-06-09T22:55:01.834Z" },
    { url = "https://files.pythonhosted.org/packages/af/81/b324c44ae60c56ef12007105f1460d5c304b0626ab0cc6b07c8f2a9aa0b8/propcache-0.3.2-cp313-cp313-manylinux_2_17_x86_64.manylinux2014_x86_64.whl", hash = "sha256:4c1396592321ac83157ac03a2023aa6cc4a3cc3cfdecb71090054c09e5a7cce3", size = 206365, upload-time = "2025-06-09T22:55:03.199Z" },
    { url = "https://files.pythonhosted.org/packages/09/73/88549128bb89e66d2aff242488f62869014ae092db63ccea53c1cc75a81d/propcache-0.3.2-cp313-cp313-manylinux_2_5_i686.manylinux1_i686.manylinux_2_17_i686.manylinux2014_i686.whl", hash = "sha256:8cabf5b5902272565e78197edb682017d21cf3b550ba0460ee473753f28d23c1", size = 196016, upload-time = "2025-06-09T22:55:04.518Z" },
    { url = "https://files.pythonhosted.org/packages/b9/3f/3bdd14e737d145114a5eb83cb172903afba7242f67c5877f9909a20d948d/propcache-0.3.2-cp313-cp313-musllinux_1_2_aarch64.whl", hash = "sha256:0a2f2235ac46a7aa25bdeb03a9e7060f6ecbd213b1f9101c43b3090ffb971ef6", size = 205596, upload-time = "2025-06-09T22:55:05.942Z" },
    { url = "https://files.pythonhosted.org/packages/0f/ca/2f4aa819c357d3107c3763d7ef42c03980f9ed5c48c82e01e25945d437c1/propcache-0.3.2-cp313-cp313-musllinux_1_2_armv7l.whl", hash = "sha256:92b69e12e34869a6970fd2f3da91669899994b47c98f5d430b781c26f1d9f387", size = 200977, upload-time = "2025-06-09T22:55:07.792Z" },
    { url = "https://files.pythonhosted.org/packages/cd/4a/e65276c7477533c59085251ae88505caf6831c0e85ff8b2e31ebcbb949b1/propcache-0.3.2-cp313-cp313-musllinux_1_2_i686.whl", hash = "sha256:54e02207c79968ebbdffc169591009f4474dde3b4679e16634d34c9363ff56b4", size = 197220, upload-time = "2025-06-09T22:55:09.173Z" },
    { url = "https://files.pythonhosted.org/packages/7c/54/fc7152e517cf5578278b242396ce4d4b36795423988ef39bb8cd5bf274c8/propcache-0.3.2-cp313-cp313-musllinux_1_2_ppc64le.whl", hash = "sha256:4adfb44cb588001f68c5466579d3f1157ca07f7504fc91ec87862e2b8e556b88", size = 210642, upload-time = "2025-06-09T22:55:10.62Z" },
    { url = "https://files.pythonhosted.org/packages/b9/80/abeb4a896d2767bf5f1ea7b92eb7be6a5330645bd7fb844049c0e4045d9d/propcache-0.3.2-cp313-cp313-musllinux_1_2_s390x.whl", hash = "sha256:fd3e6019dc1261cd0291ee8919dd91fbab7b169bb76aeef6c716833a3f65d206", size = 212789, upload-time = "2025-06-09T22:55:12.029Z" },
    { url = "https://files.pythonhosted.org/packages/b3/db/ea12a49aa7b2b6d68a5da8293dcf50068d48d088100ac016ad92a6a780e6/propcache-0.3.2-cp313-cp313-musllinux_1_2_x86_64.whl", hash = "sha256:4c181cad81158d71c41a2bce88edce078458e2dd5ffee7eddd6b05da85079f43", size = 205880, upload-time = "2025-06-09T22:55:13.45Z" },
    { url = "https://files.pythonhosted.org/packages/d1/e5/9076a0bbbfb65d1198007059c65639dfd56266cf8e477a9707e4b1999ff4/propcache-0.3.2-cp313-cp313-win32.whl", hash = "sha256:8a08154613f2249519e549de2330cf8e2071c2887309a7b07fb56098f5170a02", size = 37220, upload-time = "2025-06-09T22:55:15.284Z" },
    { url = "https://files.pythonhosted.org/packages/d3/f5/b369e026b09a26cd77aa88d8fffd69141d2ae00a2abaaf5380d2603f4b7f/propcache-0.3.2-cp313-cp313-win_amd64.whl", hash = "sha256:e41671f1594fc4ab0a6dec1351864713cb3a279910ae8b58f884a88a0a632c05", size = 40678, upload-time = "2025-06-09T22:55:16.445Z" },
    { url = "https://files.pythonhosted.org/packages/a4/3a/6ece377b55544941a08d03581c7bc400a3c8cd3c2865900a68d5de79e21f/propcache-0.3.2-cp313-cp313t-macosx_10_13_universal2.whl", hash = "sha256:9a3cf035bbaf035f109987d9d55dc90e4b0e36e04bbbb95af3055ef17194057b", size = 76560, upload-time = "2025-06-09T22:55:17.598Z" },
    { url = "https://files.pythonhosted.org/packages/0c/da/64a2bb16418740fa634b0e9c3d29edff1db07f56d3546ca2d86ddf0305e1/propcache-0.3.2-cp313-cp313t-macosx_10_13_x86_64.whl", hash = "sha256:156c03d07dc1323d8dacaa221fbe028c5c70d16709cdd63502778e6c3ccca1b0", size = 44676, upload-time = "2025-06-09T22:55:18.922Z" },
    { url = "https://files.pythonhosted.org/packages/36/7b/f025e06ea51cb72c52fb87e9b395cced02786610b60a3ed51da8af017170/propcache-0.3.2-cp313-cp313t-macosx_11_0_arm64.whl", hash = "sha256:74413c0ba02ba86f55cf60d18daab219f7e531620c15f1e23d95563f505efe7e", size = 44701, upload-time = "2025-06-09T22:55:20.106Z" },
    { url = "https://files.pythonhosted.org/packages/a4/00/faa1b1b7c3b74fc277f8642f32a4c72ba1d7b2de36d7cdfb676db7f4303e/propcache-0.3.2-cp313-cp313t-manylinux_2_17_aarch64.manylinux2014_aarch64.whl", hash = "sha256:f066b437bb3fa39c58ff97ab2ca351db465157d68ed0440abecb21715eb24b28", size = 276934, upload-time = "2025-06-09T22:55:21.5Z" },
    { url = "https://files.pythonhosted.org/packages/74/ab/935beb6f1756e0476a4d5938ff44bf0d13a055fed880caf93859b4f1baf4/propcache-0.3.2-cp313-cp313t-manylinux_2_17_ppc64le.manylinux2014_ppc64le.whl", hash = "sha256:f1304b085c83067914721e7e9d9917d41ad87696bf70f0bc7dee450e9c71ad0a", size = 278316, upload-time = "2025-06-09T22:55:22.918Z" },
    { url = "https://files.pythonhosted.org/packages/f8/9d/994a5c1ce4389610838d1caec74bdf0e98b306c70314d46dbe4fcf21a3e2/propcache-0.3.2-cp313-cp313t-manylinux_2_17_s390x.manylinux2014_s390x.whl", hash = "sha256:ab50cef01b372763a13333b4e54021bdcb291fc9a8e2ccb9c2df98be51bcde6c", size = 282619, upload-time = "2025-06-09T22:55:24.651Z" },
    { url = "https://files.pythonhosted.org/packages/2b/00/a10afce3d1ed0287cef2e09506d3be9822513f2c1e96457ee369adb9a6cd/propcache-0.3.2-cp313-cp313t-manylinux_2_17_x86_64.manylinux2014_x86_64.whl", hash = "sha256:fad3b2a085ec259ad2c2842666b2a0a49dea8463579c606426128925af1ed725", size = 265896, upload-time = "2025-06-09T22:55:26.049Z" },
    { url = "https://files.pythonhosted.org/packages/2e/a8/2aa6716ffa566ca57c749edb909ad27884680887d68517e4be41b02299f3/propcache-0.3.2-cp313-cp313t-manylinux_2_5_i686.manylinux1_i686.manylinux_2_17_i686.manylinux2014_i686.whl", hash = "sha256:261fa020c1c14deafd54c76b014956e2f86991af198c51139faf41c4d5e83892", size = 252111, upload-time = "2025-06-09T22:55:27.381Z" },
    { url = "https://files.pythonhosted.org/packages/36/4f/345ca9183b85ac29c8694b0941f7484bf419c7f0fea2d1e386b4f7893eed/propcache-0.3.2-cp313-cp313t-musllinux_1_2_aarch64.whl", hash = "sha256:46d7f8aa79c927e5f987ee3a80205c987717d3659f035c85cf0c3680526bdb44", size = 268334, upload-time = "2025-06-09T22:55:28.747Z" },
    { url = "https://files.pythonhosted.org/packages/3e/ca/fcd54f78b59e3f97b3b9715501e3147f5340167733d27db423aa321e7148/propcache-0.3.2-cp313-cp313t-musllinux_1_2_armv7l.whl", hash = "sha256:6d8f3f0eebf73e3c0ff0e7853f68be638b4043c65a70517bb575eff54edd8dbe", size = 255026, upload-time = "2025-06-09T22:55:30.184Z" },
    { url = "https://files.pythonhosted.org/packages/8b/95/8e6a6bbbd78ac89c30c225210a5c687790e532ba4088afb8c0445b77ef37/propcache-0.3.2-cp313-cp313t-musllinux_1_2_i686.whl", hash = "sha256:03c89c1b14a5452cf15403e291c0ccd7751d5b9736ecb2c5bab977ad6c5bcd81", size = 250724, upload-time = "2025-06-09T22:55:31.646Z" },
    { url = "https://files.pythonhosted.org/packages/ee/b0/0dd03616142baba28e8b2d14ce5df6631b4673850a3d4f9c0f9dd714a404/propcache-0.3.2-cp313-cp313t-musllinux_1_2_ppc64le.whl", hash = "sha256:0cc17efde71e12bbaad086d679ce575268d70bc123a5a71ea7ad76f70ba30bba", size = 268868, upload-time = "2025-06-09T22:55:33.209Z" },
    { url = "https://files.pythonhosted.org/packages/c5/98/2c12407a7e4fbacd94ddd32f3b1e3d5231e77c30ef7162b12a60e2dd5ce3/propcache-0.3.2-cp313-cp313t-musllinux_1_2_s390x.whl", hash = "sha256:acdf05d00696bc0447e278bb53cb04ca72354e562cf88ea6f9107df8e7fd9770", size = 271322, upload-time = "2025-06-09T22:55:35.065Z" },
    { url = "https://files.pythonhosted.org/packages/35/91/9cb56efbb428b006bb85db28591e40b7736847b8331d43fe335acf95f6c8/propcache-0.3.2-cp313-cp313t-musllinux_1_2_x86_64.whl", hash = "sha256:4445542398bd0b5d32df908031cb1b30d43ac848e20470a878b770ec2dcc6330", size = 265778, upload-time = "2025-06-09T22:55:36.45Z" },
    { url = "https://files.pythonhosted.org/packages/9a/4c/b0fe775a2bdd01e176b14b574be679d84fc83958335790f7c9a686c1f468/propcache-0.3.2-cp313-cp313t-win32.whl", hash = "sha256:f86e5d7cd03afb3a1db8e9f9f6eff15794e79e791350ac48a8c924e6f439f394", size = 41175, upload-time = "2025-06-09T22:55:38.436Z" },
    { url = "https://files.pythonhosted.org/packages/a4/ff/47f08595e3d9b5e149c150f88d9714574f1a7cbd89fe2817158a952674bf/propcache-0.3.2-cp313-cp313t-win_amd64.whl", hash = "sha256:9704bedf6e7cbe3c65eca4379a9b53ee6a83749f047808cbb5044d40d7d72198", size = 44857, upload-time = "2025-06-09T22:55:39.687Z" },
    { url = "https://files.pythonhosted.org/packages/cc/35/cc0aaecf278bb4575b8555f2b137de5ab821595ddae9da9d3cd1da4072c7/propcache-0.3.2-py3-none-any.whl", hash = "sha256:98f1ec44fb675f5052cccc8e609c46ed23a35a1cfd18545ad4e29002d858a43f", size = 12663, upload-time = "2025-06-09T22:56:04.484Z" },
]

[[package]]
name = "protego"
version = "0.5.0"
source = { registry = "https://pypi.org/simple" }
sdist = { url = "https://files.pythonhosted.org/packages/19/9b/9c3a649167c7e43a0818df515d515e66d95a261fdfdf2a6afd45be9db696/protego-0.5.0.tar.gz", hash = "sha256:225dee0acfcc71de8c6f7cef9c618e5a9d3e7baa7ae1470b8d076a064033c463", size = 3137494, upload-time = "2025-06-24T13:58:45.31Z" }
wheels = [
    { url = "https://files.pythonhosted.org/packages/3a/cb/4347985f89ca3e4beb5d0cb85f8b951c9e339564bd2a3f388d6fb78382cc/protego-0.5.0-py3-none-any.whl", hash = "sha256:4237227840a67fdeec289a9b89652455b5657806388c17e1a556e160435f8fc5", size = 10356, upload-time = "2025-06-24T13:58:44.08Z" },
]

[[package]]
name = "psutil"
version = "7.0.0"
source = { registry = "https://pypi.org/simple" }
sdist = { url = "https://files.pythonhosted.org/packages/2a/80/336820c1ad9286a4ded7e845b2eccfcb27851ab8ac6abece774a6ff4d3de/psutil-7.0.0.tar.gz", hash = "sha256:7be9c3eba38beccb6495ea33afd982a44074b78f28c434a1f51cc07fd315c456", size = 497003, upload-time = "2025-02-13T21:54:07.946Z" }
wheels = [
    { url = "https://files.pythonhosted.org/packages/ed/e6/2d26234410f8b8abdbf891c9da62bee396583f713fb9f3325a4760875d22/psutil-7.0.0-cp36-abi3-macosx_10_9_x86_64.whl", hash = "sha256:101d71dc322e3cffd7cea0650b09b3d08b8e7c4109dd6809fe452dfd00e58b25", size = 238051, upload-time = "2025-02-13T21:54:12.36Z" },
    { url = "https://files.pythonhosted.org/packages/04/8b/30f930733afe425e3cbfc0e1468a30a18942350c1a8816acfade80c005c4/psutil-7.0.0-cp36-abi3-macosx_11_0_arm64.whl", hash = "sha256:39db632f6bb862eeccf56660871433e111b6ea58f2caea825571951d4b6aa3da", size = 239535, upload-time = "2025-02-13T21:54:16.07Z" },
    { url = "https://files.pythonhosted.org/packages/2a/ed/d362e84620dd22876b55389248e522338ed1bf134a5edd3b8231d7207f6d/psutil-7.0.0-cp36-abi3-manylinux_2_12_i686.manylinux2010_i686.manylinux_2_17_i686.manylinux2014_i686.whl", hash = "sha256:1fcee592b4c6f146991ca55919ea3d1f8926497a713ed7faaf8225e174581e91", size = 275004, upload-time = "2025-02-13T21:54:18.662Z" },
    { url = "https://files.pythonhosted.org/packages/bf/b9/b0eb3f3cbcb734d930fdf839431606844a825b23eaf9a6ab371edac8162c/psutil-7.0.0-cp36-abi3-manylinux_2_12_x86_64.manylinux2010_x86_64.manylinux_2_17_x86_64.manylinux2014_x86_64.whl", hash = "sha256:4b1388a4f6875d7e2aff5c4ca1cc16c545ed41dd8bb596cefea80111db353a34", size = 277986, upload-time = "2025-02-13T21:54:21.811Z" },
    { url = "https://files.pythonhosted.org/packages/eb/a2/709e0fe2f093556c17fbafda93ac032257242cabcc7ff3369e2cb76a97aa/psutil-7.0.0-cp36-abi3-manylinux_2_17_aarch64.manylinux2014_aarch64.whl", hash = "sha256:a5f098451abc2828f7dc6b58d44b532b22f2088f4999a937557b603ce72b1993", size = 279544, upload-time = "2025-02-13T21:54:24.68Z" },
    { url = "https://files.pythonhosted.org/packages/50/e6/eecf58810b9d12e6427369784efe814a1eec0f492084ce8eb8f4d89d6d61/psutil-7.0.0-cp37-abi3-win32.whl", hash = "sha256:ba3fcef7523064a6c9da440fc4d6bd07da93ac726b5733c29027d7dc95b39d99", size = 241053, upload-time = "2025-02-13T21:54:34.31Z" },
    { url = "https://files.pythonhosted.org/packages/50/1b/6921afe68c74868b4c9fa424dad3be35b095e16687989ebbb50ce4fceb7c/psutil-7.0.0-cp37-abi3-win_amd64.whl", hash = "sha256:4cf3d4eb1aa9b348dec30105c55cd9b7d4629285735a102beb4441e38db90553", size = 244885, upload-time = "2025-02-13T21:54:37.486Z" },
]

[[package]]
name = "pyasn1"
version = "0.6.1"
source = { registry = "https://pypi.org/simple" }
sdist = { url = "https://files.pythonhosted.org/packages/ba/e9/01f1a64245b89f039897cb0130016d79f77d52669aae6ee7b159a6c4c018/pyasn1-0.6.1.tar.gz", hash = "sha256:6f580d2bdd84365380830acf45550f2511469f673cb4a5ae3857a3170128b034", size = 145322, upload-time = "2024-09-10T22:41:42.55Z" }
wheels = [
    { url = "https://files.pythonhosted.org/packages/c8/f1/d6a797abb14f6283c0ddff96bbdd46937f64122b8c925cab503dd37f8214/pyasn1-0.6.1-py3-none-any.whl", hash = "sha256:0d632f46f2ba09143da3a8afe9e33fb6f92fa2320ab7e886e2d0f7672af84629", size = 83135, upload-time = "2024-09-11T16:00:36.122Z" },
]

[[package]]
name = "pyasn1-modules"
version = "0.4.2"
source = { registry = "https://pypi.org/simple" }
dependencies = [
    { name = "pyasn1" },
]
sdist = { url = "https://files.pythonhosted.org/packages/e9/e6/78ebbb10a8c8e4b61a59249394a4a594c1a7af95593dc933a349c8d00964/pyasn1_modules-0.4.2.tar.gz", hash = "sha256:677091de870a80aae844b1ca6134f54652fa2c8c5a52aa396440ac3106e941e6", size = 307892, upload-time = "2025-03-28T02:41:22.17Z" }
wheels = [
    { url = "https://files.pythonhosted.org/packages/47/8d/d529b5d697919ba8c11ad626e835d4039be708a35b0d22de83a269a6682c/pyasn1_modules-0.4.2-py3-none-any.whl", hash = "sha256:29253a9207ce32b64c3ac6600edc75368f98473906e8fd1043bd6b5b1de2c14a", size = 181259, upload-time = "2025-03-28T02:41:19.028Z" },
]

[[package]]
name = "pycparser"
version = "2.22"
source = { registry = "https://pypi.org/simple" }
sdist = { url = "https://files.pythonhosted.org/packages/1d/b2/31537cf4b1ca988837256c910a668b553fceb8f069bedc4b1c826024b52c/pycparser-2.22.tar.gz", hash = "sha256:491c8be9c040f5390f5bf44a5b07752bd07f56edf992381b05c701439eec10f6", size = 172736, upload-time = "2024-03-30T13:22:22.564Z" }
wheels = [
    { url = "https://files.pythonhosted.org/packages/13/a3/a812df4e2dd5696d1f351d58b8fe16a405b234ad2886a0dab9183fb78109/pycparser-2.22-py3-none-any.whl", hash = "sha256:c3702b6d3dd8c7abc1afa565d7e63d53a1d0bd86cdc24edd75470f4de499cfcc", size = 117552, upload-time = "2024-03-30T13:22:20.476Z" },
]

[[package]]
name = "pydantic"
version = "2.11.7"
source = { registry = "https://pypi.org/simple" }
dependencies = [
    { name = "annotated-types" },
    { name = "pydantic-core" },
    { name = "typing-extensions" },
    { name = "typing-inspection" },
]
sdist = { url = "https://files.pythonhosted.org/packages/00/dd/4325abf92c39ba8623b5af936ddb36ffcfe0beae70405d456ab1fb2f5b8c/pydantic-2.11.7.tar.gz", hash = "sha256:d989c3c6cb79469287b1569f7447a17848c998458d49ebe294e975b9baf0f0db", size = 788350, upload-time = "2025-06-14T08:33:17.137Z" }
wheels = [
    { url = "https://files.pythonhosted.org/packages/6a/c0/ec2b1c8712ca690e5d61979dee872603e92b8a32f94cc1b72d53beab008a/pydantic-2.11.7-py3-none-any.whl", hash = "sha256:dde5df002701f6de26248661f6835bbe296a47bf73990135c7d07ce741b9623b", size = 444782, upload-time = "2025-06-14T08:33:14.905Z" },
]

[[package]]
name = "pydantic-core"
version = "2.33.2"
source = { registry = "https://pypi.org/simple" }
dependencies = [
    { name = "typing-extensions" },
]
sdist = { url = "https://files.pythonhosted.org/packages/ad/88/5f2260bdfae97aabf98f1778d43f69574390ad787afb646292a638c923d4/pydantic_core-2.33.2.tar.gz", hash = "sha256:7cb8bc3605c29176e1b105350d2e6474142d7c1bd1d9327c4a9bdb46bf827acc", size = 435195, upload-time = "2025-04-23T18:33:52.104Z" }
wheels = [
    { url = "https://files.pythonhosted.org/packages/e5/92/b31726561b5dae176c2d2c2dc43a9c5bfba5d32f96f8b4c0a600dd492447/pydantic_core-2.33.2-cp310-cp310-macosx_10_12_x86_64.whl", hash = "sha256:2b3d326aaef0c0399d9afffeb6367d5e26ddc24d351dbc9c636840ac355dc5d8", size = 2028817, upload-time = "2025-04-23T18:30:43.919Z" },
    { url = "https://files.pythonhosted.org/packages/a3/44/3f0b95fafdaca04a483c4e685fe437c6891001bf3ce8b2fded82b9ea3aa1/pydantic_core-2.33.2-cp310-cp310-macosx_11_0_arm64.whl", hash = "sha256:0e5b2671f05ba48b94cb90ce55d8bdcaaedb8ba00cc5359f6810fc918713983d", size = 1861357, upload-time = "2025-04-23T18:30:46.372Z" },
    { url = "https://files.pythonhosted.org/packages/30/97/e8f13b55766234caae05372826e8e4b3b96e7b248be3157f53237682e43c/pydantic_core-2.33.2-cp310-cp310-manylinux_2_17_aarch64.manylinux2014_aarch64.whl", hash = "sha256:0069c9acc3f3981b9ff4cdfaf088e98d83440a4c7ea1bc07460af3d4dc22e72d", size = 1898011, upload-time = "2025-04-23T18:30:47.591Z" },
    { url = "https://files.pythonhosted.org/packages/9b/a3/99c48cf7bafc991cc3ee66fd544c0aae8dc907b752f1dad2d79b1b5a471f/pydantic_core-2.33.2-cp310-cp310-manylinux_2_17_armv7l.manylinux2014_armv7l.whl", hash = "sha256:d53b22f2032c42eaaf025f7c40c2e3b94568ae077a606f006d206a463bc69572", size = 1982730, upload-time = "2025-04-23T18:30:49.328Z" },
    { url = "https://files.pythonhosted.org/packages/de/8e/a5b882ec4307010a840fb8b58bd9bf65d1840c92eae7534c7441709bf54b/pydantic_core-2.33.2-cp310-cp310-manylinux_2_17_ppc64le.manylinux2014_ppc64le.whl", hash = "sha256:0405262705a123b7ce9f0b92f123334d67b70fd1f20a9372b907ce1080c7ba02", size = 2136178, upload-time = "2025-04-23T18:30:50.907Z" },
    { url = "https://files.pythonhosted.org/packages/e4/bb/71e35fc3ed05af6834e890edb75968e2802fe98778971ab5cba20a162315/pydantic_core-2.33.2-cp310-cp310-manylinux_2_17_s390x.manylinux2014_s390x.whl", hash = "sha256:4b25d91e288e2c4e0662b8038a28c6a07eaac3e196cfc4ff69de4ea3db992a1b", size = 2736462, upload-time = "2025-04-23T18:30:52.083Z" },
    { url = "https://files.pythonhosted.org/packages/31/0d/c8f7593e6bc7066289bbc366f2235701dcbebcd1ff0ef8e64f6f239fb47d/pydantic_core-2.33.2-cp310-cp310-manylinux_2_17_x86_64.manylinux2014_x86_64.whl", hash = "sha256:6bdfe4b3789761f3bcb4b1ddf33355a71079858958e3a552f16d5af19768fef2", size = 2005652, upload-time = "2025-04-23T18:30:53.389Z" },
    { url = "https://files.pythonhosted.org/packages/d2/7a/996d8bd75f3eda405e3dd219ff5ff0a283cd8e34add39d8ef9157e722867/pydantic_core-2.33.2-cp310-cp310-manylinux_2_5_i686.manylinux1_i686.whl", hash = "sha256:efec8db3266b76ef9607c2c4c419bdb06bf335ae433b80816089ea7585816f6a", size = 2113306, upload-time = "2025-04-23T18:30:54.661Z" },
    { url = "https://files.pythonhosted.org/packages/ff/84/daf2a6fb2db40ffda6578a7e8c5a6e9c8affb251a05c233ae37098118788/pydantic_core-2.33.2-cp310-cp310-musllinux_1_1_aarch64.whl", hash = "sha256:031c57d67ca86902726e0fae2214ce6770bbe2f710dc33063187a68744a5ecac", size = 2073720, upload-time = "2025-04-23T18:30:56.11Z" },
    { url = "https://files.pythonhosted.org/packages/77/fb/2258da019f4825128445ae79456a5499c032b55849dbd5bed78c95ccf163/pydantic_core-2.33.2-cp310-cp310-musllinux_1_1_armv7l.whl", hash = "sha256:f8de619080e944347f5f20de29a975c2d815d9ddd8be9b9b7268e2e3ef68605a", size = 2244915, upload-time = "2025-04-23T18:30:57.501Z" },
    { url = "https://files.pythonhosted.org/packages/d8/7a/925ff73756031289468326e355b6fa8316960d0d65f8b5d6b3a3e7866de7/pydantic_core-2.33.2-cp310-cp310-musllinux_1_1_x86_64.whl", hash = "sha256:73662edf539e72a9440129f231ed3757faab89630d291b784ca99237fb94db2b", size = 2241884, upload-time = "2025-04-23T18:30:58.867Z" },
    { url = "https://files.pythonhosted.org/packages/0b/b0/249ee6d2646f1cdadcb813805fe76265745c4010cf20a8eba7b0e639d9b2/pydantic_core-2.33.2-cp310-cp310-win32.whl", hash = "sha256:0a39979dcbb70998b0e505fb1556a1d550a0781463ce84ebf915ba293ccb7e22", size = 1910496, upload-time = "2025-04-23T18:31:00.078Z" },
    { url = "https://files.pythonhosted.org/packages/66/ff/172ba8f12a42d4b552917aa65d1f2328990d3ccfc01d5b7c943ec084299f/pydantic_core-2.33.2-cp310-cp310-win_amd64.whl", hash = "sha256:b0379a2b24882fef529ec3b4987cb5d003b9cda32256024e6fe1586ac45fc640", size = 1955019, upload-time = "2025-04-23T18:31:01.335Z" },
    { url = "https://files.pythonhosted.org/packages/3f/8d/71db63483d518cbbf290261a1fc2839d17ff89fce7089e08cad07ccfce67/pydantic_core-2.33.2-cp311-cp311-macosx_10_12_x86_64.whl", hash = "sha256:4c5b0a576fb381edd6d27f0a85915c6daf2f8138dc5c267a57c08a62900758c7", size = 2028584, upload-time = "2025-04-23T18:31:03.106Z" },
    { url = "https://files.pythonhosted.org/packages/24/2f/3cfa7244ae292dd850989f328722d2aef313f74ffc471184dc509e1e4e5a/pydantic_core-2.33.2-cp311-cp311-macosx_11_0_arm64.whl", hash = "sha256:e799c050df38a639db758c617ec771fd8fb7a5f8eaaa4b27b101f266b216a246", size = 1855071, upload-time = "2025-04-23T18:31:04.621Z" },
    { url = "https://files.pythonhosted.org/packages/b3/d3/4ae42d33f5e3f50dd467761304be2fa0a9417fbf09735bc2cce003480f2a/pydantic_core-2.33.2-cp311-cp311-manylinux_2_17_aarch64.manylinux2014_aarch64.whl", hash = "sha256:dc46a01bf8d62f227d5ecee74178ffc448ff4e5197c756331f71efcc66dc980f", size = 1897823, upload-time = "2025-04-23T18:31:06.377Z" },
    { url = "https://files.pythonhosted.org/packages/f4/f3/aa5976e8352b7695ff808599794b1fba2a9ae2ee954a3426855935799488/pydantic_core-2.33.2-cp311-cp311-manylinux_2_17_armv7l.manylinux2014_armv7l.whl", hash = "sha256:a144d4f717285c6d9234a66778059f33a89096dfb9b39117663fd8413d582dcc", size = 1983792, upload-time = "2025-04-23T18:31:07.93Z" },
    { url = "https://files.pythonhosted.org/packages/d5/7a/cda9b5a23c552037717f2b2a5257e9b2bfe45e687386df9591eff7b46d28/pydantic_core-2.33.2-cp311-cp311-manylinux_2_17_ppc64le.manylinux2014_ppc64le.whl", hash = "sha256:73cf6373c21bc80b2e0dc88444f41ae60b2f070ed02095754eb5a01df12256de", size = 2136338, upload-time = "2025-04-23T18:31:09.283Z" },
    { url = "https://files.pythonhosted.org/packages/2b/9f/b8f9ec8dd1417eb9da784e91e1667d58a2a4a7b7b34cf4af765ef663a7e5/pydantic_core-2.33.2-cp311-cp311-manylinux_2_17_s390x.manylinux2014_s390x.whl", hash = "sha256:3dc625f4aa79713512d1976fe9f0bc99f706a9dee21dfd1810b4bbbf228d0e8a", size = 2730998, upload-time = "2025-04-23T18:31:11.7Z" },
    { url = "https://files.pythonhosted.org/packages/47/bc/cd720e078576bdb8255d5032c5d63ee5c0bf4b7173dd955185a1d658c456/pydantic_core-2.33.2-cp311-cp311-manylinux_2_17_x86_64.manylinux2014_x86_64.whl", hash = "sha256:881b21b5549499972441da4758d662aeea93f1923f953e9cbaff14b8b9565aef", size = 2003200, upload-time = "2025-04-23T18:31:13.536Z" },
    { url = "https://files.pythonhosted.org/packages/ca/22/3602b895ee2cd29d11a2b349372446ae9727c32e78a94b3d588a40fdf187/pydantic_core-2.33.2-cp311-cp311-manylinux_2_5_i686.manylinux1_i686.whl", hash = "sha256:bdc25f3681f7b78572699569514036afe3c243bc3059d3942624e936ec93450e", size = 2113890, upload-time = "2025-04-23T18:31:15.011Z" },
    { url = "https://files.pythonhosted.org/packages/ff/e6/e3c5908c03cf00d629eb38393a98fccc38ee0ce8ecce32f69fc7d7b558a7/pydantic_core-2.33.2-cp311-cp311-musllinux_1_1_aarch64.whl", hash = "sha256:fe5b32187cbc0c862ee201ad66c30cf218e5ed468ec8dc1cf49dec66e160cc4d", size = 2073359, upload-time = "2025-04-23T18:31:16.393Z" },
    { url = "https://files.pythonhosted.org/packages/12/e7/6a36a07c59ebefc8777d1ffdaf5ae71b06b21952582e4b07eba88a421c79/pydantic_core-2.33.2-cp311-cp311-musllinux_1_1_armv7l.whl", hash = "sha256:bc7aee6f634a6f4a95676fcb5d6559a2c2a390330098dba5e5a5f28a2e4ada30", size = 2245883, upload-time = "2025-04-23T18:31:17.892Z" },
    { url = "https://files.pythonhosted.org/packages/16/3f/59b3187aaa6cc0c1e6616e8045b284de2b6a87b027cce2ffcea073adf1d2/pydantic_core-2.33.2-cp311-cp311-musllinux_1_1_x86_64.whl", hash = "sha256:235f45e5dbcccf6bd99f9f472858849f73d11120d76ea8707115415f8e5ebebf", size = 2241074, upload-time = "2025-04-23T18:31:19.205Z" },
    { url = "https://files.pythonhosted.org/packages/e0/ed/55532bb88f674d5d8f67ab121a2a13c385df382de2a1677f30ad385f7438/pydantic_core-2.33.2-cp311-cp311-win32.whl", hash = "sha256:6368900c2d3ef09b69cb0b913f9f8263b03786e5b2a387706c5afb66800efd51", size = 1910538, upload-time = "2025-04-23T18:31:20.541Z" },
    { url = "https://files.pythonhosted.org/packages/fe/1b/25b7cccd4519c0b23c2dd636ad39d381abf113085ce4f7bec2b0dc755eb1/pydantic_core-2.33.2-cp311-cp311-win_amd64.whl", hash = "sha256:1e063337ef9e9820c77acc768546325ebe04ee38b08703244c1309cccc4f1bab", size = 1952909, upload-time = "2025-04-23T18:31:22.371Z" },
    { url = "https://files.pythonhosted.org/packages/49/a9/d809358e49126438055884c4366a1f6227f0f84f635a9014e2deb9b9de54/pydantic_core-2.33.2-cp311-cp311-win_arm64.whl", hash = "sha256:6b99022f1d19bc32a4c2a0d544fc9a76e3be90f0b3f4af413f87d38749300e65", size = 1897786, upload-time = "2025-04-23T18:31:24.161Z" },
    { url = "https://files.pythonhosted.org/packages/18/8a/2b41c97f554ec8c71f2a8a5f85cb56a8b0956addfe8b0efb5b3d77e8bdc3/pydantic_core-2.33.2-cp312-cp312-macosx_10_12_x86_64.whl", hash = "sha256:a7ec89dc587667f22b6a0b6579c249fca9026ce7c333fc142ba42411fa243cdc", size = 2009000, upload-time = "2025-04-23T18:31:25.863Z" },
    { url = "https://files.pythonhosted.org/packages/a1/02/6224312aacb3c8ecbaa959897af57181fb6cf3a3d7917fd44d0f2917e6f2/pydantic_core-2.33.2-cp312-cp312-macosx_11_0_arm64.whl", hash = "sha256:3c6db6e52c6d70aa0d00d45cdb9b40f0433b96380071ea80b09277dba021ddf7", size = 1847996, upload-time = "2025-04-23T18:31:27.341Z" },
    { url = "https://files.pythonhosted.org/packages/d6/46/6dcdf084a523dbe0a0be59d054734b86a981726f221f4562aed313dbcb49/pydantic_core-2.33.2-cp312-cp312-manylinux_2_17_aarch64.manylinux2014_aarch64.whl", hash = "sha256:4e61206137cbc65e6d5256e1166f88331d3b6238e082d9f74613b9b765fb9025", size = 1880957, upload-time = "2025-04-23T18:31:28.956Z" },
    { url = "https://files.pythonhosted.org/packages/ec/6b/1ec2c03837ac00886ba8160ce041ce4e325b41d06a034adbef11339ae422/pydantic_core-2.33.2-cp312-cp312-manylinux_2_17_armv7l.manylinux2014_armv7l.whl", hash = "sha256:eb8c529b2819c37140eb51b914153063d27ed88e3bdc31b71198a198e921e011", size = 1964199, upload-time = "2025-04-23T18:31:31.025Z" },
    { url = "https://files.pythonhosted.org/packages/2d/1d/6bf34d6adb9debd9136bd197ca72642203ce9aaaa85cfcbfcf20f9696e83/pydantic_core-2.33.2-cp312-cp312-manylinux_2_17_ppc64le.manylinux2014_ppc64le.whl", hash = "sha256:c52b02ad8b4e2cf14ca7b3d918f3eb0ee91e63b3167c32591e57c4317e134f8f", size = 2120296, upload-time = "2025-04-23T18:31:32.514Z" },
    { url = "https://files.pythonhosted.org/packages/e0/94/2bd0aaf5a591e974b32a9f7123f16637776c304471a0ab33cf263cf5591a/pydantic_core-2.33.2-cp312-cp312-manylinux_2_17_s390x.manylinux2014_s390x.whl", hash = "sha256:96081f1605125ba0855dfda83f6f3df5ec90c61195421ba72223de35ccfb2f88", size = 2676109, upload-time = "2025-04-23T18:31:33.958Z" },
    { url = "https://files.pythonhosted.org/packages/f9/41/4b043778cf9c4285d59742281a769eac371b9e47e35f98ad321349cc5d61/pydantic_core-2.33.2-cp312-cp312-manylinux_2_17_x86_64.manylinux2014_x86_64.whl", hash = "sha256:8f57a69461af2a5fa6e6bbd7a5f60d3b7e6cebb687f55106933188e79ad155c1", size = 2002028, upload-time = "2025-04-23T18:31:39.095Z" },
    { url = "https://files.pythonhosted.org/packages/cb/d5/7bb781bf2748ce3d03af04d5c969fa1308880e1dca35a9bd94e1a96a922e/pydantic_core-2.33.2-cp312-cp312-manylinux_2_5_i686.manylinux1_i686.whl", hash = "sha256:572c7e6c8bb4774d2ac88929e3d1f12bc45714ae5ee6d9a788a9fb35e60bb04b", size = 2100044, upload-time = "2025-04-23T18:31:41.034Z" },
    { url = "https://files.pythonhosted.org/packages/fe/36/def5e53e1eb0ad896785702a5bbfd25eed546cdcf4087ad285021a90ed53/pydantic_core-2.33.2-cp312-cp312-musllinux_1_1_aarch64.whl", hash = "sha256:db4b41f9bd95fbe5acd76d89920336ba96f03e149097365afe1cb092fceb89a1", size = 2058881, upload-time = "2025-04-23T18:31:42.757Z" },
    { url = "https://files.pythonhosted.org/packages/01/6c/57f8d70b2ee57fc3dc8b9610315949837fa8c11d86927b9bb044f8705419/pydantic_core-2.33.2-cp312-cp312-musllinux_1_1_armv7l.whl", hash = "sha256:fa854f5cf7e33842a892e5c73f45327760bc7bc516339fda888c75ae60edaeb6", size = 2227034, upload-time = "2025-04-23T18:31:44.304Z" },
    { url = "https://files.pythonhosted.org/packages/27/b9/9c17f0396a82b3d5cbea4c24d742083422639e7bb1d5bf600e12cb176a13/pydantic_core-2.33.2-cp312-cp312-musllinux_1_1_x86_64.whl", hash = "sha256:5f483cfb75ff703095c59e365360cb73e00185e01aaea067cd19acffd2ab20ea", size = 2234187, upload-time = "2025-04-23T18:31:45.891Z" },
    { url = "https://files.pythonhosted.org/packages/b0/6a/adf5734ffd52bf86d865093ad70b2ce543415e0e356f6cacabbc0d9ad910/pydantic_core-2.33.2-cp312-cp312-win32.whl", hash = "sha256:9cb1da0f5a471435a7bc7e439b8a728e8b61e59784b2af70d7c169f8dd8ae290", size = 1892628, upload-time = "2025-04-23T18:31:47.819Z" },
    { url = "https://files.pythonhosted.org/packages/43/e4/5479fecb3606c1368d496a825d8411e126133c41224c1e7238be58b87d7e/pydantic_core-2.33.2-cp312-cp312-win_amd64.whl", hash = "sha256:f941635f2a3d96b2973e867144fde513665c87f13fe0e193c158ac51bfaaa7b2", size = 1955866, upload-time = "2025-04-23T18:31:49.635Z" },
    { url = "https://files.pythonhosted.org/packages/0d/24/8b11e8b3e2be9dd82df4b11408a67c61bb4dc4f8e11b5b0fc888b38118b5/pydantic_core-2.33.2-cp312-cp312-win_arm64.whl", hash = "sha256:cca3868ddfaccfbc4bfb1d608e2ccaaebe0ae628e1416aeb9c4d88c001bb45ab", size = 1888894, upload-time = "2025-04-23T18:31:51.609Z" },
    { url = "https://files.pythonhosted.org/packages/46/8c/99040727b41f56616573a28771b1bfa08a3d3fe74d3d513f01251f79f172/pydantic_core-2.33.2-cp313-cp313-macosx_10_12_x86_64.whl", hash = "sha256:1082dd3e2d7109ad8b7da48e1d4710c8d06c253cbc4a27c1cff4fbcaa97a9e3f", size = 2015688, upload-time = "2025-04-23T18:31:53.175Z" },
    { url = "https://files.pythonhosted.org/packages/3a/cc/5999d1eb705a6cefc31f0b4a90e9f7fc400539b1a1030529700cc1b51838/pydantic_core-2.33.2-cp313-cp313-macosx_11_0_arm64.whl", hash = "sha256:f517ca031dfc037a9c07e748cefd8d96235088b83b4f4ba8939105d20fa1dcd6", size = 1844808, upload-time = "2025-04-23T18:31:54.79Z" },
    { url = "https://files.pythonhosted.org/packages/6f/5e/a0a7b8885c98889a18b6e376f344da1ef323d270b44edf8174d6bce4d622/pydantic_core-2.33.2-cp313-cp313-manylinux_2_17_aarch64.manylinux2014_aarch64.whl", hash = "sha256:0a9f2c9dd19656823cb8250b0724ee9c60a82f3cdf68a080979d13092a3b0fef", size = 1885580, upload-time = "2025-04-23T18:31:57.393Z" },
    { url = "https://files.pythonhosted.org/packages/3b/2a/953581f343c7d11a304581156618c3f592435523dd9d79865903272c256a/pydantic_core-2.33.2-cp313-cp313-manylinux_2_17_armv7l.manylinux2014_armv7l.whl", hash = "sha256:2b0a451c263b01acebe51895bfb0e1cc842a5c666efe06cdf13846c7418caa9a", size = 1973859, upload-time = "2025-04-23T18:31:59.065Z" },
    { url = "https://files.pythonhosted.org/packages/e6/55/f1a813904771c03a3f97f676c62cca0c0a4138654107c1b61f19c644868b/pydantic_core-2.33.2-cp313-cp313-manylinux_2_17_ppc64le.manylinux2014_ppc64le.whl", hash = "sha256:1ea40a64d23faa25e62a70ad163571c0b342b8bf66d5fa612ac0dec4f069d916", size = 2120810, upload-time = "2025-04-23T18:32:00.78Z" },
    { url = "https://files.pythonhosted.org/packages/aa/c3/053389835a996e18853ba107a63caae0b9deb4a276c6b472931ea9ae6e48/pydantic_core-2.33.2-cp313-cp313-manylinux_2_17_s390x.manylinux2014_s390x.whl", hash = "sha256:0fb2d542b4d66f9470e8065c5469ec676978d625a8b7a363f07d9a501a9cb36a", size = 2676498, upload-time = "2025-04-23T18:32:02.418Z" },
    { url = "https://files.pythonhosted.org/packages/eb/3c/f4abd740877a35abade05e437245b192f9d0ffb48bbbbd708df33d3cda37/pydantic_core-2.33.2-cp313-cp313-manylinux_2_17_x86_64.manylinux2014_x86_64.whl", hash = "sha256:9fdac5d6ffa1b5a83bca06ffe7583f5576555e6c8b3a91fbd25ea7780f825f7d", size = 2000611, upload-time = "2025-04-23T18:32:04.152Z" },
    { url = "https://files.pythonhosted.org/packages/59/a7/63ef2fed1837d1121a894d0ce88439fe3e3b3e48c7543b2a4479eb99c2bd/pydantic_core-2.33.2-cp313-cp313-manylinux_2_5_i686.manylinux1_i686.whl", hash = "sha256:04a1a413977ab517154eebb2d326da71638271477d6ad87a769102f7c2488c56", size = 2107924, upload-time = "2025-04-23T18:32:06.129Z" },
    { url = "https://files.pythonhosted.org/packages/04/8f/2551964ef045669801675f1cfc3b0d74147f4901c3ffa42be2ddb1f0efc4/pydantic_core-2.33.2-cp313-cp313-musllinux_1_1_aarch64.whl", hash = "sha256:c8e7af2f4e0194c22b5b37205bfb293d166a7344a5b0d0eaccebc376546d77d5", size = 2063196, upload-time = "2025-04-23T18:32:08.178Z" },
    { url = "https://files.pythonhosted.org/packages/26/bd/d9602777e77fc6dbb0c7db9ad356e9a985825547dce5ad1d30ee04903918/pydantic_core-2.33.2-cp313-cp313-musllinux_1_1_armv7l.whl", hash = "sha256:5c92edd15cd58b3c2d34873597a1e20f13094f59cf88068adb18947df5455b4e", size = 2236389, upload-time = "2025-04-23T18:32:10.242Z" },
    { url = "https://files.pythonhosted.org/packages/42/db/0e950daa7e2230423ab342ae918a794964b053bec24ba8af013fc7c94846/pydantic_core-2.33.2-cp313-cp313-musllinux_1_1_x86_64.whl", hash = "sha256:65132b7b4a1c0beded5e057324b7e16e10910c106d43675d9bd87d4f38dde162", size = 2239223, upload-time = "2025-04-23T18:32:12.382Z" },
    { url = "https://files.pythonhosted.org/packages/58/4d/4f937099c545a8a17eb52cb67fe0447fd9a373b348ccfa9a87f141eeb00f/pydantic_core-2.33.2-cp313-cp313-win32.whl", hash = "sha256:52fb90784e0a242bb96ec53f42196a17278855b0f31ac7c3cc6f5c1ec4811849", size = 1900473, upload-time = "2025-04-23T18:32:14.034Z" },
    { url = "https://files.pythonhosted.org/packages/a0/75/4a0a9bac998d78d889def5e4ef2b065acba8cae8c93696906c3a91f310ca/pydantic_core-2.33.2-cp313-cp313-win_amd64.whl", hash = "sha256:c083a3bdd5a93dfe480f1125926afcdbf2917ae714bdb80b36d34318b2bec5d9", size = 1955269, upload-time = "2025-04-23T18:32:15.783Z" },
    { url = "https://files.pythonhosted.org/packages/f9/86/1beda0576969592f1497b4ce8e7bc8cbdf614c352426271b1b10d5f0aa64/pydantic_core-2.33.2-cp313-cp313-win_arm64.whl", hash = "sha256:e80b087132752f6b3d714f041ccf74403799d3b23a72722ea2e6ba2e892555b9", size = 1893921, upload-time = "2025-04-23T18:32:18.473Z" },
    { url = "https://files.pythonhosted.org/packages/a4/7d/e09391c2eebeab681df2b74bfe6c43422fffede8dc74187b2b0bf6fd7571/pydantic_core-2.33.2-cp313-cp313t-macosx_11_0_arm64.whl", hash = "sha256:61c18fba8e5e9db3ab908620af374db0ac1baa69f0f32df4f61ae23f15e586ac", size = 1806162, upload-time = "2025-04-23T18:32:20.188Z" },
    { url = "https://files.pythonhosted.org/packages/f1/3d/847b6b1fed9f8ed3bb95a9ad04fbd0b212e832d4f0f50ff4d9ee5a9f15cf/pydantic_core-2.33.2-cp313-cp313t-manylinux_2_17_x86_64.manylinux2014_x86_64.whl", hash = "sha256:95237e53bb015f67b63c91af7518a62a8660376a6a0db19b89acc77a4d6199f5", size = 1981560, upload-time = "2025-04-23T18:32:22.354Z" },
    { url = "https://files.pythonhosted.org/packages/6f/9a/e73262f6c6656262b5fdd723ad90f518f579b7bc8622e43a942eec53c938/pydantic_core-2.33.2-cp313-cp313t-win_amd64.whl", hash = "sha256:c2fc0a768ef76c15ab9238afa6da7f69895bb5d1ee83aeea2e3509af4472d0b9", size = 1935777, upload-time = "2025-04-23T18:32:25.088Z" },
    { url = "https://files.pythonhosted.org/packages/30/68/373d55e58b7e83ce371691f6eaa7175e3a24b956c44628eb25d7da007917/pydantic_core-2.33.2-pp310-pypy310_pp73-macosx_10_12_x86_64.whl", hash = "sha256:5c4aa4e82353f65e548c476b37e64189783aa5384903bfea4f41580f255fddfa", size = 2023982, upload-time = "2025-04-23T18:32:53.14Z" },
    { url = "https://files.pythonhosted.org/packages/a4/16/145f54ac08c96a63d8ed6442f9dec17b2773d19920b627b18d4f10a061ea/pydantic_core-2.33.2-pp310-pypy310_pp73-macosx_11_0_arm64.whl", hash = "sha256:d946c8bf0d5c24bf4fe333af284c59a19358aa3ec18cb3dc4370080da1e8ad29", size = 1858412, upload-time = "2025-04-23T18:32:55.52Z" },
    { url = "https://files.pythonhosted.org/packages/41/b1/c6dc6c3e2de4516c0bb2c46f6a373b91b5660312342a0cf5826e38ad82fa/pydantic_core-2.33.2-pp310-pypy310_pp73-manylinux_2_17_aarch64.manylinux2014_aarch64.whl", hash = "sha256:87b31b6846e361ef83fedb187bb5b4372d0da3f7e28d85415efa92d6125d6e6d", size = 1892749, upload-time = "2025-04-23T18:32:57.546Z" },
    { url = "https://files.pythonhosted.org/packages/12/73/8cd57e20afba760b21b742106f9dbdfa6697f1570b189c7457a1af4cd8a0/pydantic_core-2.33.2-pp310-pypy310_pp73-manylinux_2_17_x86_64.manylinux2014_x86_64.whl", hash = "sha256:aa9d91b338f2df0508606f7009fde642391425189bba6d8c653afd80fd6bb64e", size = 2067527, upload-time = "2025-04-23T18:32:59.771Z" },
    { url = "https://files.pythonhosted.org/packages/e3/d5/0bb5d988cc019b3cba4a78f2d4b3854427fc47ee8ec8e9eaabf787da239c/pydantic_core-2.33.2-pp310-pypy310_pp73-manylinux_2_5_i686.manylinux1_i686.whl", hash = "sha256:2058a32994f1fde4ca0480ab9d1e75a0e8c87c22b53a3ae66554f9af78f2fe8c", size = 2108225, upload-time = "2025-04-23T18:33:04.51Z" },
    { url = "https://files.pythonhosted.org/packages/f1/c5/00c02d1571913d496aabf146106ad8239dc132485ee22efe08085084ff7c/pydantic_core-2.33.2-pp310-pypy310_pp73-musllinux_1_1_aarch64.whl", hash = "sha256:0e03262ab796d986f978f79c943fc5f620381be7287148b8010b4097f79a39ec", size = 2069490, upload-time = "2025-04-23T18:33:06.391Z" },
    { url = "https://files.pythonhosted.org/packages/22/a8/dccc38768274d3ed3a59b5d06f59ccb845778687652daa71df0cab4040d7/pydantic_core-2.33.2-pp310-pypy310_pp73-musllinux_1_1_armv7l.whl", hash = "sha256:1a8695a8d00c73e50bff9dfda4d540b7dee29ff9b8053e38380426a85ef10052", size = 2237525, upload-time = "2025-04-23T18:33:08.44Z" },
    { url = "https://files.pythonhosted.org/packages/d4/e7/4f98c0b125dda7cf7ccd14ba936218397b44f50a56dd8c16a3091df116c3/pydantic_core-2.33.2-pp310-pypy310_pp73-musllinux_1_1_x86_64.whl", hash = "sha256:fa754d1850735a0b0e03bcffd9d4b4343eb417e47196e4485d9cca326073a42c", size = 2238446, upload-time = "2025-04-23T18:33:10.313Z" },
    { url = "https://files.pythonhosted.org/packages/ce/91/2ec36480fdb0b783cd9ef6795753c1dea13882f2e68e73bce76ae8c21e6a/pydantic_core-2.33.2-pp310-pypy310_pp73-win_amd64.whl", hash = "sha256:a11c8d26a50bfab49002947d3d237abe4d9e4b5bdc8846a63537b6488e197808", size = 2066678, upload-time = "2025-04-23T18:33:12.224Z" },
    { url = "https://files.pythonhosted.org/packages/7b/27/d4ae6487d73948d6f20dddcd94be4ea43e74349b56eba82e9bdee2d7494c/pydantic_core-2.33.2-pp311-pypy311_pp73-macosx_10_12_x86_64.whl", hash = "sha256:dd14041875d09cc0f9308e37a6f8b65f5585cf2598a53aa0123df8b129d481f8", size = 2025200, upload-time = "2025-04-23T18:33:14.199Z" },
    { url = "https://files.pythonhosted.org/packages/f1/b8/b3cb95375f05d33801024079b9392a5ab45267a63400bf1866e7ce0f0de4/pydantic_core-2.33.2-pp311-pypy311_pp73-macosx_11_0_arm64.whl", hash = "sha256:d87c561733f66531dced0da6e864f44ebf89a8fba55f31407b00c2f7f9449593", size = 1859123, upload-time = "2025-04-23T18:33:16.555Z" },
    { url = "https://files.pythonhosted.org/packages/05/bc/0d0b5adeda59a261cd30a1235a445bf55c7e46ae44aea28f7bd6ed46e091/pydantic_core-2.33.2-pp311-pypy311_pp73-manylinux_2_17_aarch64.manylinux2014_aarch64.whl", hash = "sha256:2f82865531efd18d6e07a04a17331af02cb7a651583c418df8266f17a63c6612", size = 1892852, upload-time = "2025-04-23T18:33:18.513Z" },
    { url = "https://files.pythonhosted.org/packages/3e/11/d37bdebbda2e449cb3f519f6ce950927b56d62f0b84fd9cb9e372a26a3d5/pydantic_core-2.33.2-pp311-pypy311_pp73-manylinux_2_17_x86_64.manylinux2014_x86_64.whl", hash = "sha256:2bfb5112df54209d820d7bf9317c7a6c9025ea52e49f46b6a2060104bba37de7", size = 2067484, upload-time = "2025-04-23T18:33:20.475Z" },
    { url = "https://files.pythonhosted.org/packages/8c/55/1f95f0a05ce72ecb02a8a8a1c3be0579bbc29b1d5ab68f1378b7bebc5057/pydantic_core-2.33.2-pp311-pypy311_pp73-manylinux_2_5_i686.manylinux1_i686.whl", hash = "sha256:64632ff9d614e5eecfb495796ad51b0ed98c453e447a76bcbeeb69615079fc7e", size = 2108896, upload-time = "2025-04-23T18:33:22.501Z" },
    { url = "https://files.pythonhosted.org/packages/53/89/2b2de6c81fa131f423246a9109d7b2a375e83968ad0800d6e57d0574629b/pydantic_core-2.33.2-pp311-pypy311_pp73-musllinux_1_1_aarch64.whl", hash = "sha256:f889f7a40498cc077332c7ab6b4608d296d852182211787d4f3ee377aaae66e8", size = 2069475, upload-time = "2025-04-23T18:33:24.528Z" },
    { url = "https://files.pythonhosted.org/packages/b8/e9/1f7efbe20d0b2b10f6718944b5d8ece9152390904f29a78e68d4e7961159/pydantic_core-2.33.2-pp311-pypy311_pp73-musllinux_1_1_armv7l.whl", hash = "sha256:de4b83bb311557e439b9e186f733f6c645b9417c84e2eb8203f3f820a4b988bf", size = 2239013, upload-time = "2025-04-23T18:33:26.621Z" },
    { url = "https://files.pythonhosted.org/packages/3c/b2/5309c905a93811524a49b4e031e9851a6b00ff0fb668794472ea7746b448/pydantic_core-2.33.2-pp311-pypy311_pp73-musllinux_1_1_x86_64.whl", hash = "sha256:82f68293f055f51b51ea42fafc74b6aad03e70e191799430b90c13d643059ebb", size = 2238715, upload-time = "2025-04-23T18:33:28.656Z" },
    { url = "https://files.pythonhosted.org/packages/32/56/8a7ca5d2cd2cda1d245d34b1c9a942920a718082ae8e54e5f3e5a58b7add/pydantic_core-2.33.2-pp311-pypy311_pp73-win_amd64.whl", hash = "sha256:329467cecfb529c925cf2bbd4d60d2c509bc2fb52a20c1045bf09bb70971a9c1", size = 2066757, upload-time = "2025-04-23T18:33:30.645Z" },
]

[[package]]
name = "pydantic-settings"
version = "2.10.1"
source = { registry = "https://pypi.org/simple" }
dependencies = [
    { name = "pydantic" },
    { name = "python-dotenv" },
    { name = "typing-inspection" },
]
sdist = { url = "https://files.pythonhosted.org/packages/68/85/1ea668bbab3c50071ca613c6ab30047fb36ab0da1b92fa8f17bbc38fd36c/pydantic_settings-2.10.1.tar.gz", hash = "sha256:06f0062169818d0f5524420a360d632d5857b83cffd4d42fe29597807a1614ee", size = 172583, upload-time = "2025-06-24T13:26:46.841Z" }
wheels = [
    { url = "https://files.pythonhosted.org/packages/58/f0/427018098906416f580e3cf1366d3b1abfb408a0652e9f31600c24a1903c/pydantic_settings-2.10.1-py3-none-any.whl", hash = "sha256:a60952460b99cf661dc25c29c0ef171721f98bfcb52ef8d9ea4c943d7c8cc796", size = 45235, upload-time = "2025-06-24T13:26:45.485Z" },
]

[[package]]
name = "pydispatcher"
version = "2.0.7"
source = { registry = "https://pypi.org/simple" }
sdist = { url = "https://files.pythonhosted.org/packages/21/db/030d0700ae90d2f9d52c2f3c1f864881e19cef8cba3b0a08759c8494c19c/PyDispatcher-2.0.7.tar.gz", hash = "sha256:b777c6ad080dc1bad74a4c29d6a46914fa6701ac70f94b0d66fbcfde62f5be31", size = 38891, upload-time = "2023-02-17T20:11:13.106Z" }
wheels = [
    { url = "https://files.pythonhosted.org/packages/66/0e/9ee7bc0b48ec45d93b302fa2d787830dca4dc454d31a237faa5815995988/PyDispatcher-2.0.7-py3-none-any.whl", hash = "sha256:96543bea04115ffde08f851e1d45cacbfd1ee866ac42127d9b476dc5aefa7de0", size = 12040, upload-time = "2023-02-17T20:11:11.991Z" },
]

[[package]]
name = "pydoc-markdown"
version = "4.8.2"
source = { registry = "https://pypi.org/simple" }
dependencies = [
    { name = "click" },
    { name = "databind-core" },
    { name = "databind-json" },
    { name = "docspec" },
    { name = "docspec-python" },
    { name = "docstring-parser" },
    { name = "jinja2" },
    { name = "nr-util" },
    { name = "pyyaml" },
    { name = "requests" },
    { name = "tomli" },
    { name = "tomli-w" },
    { name = "watchdog" },
    { name = "yapf" },
]
sdist = { url = "https://files.pythonhosted.org/packages/e1/8a/2c7f7ad656d22371a596d232fc140327b958d7f1d491b889632ea0cb7e87/pydoc_markdown-4.8.2.tar.gz", hash = "sha256:fb6c927e31386de17472d42f9bd3d3be2905977d026f6216881c65145aa67f0b", size = 44506, upload-time = "2023-06-26T12:37:01.152Z" }
wheels = [
    { url = "https://files.pythonhosted.org/packages/83/5a/ce0b056d9a95fd0c06a6cfa5972477d79353392d19230c748a7ba5a9df04/pydoc_markdown-4.8.2-py3-none-any.whl", hash = "sha256:203f74119e6bb2f9deba43d452422de7c8ec31955b61e0620fa4dd8c2611715f", size = 67830, upload-time = "2023-06-26T12:36:59.502Z" },
]

[[package]]
name = "pyee"
version = "13.0.0"
source = { registry = "https://pypi.org/simple" }
dependencies = [
    { name = "typing-extensions" },
]
sdist = { url = "https://files.pythonhosted.org/packages/95/03/1fd98d5841cd7964a27d729ccf2199602fe05eb7a405c1462eb7277945ed/pyee-13.0.0.tar.gz", hash = "sha256:b391e3c5a434d1f5118a25615001dbc8f669cf410ab67d04c4d4e07c55481c37", size = 31250, upload-time = "2025-03-17T18:53:15.955Z" }
wheels = [
    { url = "https://files.pythonhosted.org/packages/9b/4d/b9add7c84060d4c1906abe9a7e5359f2a60f7a9a4f67268b2766673427d8/pyee-13.0.0-py3-none-any.whl", hash = "sha256:48195a3cddb3b1515ce0695ed76036b5ccc2ef3a9f963ff9f77aec0139845498", size = 15730, upload-time = "2025-03-17T18:53:14.532Z" },
]

[[package]]
name = "pygments"
version = "2.19.2"
source = { registry = "https://pypi.org/simple" }
sdist = { url = "https://files.pythonhosted.org/packages/b0/77/a5b8c569bf593b0140bde72ea885a803b82086995367bf2037de0159d924/pygments-2.19.2.tar.gz", hash = "sha256:636cb2477cec7f8952536970bc533bc43743542f70392ae026374600add5b887", size = 4968631, upload-time = "2025-06-21T13:39:12.283Z" }
wheels = [
    { url = "https://files.pythonhosted.org/packages/c7/21/705964c7812476f378728bdf590ca4b771ec72385c533964653c68e86bdc/pygments-2.19.2-py3-none-any.whl", hash = "sha256:86540386c03d588bb81d44bc3928634ff26449851e99741617ecb9037ee5ec0b", size = 1225217, upload-time = "2025-06-21T13:39:07.939Z" },
]

[[package]]
name = "pyopenssl"
version = "25.1.0"
source = { registry = "https://pypi.org/simple" }
dependencies = [
    { name = "cryptography" },
    { name = "typing-extensions", marker = "python_full_version < '3.13'" },
]
sdist = { url = "https://files.pythonhosted.org/packages/04/8c/cd89ad05804f8e3c17dea8f178c3f40eeab5694c30e0c9f5bcd49f576fc3/pyopenssl-25.1.0.tar.gz", hash = "sha256:8d031884482e0c67ee92bf9a4d8cceb08d92aba7136432ffb0703c5280fc205b", size = 179937, upload-time = "2025-05-17T16:28:31.31Z" }
wheels = [
    { url = "https://files.pythonhosted.org/packages/80/28/2659c02301b9500751f8d42f9a6632e1508aa5120de5e43042b8b30f8d5d/pyopenssl-25.1.0-py3-none-any.whl", hash = "sha256:2b11f239acc47ac2e5aca04fd7fa829800aeee22a2eb30d744572a157bd8a1ab", size = 56771, upload-time = "2025-05-17T16:28:29.197Z" },
]

[[package]]
name = "pyproject-hooks"
version = "1.2.0"
source = { registry = "https://pypi.org/simple" }
sdist = { url = "https://files.pythonhosted.org/packages/e7/82/28175b2414effca1cdac8dc99f76d660e7a4fb0ceefa4b4ab8f5f6742925/pyproject_hooks-1.2.0.tar.gz", hash = "sha256:1e859bd5c40fae9448642dd871adf459e5e2084186e8d2c2a79a824c970da1f8", size = 19228, upload-time = "2024-09-29T09:24:13.293Z" }
wheels = [
    { url = "https://files.pythonhosted.org/packages/bd/24/12818598c362d7f300f18e74db45963dbcb85150324092410c8b49405e42/pyproject_hooks-1.2.0-py3-none-any.whl", hash = "sha256:9e5c6bfa8dcc30091c74b0cf803c81fdd29d94f01992a7707bc97babb1141913", size = 10216, upload-time = "2024-09-29T09:24:11.978Z" },
]

[[package]]
name = "pypydispatcher"
version = "2.1.2"
source = { registry = "https://pypi.org/simple" }
sdist = { url = "https://files.pythonhosted.org/packages/d5/7b/65f55513d3c769fd677f90032d8d8703e3dc17e88a41b6074d2177548bca/PyPyDispatcher-2.1.2.tar.gz", hash = "sha256:b6bec5dfcff9d2535bca2b23c80eae367b1ac250a645106948d315fcfa9130f2", size = 23224, upload-time = "2017-07-03T14:20:51.806Z" }

[[package]]
name = "pytest"
version = "8.4.1"
source = { registry = "https://pypi.org/simple" }
dependencies = [
    { name = "colorama", marker = "sys_platform == 'win32'" },
    { name = "exceptiongroup", marker = "python_full_version < '3.11'" },
    { name = "iniconfig" },
    { name = "packaging" },
    { name = "pluggy" },
    { name = "pygments" },
    { name = "tomli", marker = "python_full_version < '3.11'" },
]
sdist = { url = "https://files.pythonhosted.org/packages/08/ba/45911d754e8eba3d5a841a5ce61a65a685ff1798421ac054f85aa8747dfb/pytest-8.4.1.tar.gz", hash = "sha256:7c67fd69174877359ed9371ec3af8a3d2b04741818c51e5e99cc1742251fa93c", size = 1517714, upload-time = "2025-06-18T05:48:06.109Z" }
wheels = [
    { url = "https://files.pythonhosted.org/packages/29/16/c8a903f4c4dffe7a12843191437d7cd8e32751d5de349d45d3fe69544e87/pytest-8.4.1-py3-none-any.whl", hash = "sha256:539c70ba6fcead8e78eebbf1115e8b589e7565830d7d006a8723f19ac8a0afb7", size = 365474, upload-time = "2025-06-18T05:48:03.955Z" },
]

[[package]]
name = "pytest-asyncio"
version = "1.1.0"
source = { registry = "https://pypi.org/simple" }
dependencies = [
    { name = "backports-asyncio-runner", marker = "python_full_version < '3.11'" },
    { name = "pytest" },
]
sdist = { url = "https://files.pythonhosted.org/packages/4e/51/f8794af39eeb870e87a8c8068642fc07bce0c854d6865d7dd0f2a9d338c2/pytest_asyncio-1.1.0.tar.gz", hash = "sha256:796aa822981e01b68c12e4827b8697108f7205020f24b5793b3c41555dab68ea", size = 46652, upload-time = "2025-07-16T04:29:26.393Z" }
wheels = [
    { url = "https://files.pythonhosted.org/packages/c7/9d/bf86eddabf8c6c9cb1ea9a869d6873b46f105a5d292d3a6f7071f5b07935/pytest_asyncio-1.1.0-py3-none-any.whl", hash = "sha256:5fe2d69607b0bd75c656d1211f969cadba035030156745ee09e7d71740e58ecf", size = 15157, upload-time = "2025-07-16T04:29:24.929Z" },
]

[[package]]
name = "pytest-cov"
version = "6.2.1"
source = { registry = "https://pypi.org/simple" }
dependencies = [
    { name = "coverage", extra = ["toml"] },
    { name = "pluggy" },
    { name = "pytest" },
]
sdist = { url = "https://files.pythonhosted.org/packages/18/99/668cade231f434aaa59bbfbf49469068d2ddd945000621d3d165d2e7dd7b/pytest_cov-6.2.1.tar.gz", hash = "sha256:25cc6cc0a5358204b8108ecedc51a9b57b34cc6b8c967cc2c01a4e00d8a67da2", size = 69432, upload-time = "2025-06-12T10:47:47.684Z" }
wheels = [
    { url = "https://files.pythonhosted.org/packages/bc/16/4ea354101abb1287856baa4af2732be351c7bee728065aed451b678153fd/pytest_cov-6.2.1-py3-none-any.whl", hash = "sha256:f5bc4c23f42f1cdd23c70b1dab1bbaef4fc505ba950d53e0081d0730dd7e86d5", size = 24644, upload-time = "2025-06-12T10:47:45.932Z" },
]

[[package]]
name = "pytest-httpserver"
version = "1.1.3"
source = { registry = "https://pypi.org/simple" }
dependencies = [
    { name = "werkzeug" },
]
sdist = { url = "https://files.pythonhosted.org/packages/f1/d8/def15ba33bd696dd72dd4562a5287c0cba4d18a591eeb82e0b08ab385afc/pytest_httpserver-1.1.3.tar.gz", hash = "sha256:af819d6b533f84b4680b9416a5b3f67f1df3701f1da54924afd4d6e4ba5917ec", size = 68870, upload-time = "2025-04-10T08:17:15.6Z" }
wheels = [
    { url = "https://files.pythonhosted.org/packages/0d/d2/dfc2f25f3905921c2743c300a48d9494d29032f1389fc142e718d6978fb2/pytest_httpserver-1.1.3-py3-none-any.whl", hash = "sha256:5f84757810233e19e2bb5287f3826a71c97a3740abe3a363af9155c0f82fdbb9", size = 21000, upload-time = "2025-04-10T08:17:13.906Z" },
]

[[package]]
name = "pytest-timeout"
version = "2.4.0"
source = { registry = "https://pypi.org/simple" }
dependencies = [
    { name = "pytest" },
]
sdist = { url = "https://files.pythonhosted.org/packages/ac/82/4c9ecabab13363e72d880f2fb504c5f750433b2b6f16e99f4ec21ada284c/pytest_timeout-2.4.0.tar.gz", hash = "sha256:7e68e90b01f9eff71332b25001f85c75495fc4e3a836701876183c4bcfd0540a", size = 17973, upload-time = "2025-05-05T19:44:34.99Z" }
wheels = [
    { url = "https://files.pythonhosted.org/packages/fa/b6/3127540ecdf1464a00e5a01ee60a1b09175f6913f0644ac748494d9c4b21/pytest_timeout-2.4.0-py3-none-any.whl", hash = "sha256:c42667e5cdadb151aeb5b26d114aff6bdf5a907f176a007a30b940d3d865b5c2", size = 14382, upload-time = "2025-05-05T19:44:33.502Z" },
]

[[package]]
name = "pytest-xdist"
version = "3.8.0"
source = { registry = "https://pypi.org/simple" }
dependencies = [
    { name = "execnet" },
    { name = "pytest" },
]
sdist = { url = "https://files.pythonhosted.org/packages/78/b4/439b179d1ff526791eb921115fca8e44e596a13efeda518b9d845a619450/pytest_xdist-3.8.0.tar.gz", hash = "sha256:7e578125ec9bc6050861aa93f2d59f1d8d085595d6551c2c90b6f4fad8d3a9f1", size = 88069, upload-time = "2025-07-01T13:30:59.346Z" }
wheels = [
    { url = "https://files.pythonhosted.org/packages/ca/31/d4e37e9e550c2b92a9cbc2e4d0b7420a27224968580b5a447f420847c975/pytest_xdist-3.8.0-py3-none-any.whl", hash = "sha256:202ca578cfeb7370784a8c33d6d05bc6e13b4f25b5053c30a152269fd10f0b88", size = 46396, upload-time = "2025-07-01T13:30:56.632Z" },
]

[[package]]
name = "python-dotenv"
version = "1.1.1"
source = { registry = "https://pypi.org/simple" }
sdist = { url = "https://files.pythonhosted.org/packages/f6/b0/4bc07ccd3572a2f9df7e6782f52b0c6c90dcbb803ac4a167702d7d0dfe1e/python_dotenv-1.1.1.tar.gz", hash = "sha256:a8a6399716257f45be6a007360200409fce5cda2661e3dec71d23dc15f6189ab", size = 41978, upload-time = "2025-06-24T04:21:07.341Z" }
wheels = [
    { url = "https://files.pythonhosted.org/packages/5f/ed/539768cf28c661b5b068d66d96a2f155c4971a5d55684a514c1a0e0dec2f/python_dotenv-1.1.1-py3-none-any.whl", hash = "sha256:31f23644fe2602f88ff55e1f5c79ba497e01224ee7737937930c448e4d0e24dc", size = 20556, upload-time = "2025-06-24T04:21:06.073Z" },
]

[[package]]
name = "pyyaml"
version = "6.0.2"
source = { registry = "https://pypi.org/simple" }
sdist = { url = "https://files.pythonhosted.org/packages/54/ed/79a089b6be93607fa5cdaedf301d7dfb23af5f25c398d5ead2525b063e17/pyyaml-6.0.2.tar.gz", hash = "sha256:d584d9ec91ad65861cc08d42e834324ef890a082e591037abe114850ff7bbc3e", size = 130631, upload-time = "2024-08-06T20:33:50.674Z" }
wheels = [
    { url = "https://files.pythonhosted.org/packages/9b/95/a3fac87cb7158e231b5a6012e438c647e1a87f09f8e0d123acec8ab8bf71/PyYAML-6.0.2-cp310-cp310-macosx_10_9_x86_64.whl", hash = "sha256:0a9a2848a5b7feac301353437eb7d5957887edbf81d56e903999a75a3d743086", size = 184199, upload-time = "2024-08-06T20:31:40.178Z" },
    { url = "https://files.pythonhosted.org/packages/c7/7a/68bd47624dab8fd4afbfd3c48e3b79efe09098ae941de5b58abcbadff5cb/PyYAML-6.0.2-cp310-cp310-macosx_11_0_arm64.whl", hash = "sha256:29717114e51c84ddfba879543fb232a6ed60086602313ca38cce623c1d62cfbf", size = 171758, upload-time = "2024-08-06T20:31:42.173Z" },
    { url = "https://files.pythonhosted.org/packages/49/ee/14c54df452143b9ee9f0f29074d7ca5516a36edb0b4cc40c3f280131656f/PyYAML-6.0.2-cp310-cp310-manylinux_2_17_aarch64.manylinux2014_aarch64.whl", hash = "sha256:8824b5a04a04a047e72eea5cec3bc266db09e35de6bdfe34c9436ac5ee27d237", size = 718463, upload-time = "2024-08-06T20:31:44.263Z" },
    { url = "https://files.pythonhosted.org/packages/4d/61/de363a97476e766574650d742205be468921a7b532aa2499fcd886b62530/PyYAML-6.0.2-cp310-cp310-manylinux_2_17_s390x.manylinux2014_s390x.whl", hash = "sha256:7c36280e6fb8385e520936c3cb3b8042851904eba0e58d277dca80a5cfed590b", size = 719280, upload-time = "2024-08-06T20:31:50.199Z" },
    { url = "https://files.pythonhosted.org/packages/6b/4e/1523cb902fd98355e2e9ea5e5eb237cbc5f3ad5f3075fa65087aa0ecb669/PyYAML-6.0.2-cp310-cp310-manylinux_2_17_x86_64.manylinux2014_x86_64.whl", hash = "sha256:ec031d5d2feb36d1d1a24380e4db6d43695f3748343d99434e6f5f9156aaa2ed", size = 751239, upload-time = "2024-08-06T20:31:52.292Z" },
    { url = "https://files.pythonhosted.org/packages/b7/33/5504b3a9a4464893c32f118a9cc045190a91637b119a9c881da1cf6b7a72/PyYAML-6.0.2-cp310-cp310-musllinux_1_1_aarch64.whl", hash = "sha256:936d68689298c36b53b29f23c6dbb74de12b4ac12ca6cfe0e047bedceea56180", size = 695802, upload-time = "2024-08-06T20:31:53.836Z" },
    { url = "https://files.pythonhosted.org/packages/5c/20/8347dcabd41ef3a3cdc4f7b7a2aff3d06598c8779faa189cdbf878b626a4/PyYAML-6.0.2-cp310-cp310-musllinux_1_1_x86_64.whl", hash = "sha256:23502f431948090f597378482b4812b0caae32c22213aecf3b55325e049a6c68", size = 720527, upload-time = "2024-08-06T20:31:55.565Z" },
    { url = "https://files.pythonhosted.org/packages/be/aa/5afe99233fb360d0ff37377145a949ae258aaab831bde4792b32650a4378/PyYAML-6.0.2-cp310-cp310-win32.whl", hash = "sha256:2e99c6826ffa974fe6e27cdb5ed0021786b03fc98e5ee3c5bfe1fd5015f42b99", size = 144052, upload-time = "2024-08-06T20:31:56.914Z" },
    { url = "https://files.pythonhosted.org/packages/b5/84/0fa4b06f6d6c958d207620fc60005e241ecedceee58931bb20138e1e5776/PyYAML-6.0.2-cp310-cp310-win_amd64.whl", hash = "sha256:a4d3091415f010369ae4ed1fc6b79def9416358877534caf6a0fdd2146c87a3e", size = 161774, upload-time = "2024-08-06T20:31:58.304Z" },
    { url = "https://files.pythonhosted.org/packages/f8/aa/7af4e81f7acba21a4c6be026da38fd2b872ca46226673c89a758ebdc4fd2/PyYAML-6.0.2-cp311-cp311-macosx_10_9_x86_64.whl", hash = "sha256:cc1c1159b3d456576af7a3e4d1ba7e6924cb39de8f67111c735f6fc832082774", size = 184612, upload-time = "2024-08-06T20:32:03.408Z" },
    { url = "https://files.pythonhosted.org/packages/8b/62/b9faa998fd185f65c1371643678e4d58254add437edb764a08c5a98fb986/PyYAML-6.0.2-cp311-cp311-macosx_11_0_arm64.whl", hash = "sha256:1e2120ef853f59c7419231f3bf4e7021f1b936f6ebd222406c3b60212205d2ee", size = 172040, upload-time = "2024-08-06T20:32:04.926Z" },
    { url = "https://files.pythonhosted.org/packages/ad/0c/c804f5f922a9a6563bab712d8dcc70251e8af811fce4524d57c2c0fd49a4/PyYAML-6.0.2-cp311-cp311-manylinux_2_17_aarch64.manylinux2014_aarch64.whl", hash = "sha256:5d225db5a45f21e78dd9358e58a98702a0302f2659a3c6cd320564b75b86f47c", size = 736829, upload-time = "2024-08-06T20:32:06.459Z" },
    { url = "https://files.pythonhosted.org/packages/51/16/6af8d6a6b210c8e54f1406a6b9481febf9c64a3109c541567e35a49aa2e7/PyYAML-6.0.2-cp311-cp311-manylinux_2_17_s390x.manylinux2014_s390x.whl", hash = "sha256:5ac9328ec4831237bec75defaf839f7d4564be1e6b25ac710bd1a96321cc8317", size = 764167, upload-time = "2024-08-06T20:32:08.338Z" },
    { url = "https://files.pythonhosted.org/packages/75/e4/2c27590dfc9992f73aabbeb9241ae20220bd9452df27483b6e56d3975cc5/PyYAML-6.0.2-cp311-cp311-manylinux_2_17_x86_64.manylinux2014_x86_64.whl", hash = "sha256:3ad2a3decf9aaba3d29c8f537ac4b243e36bef957511b4766cb0057d32b0be85", size = 762952, upload-time = "2024-08-06T20:32:14.124Z" },
    { url = "https://files.pythonhosted.org/packages/9b/97/ecc1abf4a823f5ac61941a9c00fe501b02ac3ab0e373c3857f7d4b83e2b6/PyYAML-6.0.2-cp311-cp311-musllinux_1_1_aarch64.whl", hash = "sha256:ff3824dc5261f50c9b0dfb3be22b4567a6f938ccce4587b38952d85fd9e9afe4", size = 735301, upload-time = "2024-08-06T20:32:16.17Z" },
    { url = "https://files.pythonhosted.org/packages/45/73/0f49dacd6e82c9430e46f4a027baa4ca205e8b0a9dce1397f44edc23559d/PyYAML-6.0.2-cp311-cp311-musllinux_1_1_x86_64.whl", hash = "sha256:797b4f722ffa07cc8d62053e4cff1486fa6dc094105d13fea7b1de7d8bf71c9e", size = 756638, upload-time = "2024-08-06T20:32:18.555Z" },
    { url = "https://files.pythonhosted.org/packages/22/5f/956f0f9fc65223a58fbc14459bf34b4cc48dec52e00535c79b8db361aabd/PyYAML-6.0.2-cp311-cp311-win32.whl", hash = "sha256:11d8f3dd2b9c1207dcaf2ee0bbbfd5991f571186ec9cc78427ba5bd32afae4b5", size = 143850, upload-time = "2024-08-06T20:32:19.889Z" },
    { url = "https://files.pythonhosted.org/packages/ed/23/8da0bbe2ab9dcdd11f4f4557ccaf95c10b9811b13ecced089d43ce59c3c8/PyYAML-6.0.2-cp311-cp311-win_amd64.whl", hash = "sha256:e10ce637b18caea04431ce14fabcf5c64a1c61ec9c56b071a4b7ca131ca52d44", size = 161980, upload-time = "2024-08-06T20:32:21.273Z" },
    { url = "https://files.pythonhosted.org/packages/86/0c/c581167fc46d6d6d7ddcfb8c843a4de25bdd27e4466938109ca68492292c/PyYAML-6.0.2-cp312-cp312-macosx_10_9_x86_64.whl", hash = "sha256:c70c95198c015b85feafc136515252a261a84561b7b1d51e3384e0655ddf25ab", size = 183873, upload-time = "2024-08-06T20:32:25.131Z" },
    { url = "https://files.pythonhosted.org/packages/a8/0c/38374f5bb272c051e2a69281d71cba6fdb983413e6758b84482905e29a5d/PyYAML-6.0.2-cp312-cp312-macosx_11_0_arm64.whl", hash = "sha256:ce826d6ef20b1bc864f0a68340c8b3287705cae2f8b4b1d932177dcc76721725", size = 173302, upload-time = "2024-08-06T20:32:26.511Z" },
    { url = "https://files.pythonhosted.org/packages/c3/93/9916574aa8c00aa06bbac729972eb1071d002b8e158bd0e83a3b9a20a1f7/PyYAML-6.0.2-cp312-cp312-manylinux_2_17_aarch64.manylinux2014_aarch64.whl", hash = "sha256:1f71ea527786de97d1a0cc0eacd1defc0985dcf6b3f17bb77dcfc8c34bec4dc5", size = 739154, upload-time = "2024-08-06T20:32:28.363Z" },
    { url = "https://files.pythonhosted.org/packages/95/0f/b8938f1cbd09739c6da569d172531567dbcc9789e0029aa070856f123984/PyYAML-6.0.2-cp312-cp312-manylinux_2_17_s390x.manylinux2014_s390x.whl", hash = "sha256:9b22676e8097e9e22e36d6b7bda33190d0d400f345f23d4065d48f4ca7ae0425", size = 766223, upload-time = "2024-08-06T20:32:30.058Z" },
    { url = "https://files.pythonhosted.org/packages/b9/2b/614b4752f2e127db5cc206abc23a8c19678e92b23c3db30fc86ab731d3bd/PyYAML-6.0.2-cp312-cp312-manylinux_2_17_x86_64.manylinux2014_x86_64.whl", hash = "sha256:80bab7bfc629882493af4aa31a4cfa43a4c57c83813253626916b8c7ada83476", size = 767542, upload-time = "2024-08-06T20:32:31.881Z" },
    { url = "https://files.pythonhosted.org/packages/d4/00/dd137d5bcc7efea1836d6264f049359861cf548469d18da90cd8216cf05f/PyYAML-6.0.2-cp312-cp312-musllinux_1_1_aarch64.whl", hash = "sha256:0833f8694549e586547b576dcfaba4a6b55b9e96098b36cdc7ebefe667dfed48", size = 731164, upload-time = "2024-08-06T20:32:37.083Z" },
    { url = "https://files.pythonhosted.org/packages/c9/1f/4f998c900485e5c0ef43838363ba4a9723ac0ad73a9dc42068b12aaba4e4/PyYAML-6.0.2-cp312-cp312-musllinux_1_1_x86_64.whl", hash = "sha256:8b9c7197f7cb2738065c481a0461e50ad02f18c78cd75775628afb4d7137fb3b", size = 756611, upload-time = "2024-08-06T20:32:38.898Z" },
    { url = "https://files.pythonhosted.org/packages/df/d1/f5a275fdb252768b7a11ec63585bc38d0e87c9e05668a139fea92b80634c/PyYAML-6.0.2-cp312-cp312-win32.whl", hash = "sha256:ef6107725bd54b262d6dedcc2af448a266975032bc85ef0172c5f059da6325b4", size = 140591, upload-time = "2024-08-06T20:32:40.241Z" },
    { url = "https://files.pythonhosted.org/packages/0c/e8/4f648c598b17c3d06e8753d7d13d57542b30d56e6c2dedf9c331ae56312e/PyYAML-6.0.2-cp312-cp312-win_amd64.whl", hash = "sha256:7e7401d0de89a9a855c839bc697c079a4af81cf878373abd7dc625847d25cbd8", size = 156338, upload-time = "2024-08-06T20:32:41.93Z" },
    { url = "https://files.pythonhosted.org/packages/ef/e3/3af305b830494fa85d95f6d95ef7fa73f2ee1cc8ef5b495c7c3269fb835f/PyYAML-6.0.2-cp313-cp313-macosx_10_13_x86_64.whl", hash = "sha256:efdca5630322a10774e8e98e1af481aad470dd62c3170801852d752aa7a783ba", size = 181309, upload-time = "2024-08-06T20:32:43.4Z" },
    { url = "https://files.pythonhosted.org/packages/45/9f/3b1c20a0b7a3200524eb0076cc027a970d320bd3a6592873c85c92a08731/PyYAML-6.0.2-cp313-cp313-macosx_11_0_arm64.whl", hash = "sha256:50187695423ffe49e2deacb8cd10510bc361faac997de9efef88badc3bb9e2d1", size = 171679, upload-time = "2024-08-06T20:32:44.801Z" },
    { url = "https://files.pythonhosted.org/packages/7c/9a/337322f27005c33bcb656c655fa78325b730324c78620e8328ae28b64d0c/PyYAML-6.0.2-cp313-cp313-manylinux_2_17_aarch64.manylinux2014_aarch64.whl", hash = "sha256:0ffe8360bab4910ef1b9e87fb812d8bc0a308b0d0eef8c8f44e0254ab3b07133", size = 733428, upload-time = "2024-08-06T20:32:46.432Z" },
    { url = "https://files.pythonhosted.org/packages/a3/69/864fbe19e6c18ea3cc196cbe5d392175b4cf3d5d0ac1403ec3f2d237ebb5/PyYAML-6.0.2-cp313-cp313-manylinux_2_17_s390x.manylinux2014_s390x.whl", hash = "sha256:17e311b6c678207928d649faa7cb0d7b4c26a0ba73d41e99c4fff6b6c3276484", size = 763361, upload-time = "2024-08-06T20:32:51.188Z" },
    { url = "https://files.pythonhosted.org/packages/04/24/b7721e4845c2f162d26f50521b825fb061bc0a5afcf9a386840f23ea19fa/PyYAML-6.0.2-cp313-cp313-manylinux_2_17_x86_64.manylinux2014_x86_64.whl", hash = "sha256:70b189594dbe54f75ab3a1acec5f1e3faa7e8cf2f1e08d9b561cb41b845f69d5", size = 759523, upload-time = "2024-08-06T20:32:53.019Z" },
    { url = "https://files.pythonhosted.org/packages/2b/b2/e3234f59ba06559c6ff63c4e10baea10e5e7df868092bf9ab40e5b9c56b6/PyYAML-6.0.2-cp313-cp313-musllinux_1_1_aarch64.whl", hash = "sha256:41e4e3953a79407c794916fa277a82531dd93aad34e29c2a514c2c0c5fe971cc", size = 726660, upload-time = "2024-08-06T20:32:54.708Z" },
    { url = "https://files.pythonhosted.org/packages/fe/0f/25911a9f080464c59fab9027482f822b86bf0608957a5fcc6eaac85aa515/PyYAML-6.0.2-cp313-cp313-musllinux_1_1_x86_64.whl", hash = "sha256:68ccc6023a3400877818152ad9a1033e3db8625d899c72eacb5a668902e4d652", size = 751597, upload-time = "2024-08-06T20:32:56.985Z" },
    { url = "https://files.pythonhosted.org/packages/14/0d/e2c3b43bbce3cf6bd97c840b46088a3031085179e596d4929729d8d68270/PyYAML-6.0.2-cp313-cp313-win32.whl", hash = "sha256:bc2fa7c6b47d6bc618dd7fb02ef6fdedb1090ec036abab80d4681424b84c1183", size = 140527, upload-time = "2024-08-06T20:33:03.001Z" },
    { url = "https://files.pythonhosted.org/packages/fa/de/02b54f42487e3d3c6efb3f89428677074ca7bf43aae402517bc7cca949f3/PyYAML-6.0.2-cp313-cp313-win_amd64.whl", hash = "sha256:8388ee1976c416731879ac16da0aff3f63b286ffdd57cdeb95f3f2e085687563", size = 156446, upload-time = "2024-08-06T20:33:04.33Z" },
]

[[package]]
name = "queuelib"
version = "1.8.0"
source = { registry = "https://pypi.org/simple" }
sdist = { url = "https://files.pythonhosted.org/packages/4c/78/9ace6888cf6d390c9aec3ba93020838b08934959b544a7f10b15db815d29/queuelib-1.8.0.tar.gz", hash = "sha256:582bc65514481100b0539bd671da6b355b878869cfc77d92c63b75fcc9cf8e27", size = 11675, upload-time = "2025-03-31T12:18:46.193Z" }
wheels = [
    { url = "https://files.pythonhosted.org/packages/70/44/542f4e702fafc477260d3463ae1bcdd113faac9d42336601af50985af914/queuelib-1.8.0-py3-none-any.whl", hash = "sha256:599468c5589716e63d3bb753dae7bf32cc94838ade1e7b450a061faec4a2015d", size = 13615, upload-time = "2025-03-31T12:18:43.526Z" },
]

[[package]]
name = "requests"
version = "2.32.4"
source = { registry = "https://pypi.org/simple" }
dependencies = [
    { name = "certifi" },
    { name = "charset-normalizer" },
    { name = "idna" },
    { name = "urllib3" },
]
sdist = { url = "https://files.pythonhosted.org/packages/e1/0a/929373653770d8a0d7ea76c37de6e41f11eb07559b103b1c02cafb3f7cf8/requests-2.32.4.tar.gz", hash = "sha256:27d0316682c8a29834d3264820024b62a36942083d52caf2f14c0591336d3422", size = 135258, upload-time = "2025-06-09T16:43:07.34Z" }
wheels = [
    { url = "https://files.pythonhosted.org/packages/7c/e4/56027c4a6b4ae70ca9de302488c5ca95ad4a39e190093d6c1a8ace08341b/requests-2.32.4-py3-none-any.whl", hash = "sha256:27babd3cda2a6d50b30443204ee89830707d396671944c998b5975b031ac2b2c", size = 64847, upload-time = "2025-06-09T16:43:05.728Z" },
]

[[package]]
name = "requests-file"
version = "2.1.0"
source = { registry = "https://pypi.org/simple" }
dependencies = [
    { name = "requests" },
]
sdist = { url = "https://files.pythonhosted.org/packages/72/97/bf44e6c6bd8ddbb99943baf7ba8b1a8485bcd2fe0e55e5708d7fee4ff1ae/requests_file-2.1.0.tar.gz", hash = "sha256:0f549a3f3b0699415ac04d167e9cb39bccfb730cb832b4d20be3d9867356e658", size = 6891, upload-time = "2024-05-21T16:28:00.24Z" }
wheels = [
    { url = "https://files.pythonhosted.org/packages/d7/25/dd878a121fcfdf38f52850f11c512e13ec87c2ea72385933818e5b6c15ce/requests_file-2.1.0-py2.py3-none-any.whl", hash = "sha256:cf270de5a4c5874e84599fc5778303d496c10ae5e870bfa378818f35d21bda5c", size = 4244, upload-time = "2024-05-21T16:27:57.733Z" },
]

[[package]]
name = "ruff"
version = "0.12.7"
source = { registry = "https://pypi.org/simple" }
sdist = { url = "https://files.pythonhosted.org/packages/a1/81/0bd3594fa0f690466e41bd033bdcdf86cba8288345ac77ad4afbe5ec743a/ruff-0.12.7.tar.gz", hash = "sha256:1fc3193f238bc2d7968772c82831a4ff69252f673be371fb49663f0068b7ec71", size = 5197814, upload-time = "2025-07-29T22:32:35.877Z" }
wheels = [
    { url = "https://files.pythonhosted.org/packages/e1/d2/6cb35e9c85e7a91e8d22ab32ae07ac39cc34a71f1009a6f9e4a2a019e602/ruff-0.12.7-py3-none-linux_armv6l.whl", hash = "sha256:76e4f31529899b8c434c3c1dede98c4483b89590e15fb49f2d46183801565303", size = 11852189, upload-time = "2025-07-29T22:31:41.281Z" },
    { url = "https://files.pythonhosted.org/packages/63/5b/a4136b9921aa84638f1a6be7fb086f8cad0fde538ba76bda3682f2599a2f/ruff-0.12.7-py3-none-macosx_10_12_x86_64.whl", hash = "sha256:789b7a03e72507c54fb3ba6209e4bb36517b90f1a3569ea17084e3fd295500fb", size = 12519389, upload-time = "2025-07-29T22:31:54.265Z" },
    { url = "https://files.pythonhosted.org/packages/a8/c9/3e24a8472484269b6b1821794141f879c54645a111ded4b6f58f9ab0705f/ruff-0.12.7-py3-none-macosx_11_0_arm64.whl", hash = "sha256:2e1c2a3b8626339bb6369116e7030a4cf194ea48f49b64bb505732a7fce4f4e3", size = 11743384, upload-time = "2025-07-29T22:31:59.575Z" },
    { url = "https://files.pythonhosted.org/packages/26/7c/458dd25deeb3452c43eaee853c0b17a1e84169f8021a26d500ead77964fd/ruff-0.12.7-py3-none-manylinux_2_17_aarch64.manylinux2014_aarch64.whl", hash = "sha256:32dec41817623d388e645612ec70d5757a6d9c035f3744a52c7b195a57e03860", size = 11943759, upload-time = "2025-07-29T22:32:01.95Z" },
    { url = "https://files.pythonhosted.org/packages/7f/8b/658798472ef260ca050e400ab96ef7e85c366c39cf3dfbef4d0a46a528b6/ruff-0.12.7-py3-none-manylinux_2_17_armv7l.manylinux2014_armv7l.whl", hash = "sha256:47ef751f722053a5df5fa48d412dbb54d41ab9b17875c6840a58ec63ff0c247c", size = 11654028, upload-time = "2025-07-29T22:32:04.367Z" },
    { url = "https://files.pythonhosted.org/packages/a8/86/9c2336f13b2a3326d06d39178fd3448dcc7025f82514d1b15816fe42bfe8/ruff-0.12.7-py3-none-manylinux_2_17_i686.manylinux2014_i686.whl", hash = "sha256:a828a5fc25a3efd3e1ff7b241fd392686c9386f20e5ac90aa9234a5faa12c423", size = 13225209, upload-time = "2025-07-29T22:32:06.952Z" },
    { url = "https://files.pythonhosted.org/packages/76/69/df73f65f53d6c463b19b6b312fd2391dc36425d926ec237a7ed028a90fc1/ruff-0.12.7-py3-none-manylinux_2_17_ppc64.manylinux2014_ppc64.whl", hash = "sha256:5726f59b171111fa6a69d82aef48f00b56598b03a22f0f4170664ff4d8298efb", size = 14182353, upload-time = "2025-07-29T22:32:10.053Z" },
    { url = "https://files.pythonhosted.org/packages/58/1e/de6cda406d99fea84b66811c189b5ea139814b98125b052424b55d28a41c/ruff-0.12.7-py3-none-manylinux_2_17_ppc64le.manylinux2014_ppc64le.whl", hash = "sha256:74e6f5c04c4dd4aba223f4fe6e7104f79e0eebf7d307e4f9b18c18362124bccd", size = 13631555, upload-time = "2025-07-29T22:32:12.644Z" },
    { url = "https://files.pythonhosted.org/packages/6f/ae/625d46d5164a6cc9261945a5e89df24457dc8262539ace3ac36c40f0b51e/ruff-0.12.7-py3-none-manylinux_2_17_s390x.manylinux2014_s390x.whl", hash = "sha256:5d0bfe4e77fba61bf2ccadf8cf005d6133e3ce08793bbe870dd1c734f2699a3e", size = 12667556, upload-time = "2025-07-29T22:32:15.312Z" },
    { url = "https://files.pythonhosted.org/packages/55/bf/9cb1ea5e3066779e42ade8d0cd3d3b0582a5720a814ae1586f85014656b6/ruff-0.12.7-py3-none-manylinux_2_17_x86_64.manylinux2014_x86_64.whl", hash = "sha256:06bfb01e1623bf7f59ea749a841da56f8f653d641bfd046edee32ede7ff6c606", size = 12939784, upload-time = "2025-07-29T22:32:17.69Z" },
    { url = "https://files.pythonhosted.org/packages/55/7f/7ead2663be5627c04be83754c4f3096603bf5e99ed856c7cd29618c691bd/ruff-0.12.7-py3-none-musllinux_1_2_aarch64.whl", hash = "sha256:e41df94a957d50083fd09b916d6e89e497246698c3f3d5c681c8b3e7b9bb4ac8", size = 11771356, upload-time = "2025-07-29T22:32:20.134Z" },
    { url = "https://files.pythonhosted.org/packages/17/40/a95352ea16edf78cd3a938085dccc55df692a4d8ba1b3af7accbe2c806b0/ruff-0.12.7-py3-none-musllinux_1_2_armv7l.whl", hash = "sha256:4000623300563c709458d0ce170c3d0d788c23a058912f28bbadc6f905d67afa", size = 11612124, upload-time = "2025-07-29T22:32:22.645Z" },
    { url = "https://files.pythonhosted.org/packages/4d/74/633b04871c669e23b8917877e812376827c06df866e1677f15abfadc95cb/ruff-0.12.7-py3-none-musllinux_1_2_i686.whl", hash = "sha256:69ffe0e5f9b2cf2b8e289a3f8945b402a1b19eff24ec389f45f23c42a3dd6fb5", size = 12479945, upload-time = "2025-07-29T22:32:24.765Z" },
    { url = "https://files.pythonhosted.org/packages/be/34/c3ef2d7799c9778b835a76189c6f53c179d3bdebc8c65288c29032e03613/ruff-0.12.7-py3-none-musllinux_1_2_x86_64.whl", hash = "sha256:a07a5c8ffa2611a52732bdc67bf88e243abd84fe2d7f6daef3826b59abbfeda4", size = 12998677, upload-time = "2025-07-29T22:32:27.022Z" },
    { url = "https://files.pythonhosted.org/packages/77/ab/aca2e756ad7b09b3d662a41773f3edcbd262872a4fc81f920dc1ffa44541/ruff-0.12.7-py3-none-win32.whl", hash = "sha256:c928f1b2ec59fb77dfdf70e0419408898b63998789cc98197e15f560b9e77f77", size = 11756687, upload-time = "2025-07-29T22:32:29.381Z" },
    { url = "https://files.pythonhosted.org/packages/b4/71/26d45a5042bc71db22ddd8252ca9d01e9ca454f230e2996bb04f16d72799/ruff-0.12.7-py3-none-win_amd64.whl", hash = "sha256:9c18f3d707ee9edf89da76131956aba1270c6348bfee8f6c647de841eac7194f", size = 12912365, upload-time = "2025-07-29T22:32:31.517Z" },
    { url = "https://files.pythonhosted.org/packages/4c/9b/0b8aa09817b63e78d94b4977f18b1fcaead3165a5ee49251c5d5c245bb2d/ruff-0.12.7-py3-none-win_arm64.whl", hash = "sha256:dfce05101dbd11833a0776716d5d1578641b7fddb537fe7fa956ab85d1769b69", size = 11982083, upload-time = "2025-07-29T22:32:33.881Z" },
]

[[package]]
name = "scrapy"
version = "2.13.3"
source = { registry = "https://pypi.org/simple" }
dependencies = [
    { name = "cryptography" },
    { name = "cssselect" },
    { name = "defusedxml" },
    { name = "itemadapter" },
    { name = "itemloaders" },
    { name = "lxml" },
    { name = "packaging" },
    { name = "parsel" },
    { name = "protego" },
    { name = "pydispatcher", marker = "platform_python_implementation == 'CPython'" },
    { name = "pyopenssl" },
    { name = "pypydispatcher", marker = "platform_python_implementation == 'PyPy'" },
    { name = "queuelib" },
    { name = "service-identity" },
    { name = "tldextract" },
    { name = "twisted" },
    { name = "w3lib" },
    { name = "zope-interface" },
]
sdist = { url = "https://files.pythonhosted.org/packages/be/6c/bab0c01c5c50842548f0b5e936dfd2520a1ce84c171472c2cfe4d0599841/scrapy-2.13.3.tar.gz", hash = "sha256:bf17588c10e46a9d70c49a05380b749e3c7fba58204a367a5747ce6da2bd204d", size = 1220051, upload-time = "2025-07-02T15:41:15.776Z" }
wheels = [
    { url = "https://files.pythonhosted.org/packages/53/cb/474b56910b9fb823298008444790a6d5fb9c8dfb936101136932d586287a/scrapy-2.13.3-py3-none-any.whl", hash = "sha256:9c16a482e1474b501f7b7121a4071ddc5cec4c0c7c0320217ed678d4fb8a3e9e", size = 321805, upload-time = "2025-07-02T15:41:13.782Z" },
]

[[package]]
name = "service-identity"
version = "24.2.0"
source = { registry = "https://pypi.org/simple" }
dependencies = [
    { name = "attrs" },
    { name = "cryptography" },
    { name = "pyasn1" },
    { name = "pyasn1-modules" },
]
sdist = { url = "https://files.pythonhosted.org/packages/07/a5/dfc752b979067947261dbbf2543470c58efe735c3c1301dd870ef27830ee/service_identity-24.2.0.tar.gz", hash = "sha256:b8683ba13f0d39c6cd5d625d2c5f65421d6d707b013b375c355751557cbe8e09", size = 39245, upload-time = "2024-10-26T07:21:57.736Z" }
wheels = [
    { url = "https://files.pythonhosted.org/packages/08/2c/ca6dd598b384bc1ce581e24aaae0f2bed4ccac57749d5c3befbb5e742081/service_identity-24.2.0-py3-none-any.whl", hash = "sha256:6b047fbd8a84fd0bb0d55ebce4031e400562b9196e1e0d3e0fe2b8a59f6d4a85", size = 11364, upload-time = "2024-10-26T07:21:56.302Z" },
]

[[package]]
name = "setuptools"
version = "80.9.0"
source = { registry = "https://pypi.org/simple" }
sdist = { url = "https://files.pythonhosted.org/packages/18/5d/3bf57dcd21979b887f014ea83c24ae194cfcd12b9e0fda66b957c69d1fca/setuptools-80.9.0.tar.gz", hash = "sha256:f36b47402ecde768dbfafc46e8e4207b4360c654f1f3bb84475f0a28628fb19c", size = 1319958, upload-time = "2025-05-27T00:56:51.443Z" }
wheels = [
    { url = "https://files.pythonhosted.org/packages/a3/dc/17031897dae0efacfea57dfd3a82fdd2a2aeb58e0ff71b77b87e44edc772/setuptools-80.9.0-py3-none-any.whl", hash = "sha256:062d34222ad13e0cc312a4c02d73f059e86a4acbfbdea8f8f76b28c99f306922", size = 1201486, upload-time = "2025-05-27T00:56:49.664Z" },
]

[[package]]
name = "sniffio"
version = "1.3.1"
source = { registry = "https://pypi.org/simple" }
sdist = { url = "https://files.pythonhosted.org/packages/a2/87/a6771e1546d97e7e041b6ae58d80074f81b7d5121207425c964ddf5cfdbd/sniffio-1.3.1.tar.gz", hash = "sha256:f4324edc670a0f49750a81b895f35c3adb843cca46f0530f79fc1babb23789dc", size = 20372, upload-time = "2024-02-25T23:20:04.057Z" }
wheels = [
    { url = "https://files.pythonhosted.org/packages/e9/44/75a9c9421471a6c4805dbf2356f7c181a29c1879239abab1ea2cc8f38b40/sniffio-1.3.1-py3-none-any.whl", hash = "sha256:2f6da418d1f1e0fddd844478f41680e794e6051915791a034ff65e5f100525a2", size = 10235, upload-time = "2024-02-25T23:20:01.196Z" },
]

[[package]]
name = "sortedcollections"
version = "2.1.0"
source = { registry = "https://pypi.org/simple" }
dependencies = [
    { name = "sortedcontainers" },
]
sdist = { url = "https://files.pythonhosted.org/packages/01/00/6d749cc1f88e7f95f5442a8abb195fa607094deba9e0475affbfb7fa8c04/sortedcollections-2.1.0.tar.gz", hash = "sha256:d8e9609d6c580a16a1224a3dc8965789e03ebc4c3e5ffd05ada54a2fed5dcacd", size = 9287, upload-time = "2021-01-18T22:15:16.623Z" }
wheels = [
    { url = "https://files.pythonhosted.org/packages/6e/39/c993a7d0c9dbf3aeca5008bdd00e4436ad9b7170527cef0a14634b47001f/sortedcollections-2.1.0-py3-none-any.whl", hash = "sha256:b07abbc73472cc459da9dd6e2607d73d1f3b9309a32dd9a57fa2c6fa882f4c6c", size = 9531, upload-time = "2021-01-18T22:15:15.36Z" },
]

[[package]]
name = "sortedcontainers"
version = "2.4.0"
source = { registry = "https://pypi.org/simple" }
sdist = { url = "https://files.pythonhosted.org/packages/e8/c4/ba2f8066cceb6f23394729afe52f3bf7adec04bf9ed2c820b39e19299111/sortedcontainers-2.4.0.tar.gz", hash = "sha256:25caa5a06cc30b6b83d11423433f65d1f9d76c4c6a0c90e3379eaa43b9bfdb88", size = 30594, upload-time = "2021-05-16T22:03:42.897Z" }
wheels = [
    { url = "https://files.pythonhosted.org/packages/32/46/9cb0e58b2deb7f82b84065f37f3bffeb12413f947f9388e4cac22c4621ce/sortedcontainers-2.4.0-py2.py3-none-any.whl", hash = "sha256:a163dcaede0f1c021485e957a39245190e74249897e2ae4b2aa38595db237ee0", size = 29575, upload-time = "2021-05-16T22:03:41.177Z" },
]

[[package]]
name = "tldextract"
version = "5.3.0"
source = { registry = "https://pypi.org/simple" }
dependencies = [
    { name = "filelock" },
    { name = "idna" },
    { name = "requests" },
    { name = "requests-file" },
]
sdist = { url = "https://files.pythonhosted.org/packages/97/78/182641ea38e3cfd56e9c7b3c0d48a53d432eea755003aa544af96403d4ac/tldextract-5.3.0.tar.gz", hash = "sha256:b3d2b70a1594a0ecfa6967d57251527d58e00bb5a91a74387baa0d87a0678609", size = 128502, upload-time = "2025-04-22T06:19:37.491Z" }
wheels = [
    { url = "https://files.pythonhosted.org/packages/67/7c/ea488ef48f2f544566947ced88541bc45fae9e0e422b2edbf165ee07da99/tldextract-5.3.0-py3-none-any.whl", hash = "sha256:f70f31d10b55c83993f55e91ecb7c5d84532a8972f22ec578ecfbe5ea2292db2", size = 107384, upload-time = "2025-04-22T06:19:36.304Z" },
]

[[package]]
name = "tomli"
version = "2.2.1"
source = { registry = "https://pypi.org/simple" }
sdist = { url = "https://files.pythonhosted.org/packages/18/87/302344fed471e44a87289cf4967697d07e532f2421fdaf868a303cbae4ff/tomli-2.2.1.tar.gz", hash = "sha256:cd45e1dc79c835ce60f7404ec8119f2eb06d38b1deba146f07ced3bbc44505ff", size = 17175, upload-time = "2024-11-27T22:38:36.873Z" }
wheels = [
    { url = "https://files.pythonhosted.org/packages/43/ca/75707e6efa2b37c77dadb324ae7d9571cb424e61ea73fad7c56c2d14527f/tomli-2.2.1-cp311-cp311-macosx_10_9_x86_64.whl", hash = "sha256:678e4fa69e4575eb77d103de3df8a895e1591b48e740211bd1067378c69e8249", size = 131077, upload-time = "2024-11-27T22:37:54.956Z" },
    { url = "https://files.pythonhosted.org/packages/c7/16/51ae563a8615d472fdbffc43a3f3d46588c264ac4f024f63f01283becfbb/tomli-2.2.1-cp311-cp311-macosx_11_0_arm64.whl", hash = "sha256:023aa114dd824ade0100497eb2318602af309e5a55595f76b626d6d9f3b7b0a6", size = 123429, upload-time = "2024-11-27T22:37:56.698Z" },
    { url = "https://files.pythonhosted.org/packages/f1/dd/4f6cd1e7b160041db83c694abc78e100473c15d54620083dbd5aae7b990e/tomli-2.2.1-cp311-cp311-manylinux_2_17_aarch64.manylinux2014_aarch64.whl", hash = "sha256:ece47d672db52ac607a3d9599a9d48dcb2f2f735c6c2d1f34130085bb12b112a", size = 226067, upload-time = "2024-11-27T22:37:57.63Z" },
    { url = "https://files.pythonhosted.org/packages/a9/6b/c54ede5dc70d648cc6361eaf429304b02f2871a345bbdd51e993d6cdf550/tomli-2.2.1-cp311-cp311-manylinux_2_17_x86_64.manylinux2014_x86_64.whl", hash = "sha256:6972ca9c9cc9f0acaa56a8ca1ff51e7af152a9f87fb64623e31d5c83700080ee", size = 236030, upload-time = "2024-11-27T22:37:59.344Z" },
    { url = "https://files.pythonhosted.org/packages/1f/47/999514fa49cfaf7a92c805a86c3c43f4215621855d151b61c602abb38091/tomli-2.2.1-cp311-cp311-manylinux_2_5_i686.manylinux1_i686.manylinux_2_17_i686.manylinux2014_i686.whl", hash = "sha256:c954d2250168d28797dd4e3ac5cf812a406cd5a92674ee4c8f123c889786aa8e", size = 240898, upload-time = "2024-11-27T22:38:00.429Z" },
    { url = "https://files.pythonhosted.org/packages/73/41/0a01279a7ae09ee1573b423318e7934674ce06eb33f50936655071d81a24/tomli-2.2.1-cp311-cp311-musllinux_1_2_aarch64.whl", hash = "sha256:8dd28b3e155b80f4d54beb40a441d366adcfe740969820caf156c019fb5c7ec4", size = 229894, upload-time = "2024-11-27T22:38:02.094Z" },
    { url = "https://files.pythonhosted.org/packages/55/18/5d8bc5b0a0362311ce4d18830a5d28943667599a60d20118074ea1b01bb7/tomli-2.2.1-cp311-cp311-musllinux_1_2_i686.whl", hash = "sha256:e59e304978767a54663af13c07b3d1af22ddee3bb2fb0618ca1593e4f593a106", size = 245319, upload-time = "2024-11-27T22:38:03.206Z" },
    { url = "https://files.pythonhosted.org/packages/92/a3/7ade0576d17f3cdf5ff44d61390d4b3febb8a9fc2b480c75c47ea048c646/tomli-2.2.1-cp311-cp311-musllinux_1_2_x86_64.whl", hash = "sha256:33580bccab0338d00994d7f16f4c4ec25b776af3ffaac1ed74e0b3fc95e885a8", size = 238273, upload-time = "2024-11-27T22:38:04.217Z" },
    { url = "https://files.pythonhosted.org/packages/72/6f/fa64ef058ac1446a1e51110c375339b3ec6be245af9d14c87c4a6412dd32/tomli-2.2.1-cp311-cp311-win32.whl", hash = "sha256:465af0e0875402f1d226519c9904f37254b3045fc5084697cefb9bdde1ff99ff", size = 98310, upload-time = "2024-11-27T22:38:05.908Z" },
    { url = "https://files.pythonhosted.org/packages/6a/1c/4a2dcde4a51b81be3530565e92eda625d94dafb46dbeb15069df4caffc34/tomli-2.2.1-cp311-cp311-win_amd64.whl", hash = "sha256:2d0f2fdd22b02c6d81637a3c95f8cd77f995846af7414c5c4b8d0545afa1bc4b", size = 108309, upload-time = "2024-11-27T22:38:06.812Z" },
    { url = "https://files.pythonhosted.org/packages/52/e1/f8af4c2fcde17500422858155aeb0d7e93477a0d59a98e56cbfe75070fd0/tomli-2.2.1-cp312-cp312-macosx_10_13_x86_64.whl", hash = "sha256:4a8f6e44de52d5e6c657c9fe83b562f5f4256d8ebbfe4ff922c495620a7f6cea", size = 132762, upload-time = "2024-11-27T22:38:07.731Z" },
    { url = "https://files.pythonhosted.org/packages/03/b8/152c68bb84fc00396b83e7bbddd5ec0bd3dd409db4195e2a9b3e398ad2e3/tomli-2.2.1-cp312-cp312-macosx_11_0_arm64.whl", hash = "sha256:8d57ca8095a641b8237d5b079147646153d22552f1c637fd3ba7f4b0b29167a8", size = 123453, upload-time = "2024-11-27T22:38:09.384Z" },
    { url = "https://files.pythonhosted.org/packages/c8/d6/fc9267af9166f79ac528ff7e8c55c8181ded34eb4b0e93daa767b8841573/tomli-2.2.1-cp312-cp312-manylinux_2_17_aarch64.manylinux2014_aarch64.whl", hash = "sha256:4e340144ad7ae1533cb897d406382b4b6fede8890a03738ff1683af800d54192", size = 233486, upload-time = "2024-11-27T22:38:10.329Z" },
    { url = "https://files.pythonhosted.org/packages/5c/51/51c3f2884d7bab89af25f678447ea7d297b53b5a3b5730a7cb2ef6069f07/tomli-2.2.1-cp312-cp312-manylinux_2_17_x86_64.manylinux2014_x86_64.whl", hash = "sha256:db2b95f9de79181805df90bedc5a5ab4c165e6ec3fe99f970d0e302f384ad222", size = 242349, upload-time = "2024-11-27T22:38:11.443Z" },
    { url = "https://files.pythonhosted.org/packages/ab/df/bfa89627d13a5cc22402e441e8a931ef2108403db390ff3345c05253935e/tomli-2.2.1-cp312-cp312-manylinux_2_5_i686.manylinux1_i686.manylinux_2_17_i686.manylinux2014_i686.whl", hash = "sha256:40741994320b232529c802f8bc86da4e1aa9f413db394617b9a256ae0f9a7f77", size = 252159, upload-time = "2024-11-27T22:38:13.099Z" },
    { url = "https://files.pythonhosted.org/packages/9e/6e/fa2b916dced65763a5168c6ccb91066f7639bdc88b48adda990db10c8c0b/tomli-2.2.1-cp312-cp312-musllinux_1_2_aarch64.whl", hash = "sha256:400e720fe168c0f8521520190686ef8ef033fb19fc493da09779e592861b78c6", size = 237243, upload-time = "2024-11-27T22:38:14.766Z" },
    { url = "https://files.pythonhosted.org/packages/b4/04/885d3b1f650e1153cbb93a6a9782c58a972b94ea4483ae4ac5cedd5e4a09/tomli-2.2.1-cp312-cp312-musllinux_1_2_i686.whl", hash = "sha256:02abe224de6ae62c19f090f68da4e27b10af2b93213d36cf44e6e1c5abd19fdd", size = 259645, upload-time = "2024-11-27T22:38:15.843Z" },
    { url = "https://files.pythonhosted.org/packages/9c/de/6b432d66e986e501586da298e28ebeefd3edc2c780f3ad73d22566034239/tomli-2.2.1-cp312-cp312-musllinux_1_2_x86_64.whl", hash = "sha256:b82ebccc8c8a36f2094e969560a1b836758481f3dc360ce9a3277c65f374285e", size = 244584, upload-time = "2024-11-27T22:38:17.645Z" },
    { url = "https://files.pythonhosted.org/packages/1c/9a/47c0449b98e6e7d1be6cbac02f93dd79003234ddc4aaab6ba07a9a7482e2/tomli-2.2.1-cp312-cp312-win32.whl", hash = "sha256:889f80ef92701b9dbb224e49ec87c645ce5df3fa2cc548664eb8a25e03127a98", size = 98875, upload-time = "2024-11-27T22:38:19.159Z" },
    { url = "https://files.pythonhosted.org/packages/ef/60/9b9638f081c6f1261e2688bd487625cd1e660d0a85bd469e91d8db969734/tomli-2.2.1-cp312-cp312-win_amd64.whl", hash = "sha256:7fc04e92e1d624a4a63c76474610238576942d6b8950a2d7f908a340494e67e4", size = 109418, upload-time = "2024-11-27T22:38:20.064Z" },
    { url = "https://files.pythonhosted.org/packages/04/90/2ee5f2e0362cb8a0b6499dc44f4d7d48f8fff06d28ba46e6f1eaa61a1388/tomli-2.2.1-cp313-cp313-macosx_10_13_x86_64.whl", hash = "sha256:f4039b9cbc3048b2416cc57ab3bda989a6fcf9b36cf8937f01a6e731b64f80d7", size = 132708, upload-time = "2024-11-27T22:38:21.659Z" },
    { url = "https://files.pythonhosted.org/packages/c0/ec/46b4108816de6b385141f082ba99e315501ccd0a2ea23db4a100dd3990ea/tomli-2.2.1-cp313-cp313-macosx_11_0_arm64.whl", hash = "sha256:286f0ca2ffeeb5b9bd4fcc8d6c330534323ec51b2f52da063b11c502da16f30c", size = 123582, upload-time = "2024-11-27T22:38:22.693Z" },
    { url = "https://files.pythonhosted.org/packages/a0/bd/b470466d0137b37b68d24556c38a0cc819e8febe392d5b199dcd7f578365/tomli-2.2.1-cp313-cp313-manylinux_2_17_aarch64.manylinux2014_aarch64.whl", hash = "sha256:a92ef1a44547e894e2a17d24e7557a5e85a9e1d0048b0b5e7541f76c5032cb13", size = 232543, upload-time = "2024-11-27T22:38:24.367Z" },
    { url = "https://files.pythonhosted.org/packages/d9/e5/82e80ff3b751373f7cead2815bcbe2d51c895b3c990686741a8e56ec42ab/tomli-2.2.1-cp313-cp313-manylinux_2_17_x86_64.manylinux2014_x86_64.whl", hash = "sha256:9316dc65bed1684c9a98ee68759ceaed29d229e985297003e494aa825ebb0281", size = 241691, upload-time = "2024-11-27T22:38:26.081Z" },
    { url = "https://files.pythonhosted.org/packages/05/7e/2a110bc2713557d6a1bfb06af23dd01e7dde52b6ee7dadc589868f9abfac/tomli-2.2.1-cp313-cp313-manylinux_2_5_i686.manylinux1_i686.manylinux_2_17_i686.manylinux2014_i686.whl", hash = "sha256:e85e99945e688e32d5a35c1ff38ed0b3f41f43fad8df0bdf79f72b2ba7bc5272", size = 251170, upload-time = "2024-11-27T22:38:27.921Z" },
    { url = "https://files.pythonhosted.org/packages/64/7b/22d713946efe00e0adbcdfd6d1aa119ae03fd0b60ebed51ebb3fa9f5a2e5/tomli-2.2.1-cp313-cp313-musllinux_1_2_aarch64.whl", hash = "sha256:ac065718db92ca818f8d6141b5f66369833d4a80a9d74435a268c52bdfa73140", size = 236530, upload-time = "2024-11-27T22:38:29.591Z" },
    { url = "https://files.pythonhosted.org/packages/38/31/3a76f67da4b0cf37b742ca76beaf819dca0ebef26d78fc794a576e08accf/tomli-2.2.1-cp313-cp313-musllinux_1_2_i686.whl", hash = "sha256:d920f33822747519673ee656a4b6ac33e382eca9d331c87770faa3eef562aeb2", size = 258666, upload-time = "2024-11-27T22:38:30.639Z" },
    { url = "https://files.pythonhosted.org/packages/07/10/5af1293da642aded87e8a988753945d0cf7e00a9452d3911dd3bb354c9e2/tomli-2.2.1-cp313-cp313-musllinux_1_2_x86_64.whl", hash = "sha256:a198f10c4d1b1375d7687bc25294306e551bf1abfa4eace6650070a5c1ae2744", size = 243954, upload-time = "2024-11-27T22:38:31.702Z" },
    { url = "https://files.pythonhosted.org/packages/5b/b9/1ed31d167be802da0fc95020d04cd27b7d7065cc6fbefdd2f9186f60d7bd/tomli-2.2.1-cp313-cp313-win32.whl", hash = "sha256:d3f5614314d758649ab2ab3a62d4f2004c825922f9e370b29416484086b264ec", size = 98724, upload-time = "2024-11-27T22:38:32.837Z" },
    { url = "https://files.pythonhosted.org/packages/c7/32/b0963458706accd9afcfeb867c0f9175a741bf7b19cd424230714d722198/tomli-2.2.1-cp313-cp313-win_amd64.whl", hash = "sha256:a38aa0308e754b0e3c67e344754dff64999ff9b513e691d0e786265c93583c69", size = 109383, upload-time = "2024-11-27T22:38:34.455Z" },
    { url = "https://files.pythonhosted.org/packages/6e/c2/61d3e0f47e2b74ef40a68b9e6ad5984f6241a942f7cd3bbfbdbd03861ea9/tomli-2.2.1-py3-none-any.whl", hash = "sha256:cb55c73c5f4408779d0cf3eef9f762b9c9f147a77de7b258bef0a5628adc85cc", size = 14257, upload-time = "2024-11-27T22:38:35.385Z" },
]

[[package]]
name = "tomli-w"
version = "1.2.0"
source = { registry = "https://pypi.org/simple" }
sdist = { url = "https://files.pythonhosted.org/packages/19/75/241269d1da26b624c0d5e110e8149093c759b7a286138f4efd61a60e75fe/tomli_w-1.2.0.tar.gz", hash = "sha256:2dd14fac5a47c27be9cd4c976af5a12d87fb1f0b4512f81d69cce3b35ae25021", size = 7184, upload-time = "2025-01-15T12:07:24.262Z" }
wheels = [
    { url = "https://files.pythonhosted.org/packages/c7/18/c86eb8e0202e32dd3df50d43d7ff9854f8e0603945ff398974c1d91ac1ef/tomli_w-1.2.0-py3-none-any.whl", hash = "sha256:188306098d013b691fcadc011abd66727d3c414c571bb01b1a174ba8c983cf90", size = 6675, upload-time = "2025-01-15T12:07:22.074Z" },
]

[[package]]
name = "twisted"
version = "25.5.0"
source = { registry = "https://pypi.org/simple" }
dependencies = [
    { name = "attrs" },
    { name = "automat" },
    { name = "constantly" },
    { name = "hyperlink" },
    { name = "incremental" },
    { name = "typing-extensions" },
    { name = "zope-interface" },
]
sdist = { url = "https://files.pythonhosted.org/packages/13/0f/82716ed849bf7ea4984c21385597c949944f0f9b428b5710f79d0afc084d/twisted-25.5.0.tar.gz", hash = "sha256:1deb272358cb6be1e3e8fc6f9c8b36f78eb0fa7c2233d2dbe11ec6fee04ea316", size = 3545725, upload-time = "2025-06-07T09:52:24.858Z" }
wheels = [
    { url = "https://files.pythonhosted.org/packages/eb/66/ab7efd8941f0bc7b2bd555b0f0471bff77df4c88e0cc31120c82737fec77/twisted-25.5.0-py3-none-any.whl", hash = "sha256:8559f654d01a54a8c3efe66d533d43f383531ebf8d81d9f9ab4769d91ca15df7", size = 3204767, upload-time = "2025-06-07T09:52:21.428Z" },
]

[[package]]
name = "typeapi"
version = "2.2.4"
source = { registry = "https://pypi.org/simple" }
dependencies = [
    { name = "typing-extensions" },
]
sdist = { url = "https://files.pythonhosted.org/packages/e6/4c/6c35c2d97e6292d715bd93953a4a6114fc091492bd58cad1fdaebbc4ee12/typeapi-2.2.4.tar.gz", hash = "sha256:daa80767520c0957a320577e4f729c0ba6921c708def31f4c6fd8d611908fd7b", size = 121923, upload-time = "2025-01-29T11:40:14.68Z" }
wheels = [
    { url = "https://files.pythonhosted.org/packages/b6/33/38da585b06978d262cc2b2b45bc57ee75f0ce5e0b4ef1cab1b86461e9298/typeapi-2.2.4-py3-none-any.whl", hash = "sha256:bd6d5e5907fa47e0303bf254e7cc8712d4be4eb26d7ffaedb67c9e7844c53bb8", size = 26387, upload-time = "2025-01-29T11:40:12.328Z" },
]

[[package]]
name = "types-cachetools"
version = "6.1.0.20250717"
source = { registry = "https://pypi.org/simple" }
sdist = { url = "https://files.pythonhosted.org/packages/5a/14/e98ea3b3fda81787659268bbf09dec56961c39db060fdca74cb521df0515/types_cachetools-6.1.0.20250717.tar.gz", hash = "sha256:4acc8e25de9f5f84dd176ea81dcffa7cb24393869bb2e59e692dfd0139a1e66f", size = 9105, upload-time = "2025-07-17T03:20:48.482Z" }
wheels = [
    { url = "https://files.pythonhosted.org/packages/61/bb/554208964e901e9e1992a7ea0bcab1590a4b2e94d20a9e6200826110ec89/types_cachetools-6.1.0.20250717-py3-none-any.whl", hash = "sha256:bba4b8d42262460d24e570097d2d9040e60311934603caa642efd971f3658ed0", size = 8940, upload-time = "2025-07-17T03:20:47.375Z" },
]

[[package]]
name = "typing-extensions"
version = "4.14.1"
source = { registry = "https://pypi.org/simple" }
sdist = { url = "https://files.pythonhosted.org/packages/98/5a/da40306b885cc8c09109dc2e1abd358d5684b1425678151cdaed4731c822/typing_extensions-4.14.1.tar.gz", hash = "sha256:38b39f4aeeab64884ce9f74c94263ef78f3c22467c8724005483154c26648d36", size = 107673, upload-time = "2025-07-04T13:28:34.16Z" }
wheels = [
    { url = "https://files.pythonhosted.org/packages/b5/00/d631e67a838026495268c2f6884f3711a15a9a2a96cd244fdaea53b823fb/typing_extensions-4.14.1-py3-none-any.whl", hash = "sha256:d1e1e3b58374dc93031d6eda2420a48ea44a36c2b4766a4fdeb3710755731d76", size = 43906, upload-time = "2025-07-04T13:28:32.743Z" },
]

[[package]]
name = "typing-inspection"
version = "0.4.1"
source = { registry = "https://pypi.org/simple" }
dependencies = [
    { name = "typing-extensions" },
]
sdist = { url = "https://files.pythonhosted.org/packages/f8/b1/0c11f5058406b3af7609f121aaa6b609744687f1d158b3c3a5bf4cc94238/typing_inspection-0.4.1.tar.gz", hash = "sha256:6ae134cc0203c33377d43188d4064e9b357dba58cff3185f22924610e70a9d28", size = 75726, upload-time = "2025-05-21T18:55:23.885Z" }
wheels = [
    { url = "https://files.pythonhosted.org/packages/17/69/cd203477f944c353c31bade965f880aa1061fd6bf05ded0726ca845b6ff7/typing_inspection-0.4.1-py3-none-any.whl", hash = "sha256:389055682238f53b04f7badcb49b989835495a96700ced5dab2d8feae4b26f51", size = 14552, upload-time = "2025-05-21T18:55:22.152Z" },
]

[[package]]
name = "urllib3"
version = "2.5.0"
source = { registry = "https://pypi.org/simple" }
sdist = { url = "https://files.pythonhosted.org/packages/15/22/9ee70a2574a4f4599c47dd506532914ce044817c7752a79b6a51286319bc/urllib3-2.5.0.tar.gz", hash = "sha256:3fc47733c7e419d4bc3f6b3dc2b4f890bb743906a30d56ba4a5bfa4bbff92760", size = 393185, upload-time = "2025-06-18T14:07:41.644Z" }
wheels = [
    { url = "https://files.pythonhosted.org/packages/a7/c2/fe1e52489ae3122415c51f387e221dd0773709bad6c6cdaa599e8a2c5185/urllib3-2.5.0-py3-none-any.whl", hash = "sha256:e6b01673c0fa6a13e374b50871808eb3bf7046c4b125b216f6bf1cc604cff0dc", size = 129795, upload-time = "2025-06-18T14:07:40.39Z" },
]

[[package]]
name = "uvicorn"
version = "0.35.0"
source = { registry = "https://pypi.org/simple" }
dependencies = [
    { name = "click" },
    { name = "h11" },
    { name = "typing-extensions", marker = "python_full_version < '3.11'" },
]
sdist = { url = "https://files.pythonhosted.org/packages/5e/42/e0e305207bb88c6b8d3061399c6a961ffe5fbb7e2aa63c9234df7259e9cd/uvicorn-0.35.0.tar.gz", hash = "sha256:bc662f087f7cf2ce11a1d7fd70b90c9f98ef2e2831556dd078d131b96cc94a01", size = 78473, upload-time = "2025-06-28T16:15:46.058Z" }
wheels = [
    { url = "https://files.pythonhosted.org/packages/d2/e2/dc81b1bd1dcfe91735810265e9d26bc8ec5da45b4c0f6237e286819194c3/uvicorn-0.35.0-py3-none-any.whl", hash = "sha256:197535216b25ff9b785e29a0b79199f55222193d47f820816e7da751e9bc8d4a", size = 66406, upload-time = "2025-06-28T16:15:44.816Z" },
]

[package.optional-dependencies]
standard = [
    { name = "colorama", marker = "sys_platform == 'win32'" },
    { name = "httptools" },
    { name = "python-dotenv" },
    { name = "pyyaml" },
    { name = "uvloop", marker = "platform_python_implementation != 'PyPy' and sys_platform != 'cygwin' and sys_platform != 'win32'" },
    { name = "watchfiles" },
    { name = "websockets" },
]

[[package]]
name = "uvloop"
version = "0.21.0"
source = { registry = "https://pypi.org/simple" }
sdist = { url = "https://files.pythonhosted.org/packages/af/c0/854216d09d33c543f12a44b393c402e89a920b1a0a7dc634c42de91b9cf6/uvloop-0.21.0.tar.gz", hash = "sha256:3bf12b0fda68447806a7ad847bfa591613177275d35b6724b1ee573faa3704e3", size = 2492741, upload-time = "2024-10-14T23:38:35.489Z" }
wheels = [
    { url = "https://files.pythonhosted.org/packages/3d/76/44a55515e8c9505aa1420aebacf4dd82552e5e15691654894e90d0bd051a/uvloop-0.21.0-cp310-cp310-macosx_10_9_universal2.whl", hash = "sha256:ec7e6b09a6fdded42403182ab6b832b71f4edaf7f37a9a0e371a01db5f0cb45f", size = 1442019, upload-time = "2024-10-14T23:37:20.068Z" },
    { url = "https://files.pythonhosted.org/packages/35/5a/62d5800358a78cc25c8a6c72ef8b10851bdb8cca22e14d9c74167b7f86da/uvloop-0.21.0-cp310-cp310-macosx_10_9_x86_64.whl", hash = "sha256:196274f2adb9689a289ad7d65700d37df0c0930fd8e4e743fa4834e850d7719d", size = 801898, upload-time = "2024-10-14T23:37:22.663Z" },
    { url = "https://files.pythonhosted.org/packages/f3/96/63695e0ebd7da6c741ccd4489b5947394435e198a1382349c17b1146bb97/uvloop-0.21.0-cp310-cp310-manylinux_2_17_aarch64.manylinux2014_aarch64.whl", hash = "sha256:f38b2e090258d051d68a5b14d1da7203a3c3677321cf32a95a6f4db4dd8b6f26", size = 3827735, upload-time = "2024-10-14T23:37:25.129Z" },
    { url = "https://files.pythonhosted.org/packages/61/e0/f0f8ec84979068ffae132c58c79af1de9cceeb664076beea86d941af1a30/uvloop-0.21.0-cp310-cp310-manylinux_2_17_x86_64.manylinux2014_x86_64.whl", hash = "sha256:87c43e0f13022b998eb9b973b5e97200c8b90823454d4bc06ab33829e09fb9bb", size = 3825126, upload-time = "2024-10-14T23:37:27.59Z" },
    { url = "https://files.pythonhosted.org/packages/bf/fe/5e94a977d058a54a19df95f12f7161ab6e323ad49f4dabc28822eb2df7ea/uvloop-0.21.0-cp310-cp310-musllinux_1_2_aarch64.whl", hash = "sha256:10d66943def5fcb6e7b37310eb6b5639fd2ccbc38df1177262b0640c3ca68c1f", size = 3705789, upload-time = "2024-10-14T23:37:29.385Z" },
    { url = "https://files.pythonhosted.org/packages/26/dd/c7179618e46092a77e036650c1f056041a028a35c4d76945089fcfc38af8/uvloop-0.21.0-cp310-cp310-musllinux_1_2_x86_64.whl", hash = "sha256:67dd654b8ca23aed0a8e99010b4c34aca62f4b7fce88f39d452ed7622c94845c", size = 3800523, upload-time = "2024-10-14T23:37:32.048Z" },
    { url = "https://files.pythonhosted.org/packages/57/a7/4cf0334105c1160dd6819f3297f8700fda7fc30ab4f61fbf3e725acbc7cc/uvloop-0.21.0-cp311-cp311-macosx_10_9_universal2.whl", hash = "sha256:c0f3fa6200b3108919f8bdabb9a7f87f20e7097ea3c543754cabc7d717d95cf8", size = 1447410, upload-time = "2024-10-14T23:37:33.612Z" },
    { url = "https://files.pythonhosted.org/packages/8c/7c/1517b0bbc2dbe784b563d6ab54f2ef88c890fdad77232c98ed490aa07132/uvloop-0.21.0-cp311-cp311-macosx_10_9_x86_64.whl", hash = "sha256:0878c2640cf341b269b7e128b1a5fed890adc4455513ca710d77d5e93aa6d6a0", size = 805476, upload-time = "2024-10-14T23:37:36.11Z" },
    { url = "https://files.pythonhosted.org/packages/ee/ea/0bfae1aceb82a503f358d8d2fa126ca9dbdb2ba9c7866974faec1cb5875c/uvloop-0.21.0-cp311-cp311-manylinux_2_17_aarch64.manylinux2014_aarch64.whl", hash = "sha256:b9fb766bb57b7388745d8bcc53a359b116b8a04c83a2288069809d2b3466c37e", size = 3960855, upload-time = "2024-10-14T23:37:37.683Z" },
    { url = "https://files.pythonhosted.org/packages/8a/ca/0864176a649838b838f36d44bf31c451597ab363b60dc9e09c9630619d41/uvloop-0.21.0-cp311-cp311-manylinux_2_17_x86_64.manylinux2014_x86_64.whl", hash = "sha256:8a375441696e2eda1c43c44ccb66e04d61ceeffcd76e4929e527b7fa401b90fb", size = 3973185, upload-time = "2024-10-14T23:37:40.226Z" },
    { url = "https://files.pythonhosted.org/packages/30/bf/08ad29979a936d63787ba47a540de2132169f140d54aa25bc8c3df3e67f4/uvloop-0.21.0-cp311-cp311-musllinux_1_2_aarch64.whl", hash = "sha256:baa0e6291d91649c6ba4ed4b2f982f9fa165b5bbd50a9e203c416a2797bab3c6", size = 3820256, upload-time = "2024-10-14T23:37:42.839Z" },
    { url = "https://files.pythonhosted.org/packages/da/e2/5cf6ef37e3daf2f06e651aae5ea108ad30df3cb269102678b61ebf1fdf42/uvloop-0.21.0-cp311-cp311-musllinux_1_2_x86_64.whl", hash = "sha256:4509360fcc4c3bd2c70d87573ad472de40c13387f5fda8cb58350a1d7475e58d", size = 3937323, upload-time = "2024-10-14T23:37:45.337Z" },
    { url = "https://files.pythonhosted.org/packages/8c/4c/03f93178830dc7ce8b4cdee1d36770d2f5ebb6f3d37d354e061eefc73545/uvloop-0.21.0-cp312-cp312-macosx_10_13_universal2.whl", hash = "sha256:359ec2c888397b9e592a889c4d72ba3d6befba8b2bb01743f72fffbde663b59c", size = 1471284, upload-time = "2024-10-14T23:37:47.833Z" },
    { url = "https://files.pythonhosted.org/packages/43/3e/92c03f4d05e50f09251bd8b2b2b584a2a7f8fe600008bcc4523337abe676/uvloop-0.21.0-cp312-cp312-macosx_10_13_x86_64.whl", hash = "sha256:f7089d2dc73179ce5ac255bdf37c236a9f914b264825fdaacaded6990a7fb4c2", size = 821349, upload-time = "2024-10-14T23:37:50.149Z" },
    { url = "https://files.pythonhosted.org/packages/a6/ef/a02ec5da49909dbbfb1fd205a9a1ac4e88ea92dcae885e7c961847cd51e2/uvloop-0.21.0-cp312-cp312-manylinux_2_17_aarch64.manylinux2014_aarch64.whl", hash = "sha256:baa4dcdbd9ae0a372f2167a207cd98c9f9a1ea1188a8a526431eef2f8116cc8d", size = 4580089, upload-time = "2024-10-14T23:37:51.703Z" },
    { url = "https://files.pythonhosted.org/packages/06/a7/b4e6a19925c900be9f98bec0a75e6e8f79bb53bdeb891916609ab3958967/uvloop-0.21.0-cp312-cp312-manylinux_2_17_x86_64.manylinux2014_x86_64.whl", hash = "sha256:86975dca1c773a2c9864f4c52c5a55631038e387b47eaf56210f873887b6c8dc", size = 4693770, upload-time = "2024-10-14T23:37:54.122Z" },
    { url = "https://files.pythonhosted.org/packages/ce/0c/f07435a18a4b94ce6bd0677d8319cd3de61f3a9eeb1e5f8ab4e8b5edfcb3/uvloop-0.21.0-cp312-cp312-musllinux_1_2_aarch64.whl", hash = "sha256:461d9ae6660fbbafedd07559c6a2e57cd553b34b0065b6550685f6653a98c1cb", size = 4451321, upload-time = "2024-10-14T23:37:55.766Z" },
    { url = "https://files.pythonhosted.org/packages/8f/eb/f7032be105877bcf924709c97b1bf3b90255b4ec251f9340cef912559f28/uvloop-0.21.0-cp312-cp312-musllinux_1_2_x86_64.whl", hash = "sha256:183aef7c8730e54c9a3ee3227464daed66e37ba13040bb3f350bc2ddc040f22f", size = 4659022, upload-time = "2024-10-14T23:37:58.195Z" },
    { url = "https://files.pythonhosted.org/packages/3f/8d/2cbef610ca21539f0f36e2b34da49302029e7c9f09acef0b1c3b5839412b/uvloop-0.21.0-cp313-cp313-macosx_10_13_universal2.whl", hash = "sha256:bfd55dfcc2a512316e65f16e503e9e450cab148ef11df4e4e679b5e8253a5281", size = 1468123, upload-time = "2024-10-14T23:38:00.688Z" },
    { url = "https://files.pythonhosted.org/packages/93/0d/b0038d5a469f94ed8f2b2fce2434a18396d8fbfb5da85a0a9781ebbdec14/uvloop-0.21.0-cp313-cp313-macosx_10_13_x86_64.whl", hash = "sha256:787ae31ad8a2856fc4e7c095341cccc7209bd657d0e71ad0dc2ea83c4a6fa8af", size = 819325, upload-time = "2024-10-14T23:38:02.309Z" },
    { url = "https://files.pythonhosted.org/packages/50/94/0a687f39e78c4c1e02e3272c6b2ccdb4e0085fda3b8352fecd0410ccf915/uvloop-0.21.0-cp313-cp313-manylinux_2_17_aarch64.manylinux2014_aarch64.whl", hash = "sha256:5ee4d4ef48036ff6e5cfffb09dd192c7a5027153948d85b8da7ff705065bacc6", size = 4582806, upload-time = "2024-10-14T23:38:04.711Z" },
    { url = "https://files.pythonhosted.org/packages/d2/19/f5b78616566ea68edd42aacaf645adbf71fbd83fc52281fba555dc27e3f1/uvloop-0.21.0-cp313-cp313-manylinux_2_17_x86_64.manylinux2014_x86_64.whl", hash = "sha256:f3df876acd7ec037a3d005b3ab85a7e4110422e4d9c1571d4fc89b0fc41b6816", size = 4701068, upload-time = "2024-10-14T23:38:06.385Z" },
    { url = "https://files.pythonhosted.org/packages/47/57/66f061ee118f413cd22a656de622925097170b9380b30091b78ea0c6ea75/uvloop-0.21.0-cp313-cp313-musllinux_1_2_aarch64.whl", hash = "sha256:bd53ecc9a0f3d87ab847503c2e1552b690362e005ab54e8a48ba97da3924c0dc", size = 4454428, upload-time = "2024-10-14T23:38:08.416Z" },
    { url = "https://files.pythonhosted.org/packages/63/9a/0962b05b308494e3202d3f794a6e85abe471fe3cafdbcf95c2e8c713aabd/uvloop-0.21.0-cp313-cp313-musllinux_1_2_x86_64.whl", hash = "sha256:a5c39f217ab3c663dc699c04cbd50c13813e31d917642d459fdcec07555cc553", size = 4660018, upload-time = "2024-10-14T23:38:10.888Z" },
]

[[package]]
name = "virtualenv"
version = "20.33.0"
source = { registry = "https://pypi.org/simple" }
dependencies = [
    { name = "distlib" },
    { name = "filelock" },
    { name = "platformdirs" },
]
sdist = { url = "https://files.pythonhosted.org/packages/db/2e/8a70dcbe8bf15213a08f9b0325ede04faca5d362922ae0d62ef0fa4b069d/virtualenv-20.33.0.tar.gz", hash = "sha256:47e0c0d2ef1801fce721708ccdf2a28b9403fa2307c3268aebd03225976f61d2", size = 6082069, upload-time = "2025-08-03T08:09:19.014Z" }
wheels = [
    { url = "https://files.pythonhosted.org/packages/43/87/b22cf40cdf7e2b2bf83f38a94d2c90c5ad6c304896e5a12d0c08a602eb59/virtualenv-20.33.0-py3-none-any.whl", hash = "sha256:106b6baa8ab1b526d5a9b71165c85c456fbd49b16976c88e2bc9352ee3bc5d3f", size = 6060205, upload-time = "2025-08-03T08:09:16.674Z" },
]

[[package]]
name = "w3lib"
version = "2.3.1"
source = { registry = "https://pypi.org/simple" }
sdist = { url = "https://files.pythonhosted.org/packages/bf/7d/1172cfaa1e29beb9bf938e484c122b3bdc82e8e37b17a4f753ba6d6e009f/w3lib-2.3.1.tar.gz", hash = "sha256:5c8ac02a3027576174c2b61eb9a2170ba1b197cae767080771b6f1febda249a4", size = 49531, upload-time = "2025-01-27T14:22:10.453Z" }
wheels = [
    { url = "https://files.pythonhosted.org/packages/58/dd/56f0d8af71e475ed194d702f8b4cf9cea812c95e82ad823d239023c6558c/w3lib-2.3.1-py3-none-any.whl", hash = "sha256:9ccd2ae10c8c41c7279cd8ad4fe65f834be894fe7bfdd7304b991fd69325847b", size = 21751, upload-time = "2025-01-27T14:22:09.421Z" },
]

[[package]]
name = "watchdog"
version = "6.0.0"
source = { registry = "https://pypi.org/simple" }
sdist = { url = "https://files.pythonhosted.org/packages/db/7d/7f3d619e951c88ed75c6037b246ddcf2d322812ee8ea189be89511721d54/watchdog-6.0.0.tar.gz", hash = "sha256:9ddf7c82fda3ae8e24decda1338ede66e1c99883db93711d8fb941eaa2d8c282", size = 131220, upload-time = "2024-11-01T14:07:13.037Z" }
wheels = [
    { url = "https://files.pythonhosted.org/packages/0c/56/90994d789c61df619bfc5ce2ecdabd5eeff564e1eb47512bd01b5e019569/watchdog-6.0.0-cp310-cp310-macosx_10_9_universal2.whl", hash = "sha256:d1cdb490583ebd691c012b3d6dae011000fe42edb7a82ece80965b42abd61f26", size = 96390, upload-time = "2024-11-01T14:06:24.793Z" },
    { url = "https://files.pythonhosted.org/packages/55/46/9a67ee697342ddf3c6daa97e3a587a56d6c4052f881ed926a849fcf7371c/watchdog-6.0.0-cp310-cp310-macosx_10_9_x86_64.whl", hash = "sha256:bc64ab3bdb6a04d69d4023b29422170b74681784ffb9463ed4870cf2f3e66112", size = 88389, upload-time = "2024-11-01T14:06:27.112Z" },
    { url = "https://files.pythonhosted.org/packages/44/65/91b0985747c52064d8701e1075eb96f8c40a79df889e59a399453adfb882/watchdog-6.0.0-cp310-cp310-macosx_11_0_arm64.whl", hash = "sha256:c897ac1b55c5a1461e16dae288d22bb2e412ba9807df8397a635d88f671d36c3", size = 89020, upload-time = "2024-11-01T14:06:29.876Z" },
    { url = "https://files.pythonhosted.org/packages/e0/24/d9be5cd6642a6aa68352ded4b4b10fb0d7889cb7f45814fb92cecd35f101/watchdog-6.0.0-cp311-cp311-macosx_10_9_universal2.whl", hash = "sha256:6eb11feb5a0d452ee41f824e271ca311a09e250441c262ca2fd7ebcf2461a06c", size = 96393, upload-time = "2024-11-01T14:06:31.756Z" },
    { url = "https://files.pythonhosted.org/packages/63/7a/6013b0d8dbc56adca7fdd4f0beed381c59f6752341b12fa0886fa7afc78b/watchdog-6.0.0-cp311-cp311-macosx_10_9_x86_64.whl", hash = "sha256:ef810fbf7b781a5a593894e4f439773830bdecb885e6880d957d5b9382a960d2", size = 88392, upload-time = "2024-11-01T14:06:32.99Z" },
    { url = "https://files.pythonhosted.org/packages/d1/40/b75381494851556de56281e053700e46bff5b37bf4c7267e858640af5a7f/watchdog-6.0.0-cp311-cp311-macosx_11_0_arm64.whl", hash = "sha256:afd0fe1b2270917c5e23c2a65ce50c2a4abb63daafb0d419fde368e272a76b7c", size = 89019, upload-time = "2024-11-01T14:06:34.963Z" },
    { url = "https://files.pythonhosted.org/packages/39/ea/3930d07dafc9e286ed356a679aa02d777c06e9bfd1164fa7c19c288a5483/watchdog-6.0.0-cp312-cp312-macosx_10_13_universal2.whl", hash = "sha256:bdd4e6f14b8b18c334febb9c4425a878a2ac20efd1e0b231978e7b150f92a948", size = 96471, upload-time = "2024-11-01T14:06:37.745Z" },
    { url = "https://files.pythonhosted.org/packages/12/87/48361531f70b1f87928b045df868a9fd4e253d9ae087fa4cf3f7113be363/watchdog-6.0.0-cp312-cp312-macosx_10_13_x86_64.whl", hash = "sha256:c7c15dda13c4eb00d6fb6fc508b3c0ed88b9d5d374056b239c4ad1611125c860", size = 88449, upload-time = "2024-11-01T14:06:39.748Z" },
    { url = "https://files.pythonhosted.org/packages/5b/7e/8f322f5e600812e6f9a31b75d242631068ca8f4ef0582dd3ae6e72daecc8/watchdog-6.0.0-cp312-cp312-macosx_11_0_arm64.whl", hash = "sha256:6f10cb2d5902447c7d0da897e2c6768bca89174d0c6e1e30abec5421af97a5b0", size = 89054, upload-time = "2024-11-01T14:06:41.009Z" },
    { url = "https://files.pythonhosted.org/packages/68/98/b0345cabdce2041a01293ba483333582891a3bd5769b08eceb0d406056ef/watchdog-6.0.0-cp313-cp313-macosx_10_13_universal2.whl", hash = "sha256:490ab2ef84f11129844c23fb14ecf30ef3d8a6abafd3754a6f75ca1e6654136c", size = 96480, upload-time = "2024-11-01T14:06:42.952Z" },
    { url = "https://files.pythonhosted.org/packages/85/83/cdf13902c626b28eedef7ec4f10745c52aad8a8fe7eb04ed7b1f111ca20e/watchdog-6.0.0-cp313-cp313-macosx_10_13_x86_64.whl", hash = "sha256:76aae96b00ae814b181bb25b1b98076d5fc84e8a53cd8885a318b42b6d3a5134", size = 88451, upload-time = "2024-11-01T14:06:45.084Z" },
    { url = "https://files.pythonhosted.org/packages/fe/c4/225c87bae08c8b9ec99030cd48ae9c4eca050a59bf5c2255853e18c87b50/watchdog-6.0.0-cp313-cp313-macosx_11_0_arm64.whl", hash = "sha256:a175f755fc2279e0b7312c0035d52e27211a5bc39719dd529625b1930917345b", size = 89057, upload-time = "2024-11-01T14:06:47.324Z" },
    { url = "https://files.pythonhosted.org/packages/30/ad/d17b5d42e28a8b91f8ed01cb949da092827afb9995d4559fd448d0472763/watchdog-6.0.0-pp310-pypy310_pp73-macosx_10_15_x86_64.whl", hash = "sha256:c7ac31a19f4545dd92fc25d200694098f42c9a8e391bc00bdd362c5736dbf881", size = 87902, upload-time = "2024-11-01T14:06:53.119Z" },
    { url = "https://files.pythonhosted.org/packages/5c/ca/c3649991d140ff6ab67bfc85ab42b165ead119c9e12211e08089d763ece5/watchdog-6.0.0-pp310-pypy310_pp73-macosx_11_0_arm64.whl", hash = "sha256:9513f27a1a582d9808cf21a07dae516f0fab1cf2d7683a742c498b93eedabb11", size = 88380, upload-time = "2024-11-01T14:06:55.19Z" },
    { url = "https://files.pythonhosted.org/packages/a9/c7/ca4bf3e518cb57a686b2feb4f55a1892fd9a3dd13f470fca14e00f80ea36/watchdog-6.0.0-py3-none-manylinux2014_aarch64.whl", hash = "sha256:7607498efa04a3542ae3e05e64da8202e58159aa1fa4acddf7678d34a35d4f13", size = 79079, upload-time = "2024-11-01T14:06:59.472Z" },
    { url = "https://files.pythonhosted.org/packages/5c/51/d46dc9332f9a647593c947b4b88e2381c8dfc0942d15b8edc0310fa4abb1/watchdog-6.0.0-py3-none-manylinux2014_armv7l.whl", hash = "sha256:9041567ee8953024c83343288ccc458fd0a2d811d6a0fd68c4c22609e3490379", size = 79078, upload-time = "2024-11-01T14:07:01.431Z" },
    { url = "https://files.pythonhosted.org/packages/d4/57/04edbf5e169cd318d5f07b4766fee38e825d64b6913ca157ca32d1a42267/watchdog-6.0.0-py3-none-manylinux2014_i686.whl", hash = "sha256:82dc3e3143c7e38ec49d61af98d6558288c415eac98486a5c581726e0737c00e", size = 79076, upload-time = "2024-11-01T14:07:02.568Z" },
    { url = "https://files.pythonhosted.org/packages/ab/cc/da8422b300e13cb187d2203f20b9253e91058aaf7db65b74142013478e66/watchdog-6.0.0-py3-none-manylinux2014_ppc64.whl", hash = "sha256:212ac9b8bf1161dc91bd09c048048a95ca3a4c4f5e5d4a7d1b1a7d5752a7f96f", size = 79077, upload-time = "2024-11-01T14:07:03.893Z" },
    { url = "https://files.pythonhosted.org/packages/2c/3b/b8964e04ae1a025c44ba8e4291f86e97fac443bca31de8bd98d3263d2fcf/watchdog-6.0.0-py3-none-manylinux2014_ppc64le.whl", hash = "sha256:e3df4cbb9a450c6d49318f6d14f4bbc80d763fa587ba46ec86f99f9e6876bb26", size = 79078, upload-time = "2024-11-01T14:07:05.189Z" },
    { url = "https://files.pythonhosted.org/packages/62/ae/a696eb424bedff7407801c257d4b1afda455fe40821a2be430e173660e81/watchdog-6.0.0-py3-none-manylinux2014_s390x.whl", hash = "sha256:2cce7cfc2008eb51feb6aab51251fd79b85d9894e98ba847408f662b3395ca3c", size = 79077, upload-time = "2024-11-01T14:07:06.376Z" },
    { url = "https://files.pythonhosted.org/packages/b5/e8/dbf020b4d98251a9860752a094d09a65e1b436ad181faf929983f697048f/watchdog-6.0.0-py3-none-manylinux2014_x86_64.whl", hash = "sha256:20ffe5b202af80ab4266dcd3e91aae72bf2da48c0d33bdb15c66658e685e94e2", size = 79078, upload-time = "2024-11-01T14:07:07.547Z" },
    { url = "https://files.pythonhosted.org/packages/07/f6/d0e5b343768e8bcb4cda79f0f2f55051bf26177ecd5651f84c07567461cf/watchdog-6.0.0-py3-none-win32.whl", hash = "sha256:07df1fdd701c5d4c8e55ef6cf55b8f0120fe1aef7ef39a1c6fc6bc2e606d517a", size = 79065, upload-time = "2024-11-01T14:07:09.525Z" },
    { url = "https://files.pythonhosted.org/packages/db/d9/c495884c6e548fce18a8f40568ff120bc3a4b7b99813081c8ac0c936fa64/watchdog-6.0.0-py3-none-win_amd64.whl", hash = "sha256:cbafb470cf848d93b5d013e2ecb245d4aa1c8fd0504e863ccefa32445359d680", size = 79070, upload-time = "2024-11-01T14:07:10.686Z" },
    { url = "https://files.pythonhosted.org/packages/33/e8/e40370e6d74ddba47f002a32919d91310d6074130fe4e17dabcafc15cbf1/watchdog-6.0.0-py3-none-win_ia64.whl", hash = "sha256:a1914259fa9e1454315171103c6a30961236f508b9b623eae470268bbcc6a22f", size = 79067, upload-time = "2024-11-01T14:07:11.845Z" },
]

[[package]]
name = "watchfiles"
version = "1.1.0"
source = { registry = "https://pypi.org/simple" }
dependencies = [
    { name = "anyio" },
]
sdist = { url = "https://files.pythonhosted.org/packages/2a/9a/d451fcc97d029f5812e898fd30a53fd8c15c7bbd058fd75cfc6beb9bd761/watchfiles-1.1.0.tar.gz", hash = "sha256:693ed7ec72cbfcee399e92c895362b6e66d63dac6b91e2c11ae03d10d503e575", size = 94406, upload-time = "2025-06-15T19:06:59.42Z" }
wheels = [
    { url = "https://files.pythonhosted.org/packages/b9/dd/579d1dc57f0f895426a1211c4ef3b0cb37eb9e642bb04bdcd962b5df206a/watchfiles-1.1.0-cp310-cp310-macosx_10_12_x86_64.whl", hash = "sha256:27f30e14aa1c1e91cb653f03a63445739919aef84c8d2517997a83155e7a2fcc", size = 405757, upload-time = "2025-06-15T19:04:51.058Z" },
    { url = "https://files.pythonhosted.org/packages/1c/a0/7a0318cd874393344d48c34d53b3dd419466adf59a29ba5b51c88dd18b86/watchfiles-1.1.0-cp310-cp310-macosx_11_0_arm64.whl", hash = "sha256:3366f56c272232860ab45c77c3ca7b74ee819c8e1f6f35a7125556b198bbc6df", size = 397511, upload-time = "2025-06-15T19:04:52.79Z" },
    { url = "https://files.pythonhosted.org/packages/06/be/503514656d0555ec2195f60d810eca29b938772e9bfb112d5cd5ad6f6a9e/watchfiles-1.1.0-cp310-cp310-manylinux_2_17_aarch64.manylinux2014_aarch64.whl", hash = "sha256:8412eacef34cae2836d891836a7fff7b754d6bcac61f6c12ba5ca9bc7e427b68", size = 450739, upload-time = "2025-06-15T19:04:54.203Z" },
    { url = "https://files.pythonhosted.org/packages/4e/0d/a05dd9e5f136cdc29751816d0890d084ab99f8c17b86f25697288ca09bc7/watchfiles-1.1.0-cp310-cp310-manylinux_2_17_armv7l.manylinux2014_armv7l.whl", hash = "sha256:df670918eb7dd719642e05979fc84704af913d563fd17ed636f7c4783003fdcc", size = 458106, upload-time = "2025-06-15T19:04:55.607Z" },
    { url = "https://files.pythonhosted.org/packages/f1/fa/9cd16e4dfdb831072b7ac39e7bea986e52128526251038eb481effe9f48e/watchfiles-1.1.0-cp310-cp310-manylinux_2_17_i686.manylinux2014_i686.whl", hash = "sha256:d7642b9bc4827b5518ebdb3b82698ada8c14c7661ddec5fe719f3e56ccd13c97", size = 484264, upload-time = "2025-06-15T19:04:57.009Z" },
    { url = "https://files.pythonhosted.org/packages/32/04/1da8a637c7e2b70e750a0308e9c8e662ada0cca46211fa9ef24a23937e0b/watchfiles-1.1.0-cp310-cp310-manylinux_2_17_ppc64le.manylinux2014_ppc64le.whl", hash = "sha256:199207b2d3eeaeb80ef4411875a6243d9ad8bc35b07fc42daa6b801cc39cc41c", size = 597612, upload-time = "2025-06-15T19:04:58.409Z" },
    { url = "https://files.pythonhosted.org/packages/30/01/109f2762e968d3e58c95731a206e5d7d2a7abaed4299dd8a94597250153c/watchfiles-1.1.0-cp310-cp310-manylinux_2_17_s390x.manylinux2014_s390x.whl", hash = "sha256:a479466da6db5c1e8754caee6c262cd373e6e6c363172d74394f4bff3d84d7b5", size = 477242, upload-time = "2025-06-15T19:04:59.786Z" },
    { url = "https://files.pythonhosted.org/packages/b5/b8/46f58cf4969d3b7bc3ca35a98e739fa4085b0657a1540ccc29a1a0bc016f/watchfiles-1.1.0-cp310-cp310-manylinux_2_17_x86_64.manylinux2014_x86_64.whl", hash = "sha256:935f9edd022ec13e447e5723a7d14456c8af254544cefbc533f6dd276c9aa0d9", size = 453148, upload-time = "2025-06-15T19:05:01.103Z" },
    { url = "https://files.pythonhosted.org/packages/a5/cd/8267594263b1770f1eb76914940d7b2d03ee55eca212302329608208e061/watchfiles-1.1.0-cp310-cp310-musllinux_1_1_aarch64.whl", hash = "sha256:8076a5769d6bdf5f673a19d51da05fc79e2bbf25e9fe755c47595785c06a8c72", size = 626574, upload-time = "2025-06-15T19:05:02.582Z" },
    { url = "https://files.pythonhosted.org/packages/a1/2f/7f2722e85899bed337cba715723e19185e288ef361360718973f891805be/watchfiles-1.1.0-cp310-cp310-musllinux_1_1_x86_64.whl", hash = "sha256:86b1e28d4c37e89220e924305cd9f82866bb0ace666943a6e4196c5df4d58dcc", size = 624378, upload-time = "2025-06-15T19:05:03.719Z" },
    { url = "https://files.pythonhosted.org/packages/bf/20/64c88ec43d90a568234d021ab4b2a6f42a5230d772b987c3f9c00cc27b8b/watchfiles-1.1.0-cp310-cp310-win32.whl", hash = "sha256:d1caf40c1c657b27858f9774d5c0e232089bca9cb8ee17ce7478c6e9264d2587", size = 279829, upload-time = "2025-06-15T19:05:04.822Z" },
    { url = "https://files.pythonhosted.org/packages/39/5c/a9c1ed33de7af80935e4eac09570de679c6e21c07070aa99f74b4431f4d6/watchfiles-1.1.0-cp310-cp310-win_amd64.whl", hash = "sha256:a89c75a5b9bc329131115a409d0acc16e8da8dfd5867ba59f1dd66ae7ea8fa82", size = 292192, upload-time = "2025-06-15T19:05:06.348Z" },
    { url = "https://files.pythonhosted.org/packages/8b/78/7401154b78ab484ccaaeef970dc2af0cb88b5ba8a1b415383da444cdd8d3/watchfiles-1.1.0-cp311-cp311-macosx_10_12_x86_64.whl", hash = "sha256:c9649dfc57cc1f9835551deb17689e8d44666315f2e82d337b9f07bd76ae3aa2", size = 405751, upload-time = "2025-06-15T19:05:07.679Z" },
    { url = "https://files.pythonhosted.org/packages/76/63/e6c3dbc1f78d001589b75e56a288c47723de28c580ad715eb116639152b5/watchfiles-1.1.0-cp311-cp311-macosx_11_0_arm64.whl", hash = "sha256:406520216186b99374cdb58bc48e34bb74535adec160c8459894884c983a149c", size = 397313, upload-time = "2025-06-15T19:05:08.764Z" },
    { url = "https://files.pythonhosted.org/packages/6c/a2/8afa359ff52e99af1632f90cbf359da46184207e893a5f179301b0c8d6df/watchfiles-1.1.0-cp311-cp311-manylinux_2_17_aarch64.manylinux2014_aarch64.whl", hash = "sha256:cb45350fd1dc75cd68d3d72c47f5b513cb0578da716df5fba02fff31c69d5f2d", size = 450792, upload-time = "2025-06-15T19:05:09.869Z" },
    { url = "https://files.pythonhosted.org/packages/1d/bf/7446b401667f5c64972a57a0233be1104157fc3abf72c4ef2666c1bd09b2/watchfiles-1.1.0-cp311-cp311-manylinux_2_17_armv7l.manylinux2014_armv7l.whl", hash = "sha256:11ee4444250fcbeb47459a877e5e80ed994ce8e8d20283857fc128be1715dac7", size = 458196, upload-time = "2025-06-15T19:05:11.91Z" },
    { url = "https://files.pythonhosted.org/packages/58/2f/501ddbdfa3fa874ea5597c77eeea3d413579c29af26c1091b08d0c792280/watchfiles-1.1.0-cp311-cp311-manylinux_2_17_i686.manylinux2014_i686.whl", hash = "sha256:bda8136e6a80bdea23e5e74e09df0362744d24ffb8cd59c4a95a6ce3d142f79c", size = 484788, upload-time = "2025-06-15T19:05:13.373Z" },
    { url = "https://files.pythonhosted.org/packages/61/1e/9c18eb2eb5c953c96bc0e5f626f0e53cfef4bd19bd50d71d1a049c63a575/watchfiles-1.1.0-cp311-cp311-manylinux_2_17_ppc64le.manylinux2014_ppc64le.whl", hash = "sha256:b915daeb2d8c1f5cee4b970f2e2c988ce6514aace3c9296e58dd64dc9aa5d575", size = 597879, upload-time = "2025-06-15T19:05:14.725Z" },
    { url = "https://files.pythonhosted.org/packages/8b/6c/1467402e5185d89388b4486745af1e0325007af0017c3384cc786fff0542/watchfiles-1.1.0-cp311-cp311-manylinux_2_17_s390x.manylinux2014_s390x.whl", hash = "sha256:ed8fc66786de8d0376f9f913c09e963c66e90ced9aa11997f93bdb30f7c872a8", size = 477447, upload-time = "2025-06-15T19:05:15.775Z" },
    { url = "https://files.pythonhosted.org/packages/2b/a1/ec0a606bde4853d6c4a578f9391eeb3684a9aea736a8eb217e3e00aa89a1/watchfiles-1.1.0-cp311-cp311-manylinux_2_17_x86_64.manylinux2014_x86_64.whl", hash = "sha256:fe4371595edf78c41ef8ac8df20df3943e13defd0efcb732b2e393b5a8a7a71f", size = 453145, upload-time = "2025-06-15T19:05:17.17Z" },
    { url = "https://files.pythonhosted.org/packages/90/b9/ef6f0c247a6a35d689fc970dc7f6734f9257451aefb30def5d100d6246a5/watchfiles-1.1.0-cp311-cp311-musllinux_1_1_aarch64.whl", hash = "sha256:b7c5f6fe273291f4d414d55b2c80d33c457b8a42677ad14b4b47ff025d0893e4", size = 626539, upload-time = "2025-06-15T19:05:18.557Z" },
    { url = "https://files.pythonhosted.org/packages/34/44/6ffda5537085106ff5aaa762b0d130ac6c75a08015dd1621376f708c94de/watchfiles-1.1.0-cp311-cp311-musllinux_1_1_x86_64.whl", hash = "sha256:7738027989881e70e3723c75921f1efa45225084228788fc59ea8c6d732eb30d", size = 624472, upload-time = "2025-06-15T19:05:19.588Z" },
    { url = "https://files.pythonhosted.org/packages/c3/e3/71170985c48028fa3f0a50946916a14055e741db11c2e7bc2f3b61f4d0e3/watchfiles-1.1.0-cp311-cp311-win32.whl", hash = "sha256:622d6b2c06be19f6e89b1d951485a232e3b59618def88dbeda575ed8f0d8dbf2", size = 279348, upload-time = "2025-06-15T19:05:20.856Z" },
    { url = "https://files.pythonhosted.org/packages/89/1b/3e39c68b68a7a171070f81fc2561d23ce8d6859659406842a0e4bebf3bba/watchfiles-1.1.0-cp311-cp311-win_amd64.whl", hash = "sha256:48aa25e5992b61debc908a61ab4d3f216b64f44fdaa71eb082d8b2de846b7d12", size = 292607, upload-time = "2025-06-15T19:05:21.937Z" },
    { url = "https://files.pythonhosted.org/packages/61/9f/2973b7539f2bdb6ea86d2c87f70f615a71a1fc2dba2911795cea25968aea/watchfiles-1.1.0-cp311-cp311-win_arm64.whl", hash = "sha256:00645eb79a3faa70d9cb15c8d4187bb72970b2470e938670240c7998dad9f13a", size = 285056, upload-time = "2025-06-15T19:05:23.12Z" },
    { url = "https://files.pythonhosted.org/packages/f6/b8/858957045a38a4079203a33aaa7d23ea9269ca7761c8a074af3524fbb240/watchfiles-1.1.0-cp312-cp312-macosx_10_12_x86_64.whl", hash = "sha256:9dc001c3e10de4725c749d4c2f2bdc6ae24de5a88a339c4bce32300a31ede179", size = 402339, upload-time = "2025-06-15T19:05:24.516Z" },
    { url = "https://files.pythonhosted.org/packages/80/28/98b222cca751ba68e88521fabd79a4fab64005fc5976ea49b53fa205d1fa/watchfiles-1.1.0-cp312-cp312-macosx_11_0_arm64.whl", hash = "sha256:d9ba68ec283153dead62cbe81872d28e053745f12335d037de9cbd14bd1877f5", size = 394409, upload-time = "2025-06-15T19:05:25.469Z" },
    { url = "https://files.pythonhosted.org/packages/86/50/dee79968566c03190677c26f7f47960aff738d32087087bdf63a5473e7df/watchfiles-1.1.0-cp312-cp312-manylinux_2_17_aarch64.manylinux2014_aarch64.whl", hash = "sha256:130fc497b8ee68dce163e4254d9b0356411d1490e868bd8790028bc46c5cc297", size = 450939, upload-time = "2025-06-15T19:05:26.494Z" },
    { url = "https://files.pythonhosted.org/packages/40/45/a7b56fb129700f3cfe2594a01aa38d033b92a33dddce86c8dfdfc1247b72/watchfiles-1.1.0-cp312-cp312-manylinux_2_17_armv7l.manylinux2014_armv7l.whl", hash = "sha256:50a51a90610d0845a5931a780d8e51d7bd7f309ebc25132ba975aca016b576a0", size = 457270, upload-time = "2025-06-15T19:05:27.466Z" },
    { url = "https://files.pythonhosted.org/packages/b5/c8/fa5ef9476b1d02dc6b5e258f515fcaaecf559037edf8b6feffcbc097c4b8/watchfiles-1.1.0-cp312-cp312-manylinux_2_17_i686.manylinux2014_i686.whl", hash = "sha256:dc44678a72ac0910bac46fa6a0de6af9ba1355669b3dfaf1ce5f05ca7a74364e", size = 483370, upload-time = "2025-06-15T19:05:28.548Z" },
    { url = "https://files.pythonhosted.org/packages/98/68/42cfcdd6533ec94f0a7aab83f759ec11280f70b11bfba0b0f885e298f9bd/watchfiles-1.1.0-cp312-cp312-manylinux_2_17_ppc64le.manylinux2014_ppc64le.whl", hash = "sha256:a543492513a93b001975ae283a51f4b67973662a375a403ae82f420d2c7205ee", size = 598654, upload-time = "2025-06-15T19:05:29.997Z" },
    { url = "https://files.pythonhosted.org/packages/d3/74/b2a1544224118cc28df7e59008a929e711f9c68ce7d554e171b2dc531352/watchfiles-1.1.0-cp312-cp312-manylinux_2_17_s390x.manylinux2014_s390x.whl", hash = "sha256:8ac164e20d17cc285f2b94dc31c384bc3aa3dd5e7490473b3db043dd70fbccfd", size = 478667, upload-time = "2025-06-15T19:05:31.172Z" },
    { url = "https://files.pythonhosted.org/packages/8c/77/e3362fe308358dc9f8588102481e599c83e1b91c2ae843780a7ded939a35/watchfiles-1.1.0-cp312-cp312-manylinux_2_17_x86_64.manylinux2014_x86_64.whl", hash = "sha256:f7590d5a455321e53857892ab8879dce62d1f4b04748769f5adf2e707afb9d4f", size = 452213, upload-time = "2025-06-15T19:05:32.299Z" },
    { url = "https://files.pythonhosted.org/packages/6e/17/c8f1a36540c9a1558d4faf08e909399e8133599fa359bf52ec8fcee5be6f/watchfiles-1.1.0-cp312-cp312-musllinux_1_1_aarch64.whl", hash = "sha256:37d3d3f7defb13f62ece99e9be912afe9dd8a0077b7c45ee5a57c74811d581a4", size = 626718, upload-time = "2025-06-15T19:05:33.415Z" },
    { url = "https://files.pythonhosted.org/packages/26/45/fb599be38b4bd38032643783d7496a26a6f9ae05dea1a42e58229a20ac13/watchfiles-1.1.0-cp312-cp312-musllinux_1_1_x86_64.whl", hash = "sha256:7080c4bb3efd70a07b1cc2df99a7aa51d98685be56be6038c3169199d0a1c69f", size = 623098, upload-time = "2025-06-15T19:05:34.534Z" },
    { url = "https://files.pythonhosted.org/packages/a1/e7/fdf40e038475498e160cd167333c946e45d8563ae4dd65caf757e9ffe6b4/watchfiles-1.1.0-cp312-cp312-win32.whl", hash = "sha256:cbcf8630ef4afb05dc30107bfa17f16c0896bb30ee48fc24bf64c1f970f3b1fd", size = 279209, upload-time = "2025-06-15T19:05:35.577Z" },
    { url = "https://files.pythonhosted.org/packages/3f/d3/3ae9d5124ec75143bdf088d436cba39812122edc47709cd2caafeac3266f/watchfiles-1.1.0-cp312-cp312-win_amd64.whl", hash = "sha256:cbd949bdd87567b0ad183d7676feb98136cde5bb9025403794a4c0db28ed3a47", size = 292786, upload-time = "2025-06-15T19:05:36.559Z" },
    { url = "https://files.pythonhosted.org/packages/26/2f/7dd4fc8b5f2b34b545e19629b4a018bfb1de23b3a496766a2c1165ca890d/watchfiles-1.1.0-cp312-cp312-win_arm64.whl", hash = "sha256:0a7d40b77f07be87c6faa93d0951a0fcd8cbca1ddff60a1b65d741bac6f3a9f6", size = 284343, upload-time = "2025-06-15T19:05:37.5Z" },
    { url = "https://files.pythonhosted.org/packages/d3/42/fae874df96595556a9089ade83be34a2e04f0f11eb53a8dbf8a8a5e562b4/watchfiles-1.1.0-cp313-cp313-macosx_10_12_x86_64.whl", hash = "sha256:5007f860c7f1f8df471e4e04aaa8c43673429047d63205d1630880f7637bca30", size = 402004, upload-time = "2025-06-15T19:05:38.499Z" },
    { url = "https://files.pythonhosted.org/packages/fa/55/a77e533e59c3003d9803c09c44c3651224067cbe7fb5d574ddbaa31e11ca/watchfiles-1.1.0-cp313-cp313-macosx_11_0_arm64.whl", hash = "sha256:20ecc8abbd957046f1fe9562757903f5eaf57c3bce70929fda6c7711bb58074a", size = 393671, upload-time = "2025-06-15T19:05:39.52Z" },
    { url = "https://files.pythonhosted.org/packages/05/68/b0afb3f79c8e832e6571022611adbdc36e35a44e14f129ba09709aa4bb7a/watchfiles-1.1.0-cp313-cp313-manylinux_2_17_aarch64.manylinux2014_aarch64.whl", hash = "sha256:f2f0498b7d2a3c072766dba3274fe22a183dbea1f99d188f1c6c72209a1063dc", size = 449772, upload-time = "2025-06-15T19:05:40.897Z" },
    { url = "https://files.pythonhosted.org/packages/ff/05/46dd1f6879bc40e1e74c6c39a1b9ab9e790bf1f5a2fe6c08b463d9a807f4/watchfiles-1.1.0-cp313-cp313-manylinux_2_17_armv7l.manylinux2014_armv7l.whl", hash = "sha256:239736577e848678e13b201bba14e89718f5c2133dfd6b1f7846fa1b58a8532b", size = 456789, upload-time = "2025-06-15T19:05:42.045Z" },
    { url = "https://files.pythonhosted.org/packages/8b/ca/0eeb2c06227ca7f12e50a47a3679df0cd1ba487ea19cf844a905920f8e95/watchfiles-1.1.0-cp313-cp313-manylinux_2_17_i686.manylinux2014_i686.whl", hash = "sha256:eff4b8d89f444f7e49136dc695599a591ff769300734446c0a86cba2eb2f9895", size = 482551, upload-time = "2025-06-15T19:05:43.781Z" },
    { url = "https://files.pythonhosted.org/packages/31/47/2cecbd8694095647406645f822781008cc524320466ea393f55fe70eed3b/watchfiles-1.1.0-cp313-cp313-manylinux_2_17_ppc64le.manylinux2014_ppc64le.whl", hash = "sha256:12b0a02a91762c08f7264e2e79542f76870c3040bbc847fb67410ab81474932a", size = 597420, upload-time = "2025-06-15T19:05:45.244Z" },
    { url = "https://files.pythonhosted.org/packages/d9/7e/82abc4240e0806846548559d70f0b1a6dfdca75c1b4f9fa62b504ae9b083/watchfiles-1.1.0-cp313-cp313-manylinux_2_17_s390x.manylinux2014_s390x.whl", hash = "sha256:29e7bc2eee15cbb339c68445959108803dc14ee0c7b4eea556400131a8de462b", size = 477950, upload-time = "2025-06-15T19:05:46.332Z" },
    { url = "https://files.pythonhosted.org/packages/25/0d/4d564798a49bf5482a4fa9416dea6b6c0733a3b5700cb8a5a503c4b15853/watchfiles-1.1.0-cp313-cp313-manylinux_2_17_x86_64.manylinux2014_x86_64.whl", hash = "sha256:d9481174d3ed982e269c090f780122fb59cee6c3796f74efe74e70f7780ed94c", size = 451706, upload-time = "2025-06-15T19:05:47.459Z" },
    { url = "https://files.pythonhosted.org/packages/81/b5/5516cf46b033192d544102ea07c65b6f770f10ed1d0a6d388f5d3874f6e4/watchfiles-1.1.0-cp313-cp313-musllinux_1_1_aarch64.whl", hash = "sha256:80f811146831c8c86ab17b640801c25dc0a88c630e855e2bef3568f30434d52b", size = 625814, upload-time = "2025-06-15T19:05:48.654Z" },
    { url = "https://files.pythonhosted.org/packages/0c/dd/7c1331f902f30669ac3e754680b6edb9a0dd06dea5438e61128111fadd2c/watchfiles-1.1.0-cp313-cp313-musllinux_1_1_x86_64.whl", hash = "sha256:60022527e71d1d1fda67a33150ee42869042bce3d0fcc9cc49be009a9cded3fb", size = 622820, upload-time = "2025-06-15T19:05:50.088Z" },
    { url = "https://files.pythonhosted.org/packages/1b/14/36d7a8e27cd128d7b1009e7715a7c02f6c131be9d4ce1e5c3b73d0e342d8/watchfiles-1.1.0-cp313-cp313-win32.whl", hash = "sha256:32d6d4e583593cb8576e129879ea0991660b935177c0f93c6681359b3654bfa9", size = 279194, upload-time = "2025-06-15T19:05:51.186Z" },
    { url = "https://files.pythonhosted.org/packages/25/41/2dd88054b849aa546dbeef5696019c58f8e0774f4d1c42123273304cdb2e/watchfiles-1.1.0-cp313-cp313-win_amd64.whl", hash = "sha256:f21af781a4a6fbad54f03c598ab620e3a77032c5878f3d780448421a6e1818c7", size = 292349, upload-time = "2025-06-15T19:05:52.201Z" },
    { url = "https://files.pythonhosted.org/packages/c8/cf/421d659de88285eb13941cf11a81f875c176f76a6d99342599be88e08d03/watchfiles-1.1.0-cp313-cp313-win_arm64.whl", hash = "sha256:5366164391873ed76bfdf618818c82084c9db7fac82b64a20c44d335eec9ced5", size = 283836, upload-time = "2025-06-15T19:05:53.265Z" },
    { url = "https://files.pythonhosted.org/packages/45/10/6faf6858d527e3599cc50ec9fcae73590fbddc1420bd4fdccfebffeedbc6/watchfiles-1.1.0-cp313-cp313t-macosx_10_12_x86_64.whl", hash = "sha256:17ab167cca6339c2b830b744eaf10803d2a5b6683be4d79d8475d88b4a8a4be1", size = 400343, upload-time = "2025-06-15T19:05:54.252Z" },
    { url = "https://files.pythonhosted.org/packages/03/20/5cb7d3966f5e8c718006d0e97dfe379a82f16fecd3caa7810f634412047a/watchfiles-1.1.0-cp313-cp313t-macosx_11_0_arm64.whl", hash = "sha256:328dbc9bff7205c215a7807da7c18dce37da7da718e798356212d22696404339", size = 392916, upload-time = "2025-06-15T19:05:55.264Z" },
    { url = "https://files.pythonhosted.org/packages/8c/07/d8f1176328fa9e9581b6f120b017e286d2a2d22ae3f554efd9515c8e1b49/watchfiles-1.1.0-cp313-cp313t-manylinux_2_17_aarch64.manylinux2014_aarch64.whl", hash = "sha256:f7208ab6e009c627b7557ce55c465c98967e8caa8b11833531fdf95799372633", size = 449582, upload-time = "2025-06-15T19:05:56.317Z" },
    { url = "https://files.pythonhosted.org/packages/66/e8/80a14a453cf6038e81d072a86c05276692a1826471fef91df7537dba8b46/watchfiles-1.1.0-cp313-cp313t-manylinux_2_17_armv7l.manylinux2014_armv7l.whl", hash = "sha256:a8f6f72974a19efead54195bc9bed4d850fc047bb7aa971268fd9a8387c89011", size = 456752, upload-time = "2025-06-15T19:05:57.359Z" },
    { url = "https://files.pythonhosted.org/packages/5a/25/0853b3fe0e3c2f5af9ea60eb2e781eade939760239a72c2d38fc4cc335f6/watchfiles-1.1.0-cp313-cp313t-manylinux_2_17_i686.manylinux2014_i686.whl", hash = "sha256:d181ef50923c29cf0450c3cd47e2f0557b62218c50b2ab8ce2ecaa02bd97e670", size = 481436, upload-time = "2025-06-15T19:05:58.447Z" },
    { url = "https://files.pythonhosted.org/packages/fe/9e/4af0056c258b861fbb29dcb36258de1e2b857be4a9509e6298abcf31e5c9/watchfiles-1.1.0-cp313-cp313t-manylinux_2_17_ppc64le.manylinux2014_ppc64le.whl", hash = "sha256:adb4167043d3a78280d5d05ce0ba22055c266cf8655ce942f2fb881262ff3cdf", size = 596016, upload-time = "2025-06-15T19:05:59.59Z" },
    { url = "https://files.pythonhosted.org/packages/c5/fa/95d604b58aa375e781daf350897aaaa089cff59d84147e9ccff2447c8294/watchfiles-1.1.0-cp313-cp313t-manylinux_2_17_s390x.manylinux2014_s390x.whl", hash = "sha256:8c5701dc474b041e2934a26d31d39f90fac8a3dee2322b39f7729867f932b1d4", size = 476727, upload-time = "2025-06-15T19:06:01.086Z" },
    { url = "https://files.pythonhosted.org/packages/65/95/fe479b2664f19be4cf5ceeb21be05afd491d95f142e72d26a42f41b7c4f8/watchfiles-1.1.0-cp313-cp313t-manylinux_2_17_x86_64.manylinux2014_x86_64.whl", hash = "sha256:b067915e3c3936966a8607f6fe5487df0c9c4afb85226613b520890049deea20", size = 451864, upload-time = "2025-06-15T19:06:02.144Z" },
    { url = "https://files.pythonhosted.org/packages/d3/8a/3c4af14b93a15ce55901cd7a92e1a4701910f1768c78fb30f61d2b79785b/watchfiles-1.1.0-cp313-cp313t-musllinux_1_1_aarch64.whl", hash = "sha256:9c733cda03b6d636b4219625a4acb5c6ffb10803338e437fb614fef9516825ef", size = 625626, upload-time = "2025-06-15T19:06:03.578Z" },
    { url = "https://files.pythonhosted.org/packages/da/f5/cf6aa047d4d9e128f4b7cde615236a915673775ef171ff85971d698f3c2c/watchfiles-1.1.0-cp313-cp313t-musllinux_1_1_x86_64.whl", hash = "sha256:cc08ef8b90d78bfac66f0def80240b0197008e4852c9f285907377b2947ffdcb", size = 622744, upload-time = "2025-06-15T19:06:05.066Z" },
    { url = "https://files.pythonhosted.org/packages/2c/00/70f75c47f05dea6fd30df90f047765f6fc2d6eb8b5a3921379b0b04defa2/watchfiles-1.1.0-cp314-cp314-macosx_10_12_x86_64.whl", hash = "sha256:9974d2f7dc561cce3bb88dfa8eb309dab64c729de85fba32e98d75cf24b66297", size = 402114, upload-time = "2025-06-15T19:06:06.186Z" },
    { url = "https://files.pythonhosted.org/packages/53/03/acd69c48db4a1ed1de26b349d94077cca2238ff98fd64393f3e97484cae6/watchfiles-1.1.0-cp314-cp314-macosx_11_0_arm64.whl", hash = "sha256:c68e9f1fcb4d43798ad8814c4c1b61547b014b667216cb754e606bfade587018", size = 393879, upload-time = "2025-06-15T19:06:07.369Z" },
    { url = "https://files.pythonhosted.org/packages/2f/c8/a9a2a6f9c8baa4eceae5887fecd421e1b7ce86802bcfc8b6a942e2add834/watchfiles-1.1.0-cp314-cp314-manylinux_2_17_aarch64.manylinux2014_aarch64.whl", hash = "sha256:95ab1594377effac17110e1352989bdd7bdfca9ff0e5eeccd8c69c5389b826d0", size = 450026, upload-time = "2025-06-15T19:06:08.476Z" },
    { url = "https://files.pythonhosted.org/packages/fe/51/d572260d98388e6e2b967425c985e07d47ee6f62e6455cefb46a6e06eda5/watchfiles-1.1.0-cp314-cp314-manylinux_2_17_armv7l.manylinux2014_armv7l.whl", hash = "sha256:fba9b62da882c1be1280a7584ec4515d0a6006a94d6e5819730ec2eab60ffe12", size = 457917, upload-time = "2025-06-15T19:06:09.988Z" },
    { url = "https://files.pythonhosted.org/packages/c6/2d/4258e52917bf9f12909b6ec314ff9636276f3542f9d3807d143f27309104/watchfiles-1.1.0-cp314-cp314-manylinux_2_17_i686.manylinux2014_i686.whl", hash = "sha256:3434e401f3ce0ed6b42569128b3d1e3af773d7ec18751b918b89cd49c14eaafb", size = 483602, upload-time = "2025-06-15T19:06:11.088Z" },
    { url = "https://files.pythonhosted.org/packages/84/99/bee17a5f341a4345fe7b7972a475809af9e528deba056f8963d61ea49f75/watchfiles-1.1.0-cp314-cp314-manylinux_2_17_ppc64le.manylinux2014_ppc64le.whl", hash = "sha256:fa257a4d0d21fcbca5b5fcba9dca5a78011cb93c0323fb8855c6d2dfbc76eb77", size = 596758, upload-time = "2025-06-15T19:06:12.197Z" },
    { url = "https://files.pythonhosted.org/packages/40/76/e4bec1d59b25b89d2b0716b41b461ed655a9a53c60dc78ad5771fda5b3e6/watchfiles-1.1.0-cp314-cp314-manylinux_2_17_s390x.manylinux2014_s390x.whl", hash = "sha256:7fd1b3879a578a8ec2076c7961076df540b9af317123f84569f5a9ddee64ce92", size = 477601, upload-time = "2025-06-15T19:06:13.391Z" },
    { url = "https://files.pythonhosted.org/packages/1f/fa/a514292956f4a9ce3c567ec0c13cce427c158e9f272062685a8a727d08fc/watchfiles-1.1.0-cp314-cp314-manylinux_2_17_x86_64.manylinux2014_x86_64.whl", hash = "sha256:62cc7a30eeb0e20ecc5f4bd113cd69dcdb745a07c68c0370cea919f373f65d9e", size = 451936, upload-time = "2025-06-15T19:06:14.656Z" },
    { url = "https://files.pythonhosted.org/packages/32/5d/c3bf927ec3bbeb4566984eba8dd7a8eb69569400f5509904545576741f88/watchfiles-1.1.0-cp314-cp314-musllinux_1_1_aarch64.whl", hash = "sha256:891c69e027748b4a73847335d208e374ce54ca3c335907d381fde4e41661b13b", size = 626243, upload-time = "2025-06-15T19:06:16.232Z" },
    { url = "https://files.pythonhosted.org/packages/e6/65/6e12c042f1a68c556802a84d54bb06d35577c81e29fba14019562479159c/watchfiles-1.1.0-cp314-cp314-musllinux_1_1_x86_64.whl", hash = "sha256:12fe8eaffaf0faa7906895b4f8bb88264035b3f0243275e0bf24af0436b27259", size = 623073, upload-time = "2025-06-15T19:06:17.457Z" },
    { url = "https://files.pythonhosted.org/packages/89/ab/7f79d9bf57329e7cbb0a6fd4c7bd7d0cee1e4a8ef0041459f5409da3506c/watchfiles-1.1.0-cp314-cp314t-macosx_10_12_x86_64.whl", hash = "sha256:bfe3c517c283e484843cb2e357dd57ba009cff351edf45fb455b5fbd1f45b15f", size = 400872, upload-time = "2025-06-15T19:06:18.57Z" },
    { url = "https://files.pythonhosted.org/packages/df/d5/3f7bf9912798e9e6c516094db6b8932df53b223660c781ee37607030b6d3/watchfiles-1.1.0-cp314-cp314t-macosx_11_0_arm64.whl", hash = "sha256:a9ccbf1f129480ed3044f540c0fdbc4ee556f7175e5ab40fe077ff6baf286d4e", size = 392877, upload-time = "2025-06-15T19:06:19.55Z" },
    { url = "https://files.pythonhosted.org/packages/0d/c5/54ec7601a2798604e01c75294770dbee8150e81c6e471445d7601610b495/watchfiles-1.1.0-cp314-cp314t-manylinux_2_17_aarch64.manylinux2014_aarch64.whl", hash = "sha256:ba0e3255b0396cac3cc7bbace76404dd72b5438bf0d8e7cefa2f79a7f3649caa", size = 449645, upload-time = "2025-06-15T19:06:20.66Z" },
    { url = "https://files.pythonhosted.org/packages/0a/04/c2f44afc3b2fce21ca0b7802cbd37ed90a29874f96069ed30a36dfe57c2b/watchfiles-1.1.0-cp314-cp314t-manylinux_2_17_armv7l.manylinux2014_armv7l.whl", hash = "sha256:4281cd9fce9fc0a9dbf0fc1217f39bf9cf2b4d315d9626ef1d4e87b84699e7e8", size = 457424, upload-time = "2025-06-15T19:06:21.712Z" },
    { url = "https://files.pythonhosted.org/packages/9f/b0/eec32cb6c14d248095261a04f290636da3df3119d4040ef91a4a50b29fa5/watchfiles-1.1.0-cp314-cp314t-manylinux_2_17_i686.manylinux2014_i686.whl", hash = "sha256:6d2404af8db1329f9a3c9b79ff63e0ae7131986446901582067d9304ae8aaf7f", size = 481584, upload-time = "2025-06-15T19:06:22.777Z" },
    { url = "https://files.pythonhosted.org/packages/d1/e2/ca4bb71c68a937d7145aa25709e4f5d68eb7698a25ce266e84b55d591bbd/watchfiles-1.1.0-cp314-cp314t-manylinux_2_17_ppc64le.manylinux2014_ppc64le.whl", hash = "sha256:e78b6ed8165996013165eeabd875c5dfc19d41b54f94b40e9fff0eb3193e5e8e", size = 596675, upload-time = "2025-06-15T19:06:24.226Z" },
    { url = "https://files.pythonhosted.org/packages/a1/dd/b0e4b7fb5acf783816bc950180a6cd7c6c1d2cf7e9372c0ea634e722712b/watchfiles-1.1.0-cp314-cp314t-manylinux_2_17_s390x.manylinux2014_s390x.whl", hash = "sha256:249590eb75ccc117f488e2fabd1bfa33c580e24b96f00658ad88e38844a040bb", size = 477363, upload-time = "2025-06-15T19:06:25.42Z" },
    { url = "https://files.pythonhosted.org/packages/69/c4/088825b75489cb5b6a761a4542645718893d395d8c530b38734f19da44d2/watchfiles-1.1.0-cp314-cp314t-manylinux_2_17_x86_64.manylinux2014_x86_64.whl", hash = "sha256:d05686b5487cfa2e2c28ff1aa370ea3e6c5accfe6435944ddea1e10d93872147", size = 452240, upload-time = "2025-06-15T19:06:26.552Z" },
    { url = "https://files.pythonhosted.org/packages/10/8c/22b074814970eeef43b7c44df98c3e9667c1f7bf5b83e0ff0201b0bd43f9/watchfiles-1.1.0-cp314-cp314t-musllinux_1_1_aarch64.whl", hash = "sha256:d0e10e6f8f6dc5762adee7dece33b722282e1f59aa6a55da5d493a97282fedd8", size = 625607, upload-time = "2025-06-15T19:06:27.606Z" },
    { url = "https://files.pythonhosted.org/packages/32/fa/a4f5c2046385492b2273213ef815bf71a0d4c1943b784fb904e184e30201/watchfiles-1.1.0-cp314-cp314t-musllinux_1_1_x86_64.whl", hash = "sha256:af06c863f152005c7592df1d6a7009c836a247c9d8adb78fef8575a5a98699db", size = 623315, upload-time = "2025-06-15T19:06:29.076Z" },
    { url = "https://files.pythonhosted.org/packages/be/7c/a3d7c55cfa377c2f62c4ae3c6502b997186bc5e38156bafcb9b653de9a6d/watchfiles-1.1.0-pp310-pypy310_pp73-macosx_10_12_x86_64.whl", hash = "sha256:3a6fd40bbb50d24976eb275ccb55cd1951dfb63dbc27cae3066a6ca5f4beabd5", size = 406748, upload-time = "2025-06-15T19:06:44.2Z" },
    { url = "https://files.pythonhosted.org/packages/38/d0/c46f1b2c0ca47f3667b144de6f0515f6d1c670d72f2ca29861cac78abaa1/watchfiles-1.1.0-pp310-pypy310_pp73-macosx_11_0_arm64.whl", hash = "sha256:9f811079d2f9795b5d48b55a37aa7773680a5659afe34b54cc1d86590a51507d", size = 398801, upload-time = "2025-06-15T19:06:45.774Z" },
    { url = "https://files.pythonhosted.org/packages/70/9c/9a6a42e97f92eeed77c3485a43ea96723900aefa3ac739a8c73f4bff2cd7/watchfiles-1.1.0-pp310-pypy310_pp73-manylinux_2_17_aarch64.manylinux2014_aarch64.whl", hash = "sha256:a2726d7bfd9f76158c84c10a409b77a320426540df8c35be172444394b17f7ea", size = 451528, upload-time = "2025-06-15T19:06:46.791Z" },
    { url = "https://files.pythonhosted.org/packages/51/7b/98c7f4f7ce7ff03023cf971cd84a3ee3b790021ae7584ffffa0eb2554b96/watchfiles-1.1.0-pp310-pypy310_pp73-manylinux_2_17_x86_64.manylinux2014_x86_64.whl", hash = "sha256:df32d59cb9780f66d165a9a7a26f19df2c7d24e3bd58713108b41d0ff4f929c6", size = 454095, upload-time = "2025-06-15T19:06:48.211Z" },
    { url = "https://files.pythonhosted.org/packages/8c/6b/686dcf5d3525ad17b384fd94708e95193529b460a1b7bf40851f1328ec6e/watchfiles-1.1.0-pp311-pypy311_pp73-macosx_10_12_x86_64.whl", hash = "sha256:0ece16b563b17ab26eaa2d52230c9a7ae46cf01759621f4fbbca280e438267b3", size = 406910, upload-time = "2025-06-15T19:06:49.335Z" },
    { url = "https://files.pythonhosted.org/packages/f3/d3/71c2dcf81dc1edcf8af9f4d8d63b1316fb0a2dd90cbfd427e8d9dd584a90/watchfiles-1.1.0-pp311-pypy311_pp73-macosx_11_0_arm64.whl", hash = "sha256:51b81e55d40c4b4aa8658427a3ee7ea847c591ae9e8b81ef94a90b668999353c", size = 398816, upload-time = "2025-06-15T19:06:50.433Z" },
    { url = "https://files.pythonhosted.org/packages/b8/fa/12269467b2fc006f8fce4cd6c3acfa77491dd0777d2a747415f28ccc8c60/watchfiles-1.1.0-pp311-pypy311_pp73-manylinux_2_17_aarch64.manylinux2014_aarch64.whl", hash = "sha256:f2bcdc54ea267fe72bfc7d83c041e4eb58d7d8dc6f578dfddb52f037ce62f432", size = 451584, upload-time = "2025-06-15T19:06:51.834Z" },
    { url = "https://files.pythonhosted.org/packages/bd/d3/254cea30f918f489db09d6a8435a7de7047f8cb68584477a515f160541d6/watchfiles-1.1.0-pp311-pypy311_pp73-manylinux_2_17_x86_64.manylinux2014_x86_64.whl", hash = "sha256:923fec6e5461c42bd7e3fd5ec37492c6f3468be0499bc0707b4bbbc16ac21792", size = 454009, upload-time = "2025-06-15T19:06:52.896Z" },
]

[[package]]
name = "websockets"
version = "15.0.1"
source = { registry = "https://pypi.org/simple" }
sdist = { url = "https://files.pythonhosted.org/packages/21/e6/26d09fab466b7ca9c7737474c52be4f76a40301b08362eb2dbc19dcc16c1/websockets-15.0.1.tar.gz", hash = "sha256:82544de02076bafba038ce055ee6412d68da13ab47f0c60cab827346de828dee", size = 177016, upload-time = "2025-03-05T20:03:41.606Z" }
wheels = [
    { url = "https://files.pythonhosted.org/packages/1e/da/6462a9f510c0c49837bbc9345aca92d767a56c1fb2939e1579df1e1cdcf7/websockets-15.0.1-cp310-cp310-macosx_10_9_universal2.whl", hash = "sha256:d63efaa0cd96cf0c5fe4d581521d9fa87744540d4bc999ae6e08595a1014b45b", size = 175423, upload-time = "2025-03-05T20:01:35.363Z" },
    { url = "https://files.pythonhosted.org/packages/1c/9f/9d11c1a4eb046a9e106483b9ff69bce7ac880443f00e5ce64261b47b07e7/websockets-15.0.1-cp310-cp310-macosx_10_9_x86_64.whl", hash = "sha256:ac60e3b188ec7574cb761b08d50fcedf9d77f1530352db4eef1707fe9dee7205", size = 173080, upload-time = "2025-03-05T20:01:37.304Z" },
    { url = "https://files.pythonhosted.org/packages/d5/4f/b462242432d93ea45f297b6179c7333dd0402b855a912a04e7fc61c0d71f/websockets-15.0.1-cp310-cp310-macosx_11_0_arm64.whl", hash = "sha256:5756779642579d902eed757b21b0164cd6fe338506a8083eb58af5c372e39d9a", size = 173329, upload-time = "2025-03-05T20:01:39.668Z" },
    { url = "https://files.pythonhosted.org/packages/6e/0c/6afa1f4644d7ed50284ac59cc70ef8abd44ccf7d45850d989ea7310538d0/websockets-15.0.1-cp310-cp310-manylinux_2_17_aarch64.manylinux2014_aarch64.whl", hash = "sha256:0fdfe3e2a29e4db3659dbd5bbf04560cea53dd9610273917799f1cde46aa725e", size = 182312, upload-time = "2025-03-05T20:01:41.815Z" },
    { url = "https://files.pythonhosted.org/packages/dd/d4/ffc8bd1350b229ca7a4db2a3e1c482cf87cea1baccd0ef3e72bc720caeec/websockets-15.0.1-cp310-cp310-manylinux_2_5_i686.manylinux1_i686.manylinux_2_17_i686.manylinux2014_i686.whl", hash = "sha256:4c2529b320eb9e35af0fa3016c187dffb84a3ecc572bcee7c3ce302bfeba52bf", size = 181319, upload-time = "2025-03-05T20:01:43.967Z" },
    { url = "https://files.pythonhosted.org/packages/97/3a/5323a6bb94917af13bbb34009fac01e55c51dfde354f63692bf2533ffbc2/websockets-15.0.1-cp310-cp310-manylinux_2_5_x86_64.manylinux1_x86_64.manylinux_2_17_x86_64.manylinux2014_x86_64.whl", hash = "sha256:ac1e5c9054fe23226fb11e05a6e630837f074174c4c2f0fe442996112a6de4fb", size = 181631, upload-time = "2025-03-05T20:01:46.104Z" },
    { url = "https://files.pythonhosted.org/packages/a6/cc/1aeb0f7cee59ef065724041bb7ed667b6ab1eeffe5141696cccec2687b66/websockets-15.0.1-cp310-cp310-musllinux_1_2_aarch64.whl", hash = "sha256:5df592cd503496351d6dc14f7cdad49f268d8e618f80dce0cd5a36b93c3fc08d", size = 182016, upload-time = "2025-03-05T20:01:47.603Z" },
    { url = "https://files.pythonhosted.org/packages/79/f9/c86f8f7af208e4161a7f7e02774e9d0a81c632ae76db2ff22549e1718a51/websockets-15.0.1-cp310-cp310-musllinux_1_2_i686.whl", hash = "sha256:0a34631031a8f05657e8e90903e656959234f3a04552259458aac0b0f9ae6fd9", size = 181426, upload-time = "2025-03-05T20:01:48.949Z" },
    { url = "https://files.pythonhosted.org/packages/c7/b9/828b0bc6753db905b91df6ae477c0b14a141090df64fb17f8a9d7e3516cf/websockets-15.0.1-cp310-cp310-musllinux_1_2_x86_64.whl", hash = "sha256:3d00075aa65772e7ce9e990cab3ff1de702aa09be3940d1dc88d5abf1ab8a09c", size = 181360, upload-time = "2025-03-05T20:01:50.938Z" },
    { url = "https://files.pythonhosted.org/packages/89/fb/250f5533ec468ba6327055b7d98b9df056fb1ce623b8b6aaafb30b55d02e/websockets-15.0.1-cp310-cp310-win32.whl", hash = "sha256:1234d4ef35db82f5446dca8e35a7da7964d02c127b095e172e54397fb6a6c256", size = 176388, upload-time = "2025-03-05T20:01:52.213Z" },
    { url = "https://files.pythonhosted.org/packages/1c/46/aca7082012768bb98e5608f01658ff3ac8437e563eca41cf068bd5849a5e/websockets-15.0.1-cp310-cp310-win_amd64.whl", hash = "sha256:39c1fec2c11dc8d89bba6b2bf1556af381611a173ac2b511cf7231622058af41", size = 176830, upload-time = "2025-03-05T20:01:53.922Z" },
    { url = "https://files.pythonhosted.org/packages/9f/32/18fcd5919c293a398db67443acd33fde142f283853076049824fc58e6f75/websockets-15.0.1-cp311-cp311-macosx_10_9_universal2.whl", hash = "sha256:823c248b690b2fd9303ba00c4f66cd5e2d8c3ba4aa968b2779be9532a4dad431", size = 175423, upload-time = "2025-03-05T20:01:56.276Z" },
    { url = "https://files.pythonhosted.org/packages/76/70/ba1ad96b07869275ef42e2ce21f07a5b0148936688c2baf7e4a1f60d5058/websockets-15.0.1-cp311-cp311-macosx_10_9_x86_64.whl", hash = "sha256:678999709e68425ae2593acf2e3ebcbcf2e69885a5ee78f9eb80e6e371f1bf57", size = 173082, upload-time = "2025-03-05T20:01:57.563Z" },
    { url = "https://files.pythonhosted.org/packages/86/f2/10b55821dd40eb696ce4704a87d57774696f9451108cff0d2824c97e0f97/websockets-15.0.1-cp311-cp311-macosx_11_0_arm64.whl", hash = "sha256:d50fd1ee42388dcfb2b3676132c78116490976f1300da28eb629272d5d93e905", size = 173330, upload-time = "2025-03-05T20:01:59.063Z" },
    { url = "https://files.pythonhosted.org/packages/a5/90/1c37ae8b8a113d3daf1065222b6af61cc44102da95388ac0018fcb7d93d9/websockets-15.0.1-cp311-cp311-manylinux_2_17_aarch64.manylinux2014_aarch64.whl", hash = "sha256:d99e5546bf73dbad5bf3547174cd6cb8ba7273062a23808ffea025ecb1cf8562", size = 182878, upload-time = "2025-03-05T20:02:00.305Z" },
    { url = "https://files.pythonhosted.org/packages/8e/8d/96e8e288b2a41dffafb78e8904ea7367ee4f891dafc2ab8d87e2124cb3d3/websockets-15.0.1-cp311-cp311-manylinux_2_5_i686.manylinux1_i686.manylinux_2_17_i686.manylinux2014_i686.whl", hash = "sha256:66dd88c918e3287efc22409d426c8f729688d89a0c587c88971a0faa2c2f3792", size = 181883, upload-time = "2025-03-05T20:02:03.148Z" },
    { url = "https://files.pythonhosted.org/packages/93/1f/5d6dbf551766308f6f50f8baf8e9860be6182911e8106da7a7f73785f4c4/websockets-15.0.1-cp311-cp311-manylinux_2_5_x86_64.manylinux1_x86_64.manylinux_2_17_x86_64.manylinux2014_x86_64.whl", hash = "sha256:8dd8327c795b3e3f219760fa603dcae1dcc148172290a8ab15158cf85a953413", size = 182252, upload-time = "2025-03-05T20:02:05.29Z" },
    { url = "https://files.pythonhosted.org/packages/d4/78/2d4fed9123e6620cbf1706c0de8a1632e1a28e7774d94346d7de1bba2ca3/websockets-15.0.1-cp311-cp311-musllinux_1_2_aarch64.whl", hash = "sha256:8fdc51055e6ff4adeb88d58a11042ec9a5eae317a0a53d12c062c8a8865909e8", size = 182521, upload-time = "2025-03-05T20:02:07.458Z" },
    { url = "https://files.pythonhosted.org/packages/e7/3b/66d4c1b444dd1a9823c4a81f50231b921bab54eee2f69e70319b4e21f1ca/websockets-15.0.1-cp311-cp311-musllinux_1_2_i686.whl", hash = "sha256:693f0192126df6c2327cce3baa7c06f2a117575e32ab2308f7f8216c29d9e2e3", size = 181958, upload-time = "2025-03-05T20:02:09.842Z" },
    { url = "https://files.pythonhosted.org/packages/08/ff/e9eed2ee5fed6f76fdd6032ca5cd38c57ca9661430bb3d5fb2872dc8703c/websockets-15.0.1-cp311-cp311-musllinux_1_2_x86_64.whl", hash = "sha256:54479983bd5fb469c38f2f5c7e3a24f9a4e70594cd68cd1fa6b9340dadaff7cf", size = 181918, upload-time = "2025-03-05T20:02:11.968Z" },
    { url = "https://files.pythonhosted.org/packages/d8/75/994634a49b7e12532be6a42103597b71098fd25900f7437d6055ed39930a/websockets-15.0.1-cp311-cp311-win32.whl", hash = "sha256:16b6c1b3e57799b9d38427dda63edcbe4926352c47cf88588c0be4ace18dac85", size = 176388, upload-time = "2025-03-05T20:02:13.32Z" },
    { url = "https://files.pythonhosted.org/packages/98/93/e36c73f78400a65f5e236cd376713c34182e6663f6889cd45a4a04d8f203/websockets-15.0.1-cp311-cp311-win_amd64.whl", hash = "sha256:27ccee0071a0e75d22cb35849b1db43f2ecd3e161041ac1ee9d2352ddf72f065", size = 176828, upload-time = "2025-03-05T20:02:14.585Z" },
    { url = "https://files.pythonhosted.org/packages/51/6b/4545a0d843594f5d0771e86463606a3988b5a09ca5123136f8a76580dd63/websockets-15.0.1-cp312-cp312-macosx_10_13_universal2.whl", hash = "sha256:3e90baa811a5d73f3ca0bcbf32064d663ed81318ab225ee4f427ad4e26e5aff3", size = 175437, upload-time = "2025-03-05T20:02:16.706Z" },
    { url = "https://files.pythonhosted.org/packages/f4/71/809a0f5f6a06522af902e0f2ea2757f71ead94610010cf570ab5c98e99ed/websockets-15.0.1-cp312-cp312-macosx_10_13_x86_64.whl", hash = "sha256:592f1a9fe869c778694f0aa806ba0374e97648ab57936f092fd9d87f8bc03665", size = 173096, upload-time = "2025-03-05T20:02:18.832Z" },
    { url = "https://files.pythonhosted.org/packages/3d/69/1a681dd6f02180916f116894181eab8b2e25b31e484c5d0eae637ec01f7c/websockets-15.0.1-cp312-cp312-macosx_11_0_arm64.whl", hash = "sha256:0701bc3cfcb9164d04a14b149fd74be7347a530ad3bbf15ab2c678a2cd3dd9a2", size = 173332, upload-time = "2025-03-05T20:02:20.187Z" },
    { url = "https://files.pythonhosted.org/packages/a6/02/0073b3952f5bce97eafbb35757f8d0d54812b6174ed8dd952aa08429bcc3/websockets-15.0.1-cp312-cp312-manylinux_2_17_aarch64.manylinux2014_aarch64.whl", hash = "sha256:e8b56bdcdb4505c8078cb6c7157d9811a85790f2f2b3632c7d1462ab5783d215", size = 183152, upload-time = "2025-03-05T20:02:22.286Z" },
    { url = "https://files.pythonhosted.org/packages/74/45/c205c8480eafd114b428284840da0b1be9ffd0e4f87338dc95dc6ff961a1/websockets-15.0.1-cp312-cp312-manylinux_2_5_i686.manylinux1_i686.manylinux_2_17_i686.manylinux2014_i686.whl", hash = "sha256:0af68c55afbd5f07986df82831c7bff04846928ea8d1fd7f30052638788bc9b5", size = 182096, upload-time = "2025-03-05T20:02:24.368Z" },
    { url = "https://files.pythonhosted.org/packages/14/8f/aa61f528fba38578ec553c145857a181384c72b98156f858ca5c8e82d9d3/websockets-15.0.1-cp312-cp312-manylinux_2_5_x86_64.manylinux1_x86_64.manylinux_2_17_x86_64.manylinux2014_x86_64.whl", hash = "sha256:64dee438fed052b52e4f98f76c5790513235efaa1ef7f3f2192c392cd7c91b65", size = 182523, upload-time = "2025-03-05T20:02:25.669Z" },
    { url = "https://files.pythonhosted.org/packages/ec/6d/0267396610add5bc0d0d3e77f546d4cd287200804fe02323797de77dbce9/websockets-15.0.1-cp312-cp312-musllinux_1_2_aarch64.whl", hash = "sha256:d5f6b181bb38171a8ad1d6aa58a67a6aa9d4b38d0f8c5f496b9e42561dfc62fe", size = 182790, upload-time = "2025-03-05T20:02:26.99Z" },
    { url = "https://files.pythonhosted.org/packages/02/05/c68c5adbf679cf610ae2f74a9b871ae84564462955d991178f95a1ddb7dd/websockets-15.0.1-cp312-cp312-musllinux_1_2_i686.whl", hash = "sha256:5d54b09eba2bada6011aea5375542a157637b91029687eb4fdb2dab11059c1b4", size = 182165, upload-time = "2025-03-05T20:02:30.291Z" },
    { url = "https://files.pythonhosted.org/packages/29/93/bb672df7b2f5faac89761cb5fa34f5cec45a4026c383a4b5761c6cea5c16/websockets-15.0.1-cp312-cp312-musllinux_1_2_x86_64.whl", hash = "sha256:3be571a8b5afed347da347bfcf27ba12b069d9d7f42cb8c7028b5e98bbb12597", size = 182160, upload-time = "2025-03-05T20:02:31.634Z" },
    { url = "https://files.pythonhosted.org/packages/ff/83/de1f7709376dc3ca9b7eeb4b9a07b4526b14876b6d372a4dc62312bebee0/websockets-15.0.1-cp312-cp312-win32.whl", hash = "sha256:c338ffa0520bdb12fbc527265235639fb76e7bc7faafbb93f6ba80d9c06578a9", size = 176395, upload-time = "2025-03-05T20:02:33.017Z" },
    { url = "https://files.pythonhosted.org/packages/7d/71/abf2ebc3bbfa40f391ce1428c7168fb20582d0ff57019b69ea20fa698043/websockets-15.0.1-cp312-cp312-win_amd64.whl", hash = "sha256:fcd5cf9e305d7b8338754470cf69cf81f420459dbae8a3b40cee57417f4614a7", size = 176841, upload-time = "2025-03-05T20:02:34.498Z" },
    { url = "https://files.pythonhosted.org/packages/cb/9f/51f0cf64471a9d2b4d0fc6c534f323b664e7095640c34562f5182e5a7195/websockets-15.0.1-cp313-cp313-macosx_10_13_universal2.whl", hash = "sha256:ee443ef070bb3b6ed74514f5efaa37a252af57c90eb33b956d35c8e9c10a1931", size = 175440, upload-time = "2025-03-05T20:02:36.695Z" },
    { url = "https://files.pythonhosted.org/packages/8a/05/aa116ec9943c718905997412c5989f7ed671bc0188ee2ba89520e8765d7b/websockets-15.0.1-cp313-cp313-macosx_10_13_x86_64.whl", hash = "sha256:5a939de6b7b4e18ca683218320fc67ea886038265fd1ed30173f5ce3f8e85675", size = 173098, upload-time = "2025-03-05T20:02:37.985Z" },
    { url = "https://files.pythonhosted.org/packages/ff/0b/33cef55ff24f2d92924923c99926dcce78e7bd922d649467f0eda8368923/websockets-15.0.1-cp313-cp313-macosx_11_0_arm64.whl", hash = "sha256:746ee8dba912cd6fc889a8147168991d50ed70447bf18bcda7039f7d2e3d9151", size = 173329, upload-time = "2025-03-05T20:02:39.298Z" },
    { url = "https://files.pythonhosted.org/packages/31/1d/063b25dcc01faa8fada1469bdf769de3768b7044eac9d41f734fd7b6ad6d/websockets-15.0.1-cp313-cp313-manylinux_2_17_aarch64.manylinux2014_aarch64.whl", hash = "sha256:595b6c3969023ecf9041b2936ac3827e4623bfa3ccf007575f04c5a6aa318c22", size = 183111, upload-time = "2025-03-05T20:02:40.595Z" },
    { url = "https://files.pythonhosted.org/packages/93/53/9a87ee494a51bf63e4ec9241c1ccc4f7c2f45fff85d5bde2ff74fcb68b9e/websockets-15.0.1-cp313-cp313-manylinux_2_5_i686.manylinux1_i686.manylinux_2_17_i686.manylinux2014_i686.whl", hash = "sha256:3c714d2fc58b5ca3e285461a4cc0c9a66bd0e24c5da9911e30158286c9b5be7f", size = 182054, upload-time = "2025-03-05T20:02:41.926Z" },
    { url = "https://files.pythonhosted.org/packages/ff/b2/83a6ddf56cdcbad4e3d841fcc55d6ba7d19aeb89c50f24dd7e859ec0805f/websockets-15.0.1-cp313-cp313-manylinux_2_5_x86_64.manylinux1_x86_64.manylinux_2_17_x86_64.manylinux2014_x86_64.whl", hash = "sha256:0f3c1e2ab208db911594ae5b4f79addeb3501604a165019dd221c0bdcabe4db8", size = 182496, upload-time = "2025-03-05T20:02:43.304Z" },
    { url = "https://files.pythonhosted.org/packages/98/41/e7038944ed0abf34c45aa4635ba28136f06052e08fc2168520bb8b25149f/websockets-15.0.1-cp313-cp313-musllinux_1_2_aarch64.whl", hash = "sha256:229cf1d3ca6c1804400b0a9790dc66528e08a6a1feec0d5040e8b9eb14422375", size = 182829, upload-time = "2025-03-05T20:02:48.812Z" },
    { url = "https://files.pythonhosted.org/packages/e0/17/de15b6158680c7623c6ef0db361da965ab25d813ae54fcfeae2e5b9ef910/websockets-15.0.1-cp313-cp313-musllinux_1_2_i686.whl", hash = "sha256:756c56e867a90fb00177d530dca4b097dd753cde348448a1012ed6c5131f8b7d", size = 182217, upload-time = "2025-03-05T20:02:50.14Z" },
    { url = "https://files.pythonhosted.org/packages/33/2b/1f168cb6041853eef0362fb9554c3824367c5560cbdaad89ac40f8c2edfc/websockets-15.0.1-cp313-cp313-musllinux_1_2_x86_64.whl", hash = "sha256:558d023b3df0bffe50a04e710bc87742de35060580a293c2a984299ed83bc4e4", size = 182195, upload-time = "2025-03-05T20:02:51.561Z" },
    { url = "https://files.pythonhosted.org/packages/86/eb/20b6cdf273913d0ad05a6a14aed4b9a85591c18a987a3d47f20fa13dcc47/websockets-15.0.1-cp313-cp313-win32.whl", hash = "sha256:ba9e56e8ceeeedb2e080147ba85ffcd5cd0711b89576b83784d8605a7df455fa", size = 176393, upload-time = "2025-03-05T20:02:53.814Z" },
    { url = "https://files.pythonhosted.org/packages/1b/6c/c65773d6cab416a64d191d6ee8a8b1c68a09970ea6909d16965d26bfed1e/websockets-15.0.1-cp313-cp313-win_amd64.whl", hash = "sha256:e09473f095a819042ecb2ab9465aee615bd9c2028e4ef7d933600a8401c79561", size = 176837, upload-time = "2025-03-05T20:02:55.237Z" },
    { url = "https://files.pythonhosted.org/packages/02/9e/d40f779fa16f74d3468357197af8d6ad07e7c5a27ea1ca74ceb38986f77a/websockets-15.0.1-pp310-pypy310_pp73-macosx_10_15_x86_64.whl", hash = "sha256:0c9e74d766f2818bb95f84c25be4dea09841ac0f734d1966f415e4edfc4ef1c3", size = 173109, upload-time = "2025-03-05T20:03:17.769Z" },
    { url = "https://files.pythonhosted.org/packages/bc/cd/5b887b8585a593073fd92f7c23ecd3985cd2c3175025a91b0d69b0551372/websockets-15.0.1-pp310-pypy310_pp73-macosx_11_0_arm64.whl", hash = "sha256:1009ee0c7739c08a0cd59de430d6de452a55e42d6b522de7aa15e6f67db0b8e1", size = 173343, upload-time = "2025-03-05T20:03:19.094Z" },
    { url = "https://files.pythonhosted.org/packages/fe/ae/d34f7556890341e900a95acf4886833646306269f899d58ad62f588bf410/websockets-15.0.1-pp310-pypy310_pp73-manylinux_2_17_aarch64.manylinux2014_aarch64.whl", hash = "sha256:76d1f20b1c7a2fa82367e04982e708723ba0e7b8d43aa643d3dcd404d74f1475", size = 174599, upload-time = "2025-03-05T20:03:21.1Z" },
    { url = "https://files.pythonhosted.org/packages/71/e6/5fd43993a87db364ec60fc1d608273a1a465c0caba69176dd160e197ce42/websockets-15.0.1-pp310-pypy310_pp73-manylinux_2_5_i686.manylinux1_i686.manylinux_2_17_i686.manylinux2014_i686.whl", hash = "sha256:f29d80eb9a9263b8d109135351caf568cc3f80b9928bccde535c235de55c22d9", size = 174207, upload-time = "2025-03-05T20:03:23.221Z" },
    { url = "https://files.pythonhosted.org/packages/2b/fb/c492d6daa5ec067c2988ac80c61359ace5c4c674c532985ac5a123436cec/websockets-15.0.1-pp310-pypy310_pp73-manylinux_2_5_x86_64.manylinux1_x86_64.manylinux_2_17_x86_64.manylinux2014_x86_64.whl", hash = "sha256:b359ed09954d7c18bbc1680f380c7301f92c60bf924171629c5db97febb12f04", size = 174155, upload-time = "2025-03-05T20:03:25.321Z" },
    { url = "https://files.pythonhosted.org/packages/68/a1/dcb68430b1d00b698ae7a7e0194433bce4f07ded185f0ee5fb21e2a2e91e/websockets-15.0.1-pp310-pypy310_pp73-win_amd64.whl", hash = "sha256:cad21560da69f4ce7658ca2cb83138fb4cf695a2ba3e475e0559e05991aa8122", size = 176884, upload-time = "2025-03-05T20:03:27.934Z" },
    { url = "https://files.pythonhosted.org/packages/fa/a8/5b41e0da817d64113292ab1f8247140aac61cbf6cfd085d6a0fa77f4984f/websockets-15.0.1-py3-none-any.whl", hash = "sha256:f7a866fbc1e97b5c617ee4116daaa09b722101d4a3c170c787450ba409f9736f", size = 169743, upload-time = "2025-03-05T20:03:39.41Z" },
]

[[package]]
name = "werkzeug"
version = "3.1.3"
source = { registry = "https://pypi.org/simple" }
dependencies = [
    { name = "markupsafe" },
]
sdist = { url = "https://files.pythonhosted.org/packages/9f/69/83029f1f6300c5fb2471d621ab06f6ec6b3324685a2ce0f9777fd4a8b71e/werkzeug-3.1.3.tar.gz", hash = "sha256:60723ce945c19328679790e3282cc758aa4a6040e4bb330f53d30fa546d44746", size = 806925, upload-time = "2024-11-08T15:52:18.093Z" }
wheels = [
    { url = "https://files.pythonhosted.org/packages/52/24/ab44c871b0f07f491e5d2ad12c9bd7358e527510618cb1b803a88e986db1/werkzeug-3.1.3-py3-none-any.whl", hash = "sha256:54b78bf3716d19a65be4fceccc0d1d7b89e608834989dfae50ea87564639213e", size = 224498, upload-time = "2024-11-08T15:52:16.132Z" },
]

[[package]]
name = "wrapt"
version = "1.17.2"
source = { registry = "https://pypi.org/simple" }
sdist = { url = "https://files.pythonhosted.org/packages/c3/fc/e91cc220803d7bc4db93fb02facd8461c37364151b8494762cc88b0fbcef/wrapt-1.17.2.tar.gz", hash = "sha256:41388e9d4d1522446fe79d3213196bd9e3b301a336965b9e27ca2788ebd122f3", size = 55531, upload-time = "2025-01-14T10:35:45.465Z" }
wheels = [
    { url = "https://files.pythonhosted.org/packages/5a/d1/1daec934997e8b160040c78d7b31789f19b122110a75eca3d4e8da0049e1/wrapt-1.17.2-cp310-cp310-macosx_10_9_universal2.whl", hash = "sha256:3d57c572081fed831ad2d26fd430d565b76aa277ed1d30ff4d40670b1c0dd984", size = 53307, upload-time = "2025-01-14T10:33:13.616Z" },
    { url = "https://files.pythonhosted.org/packages/1b/7b/13369d42651b809389c1a7153baa01d9700430576c81a2f5c5e460df0ed9/wrapt-1.17.2-cp310-cp310-macosx_10_9_x86_64.whl", hash = "sha256:b5e251054542ae57ac7f3fba5d10bfff615b6c2fb09abeb37d2f1463f841ae22", size = 38486, upload-time = "2025-01-14T10:33:15.947Z" },
    { url = "https://files.pythonhosted.org/packages/62/bf/e0105016f907c30b4bd9e377867c48c34dc9c6c0c104556c9c9126bd89ed/wrapt-1.17.2-cp310-cp310-macosx_11_0_arm64.whl", hash = "sha256:80dd7db6a7cb57ffbc279c4394246414ec99537ae81ffd702443335a61dbf3a7", size = 38777, upload-time = "2025-01-14T10:33:17.462Z" },
    { url = "https://files.pythonhosted.org/packages/27/70/0f6e0679845cbf8b165e027d43402a55494779295c4b08414097b258ac87/wrapt-1.17.2-cp310-cp310-manylinux_2_17_aarch64.manylinux2014_aarch64.whl", hash = "sha256:0a6e821770cf99cc586d33833b2ff32faebdbe886bd6322395606cf55153246c", size = 83314, upload-time = "2025-01-14T10:33:21.282Z" },
    { url = "https://files.pythonhosted.org/packages/0f/77/0576d841bf84af8579124a93d216f55d6f74374e4445264cb378a6ed33eb/wrapt-1.17.2-cp310-cp310-manylinux_2_5_i686.manylinux1_i686.manylinux_2_17_i686.manylinux2014_i686.whl", hash = "sha256:b60fb58b90c6d63779cb0c0c54eeb38941bae3ecf7a73c764c52c88c2dcb9d72", size = 74947, upload-time = "2025-01-14T10:33:24.414Z" },
    { url = "https://files.pythonhosted.org/packages/90/ec/00759565518f268ed707dcc40f7eeec38637d46b098a1f5143bff488fe97/wrapt-1.17.2-cp310-cp310-manylinux_2_5_x86_64.manylinux1_x86_64.manylinux_2_17_x86_64.manylinux2014_x86_64.whl", hash = "sha256:b870b5df5b71d8c3359d21be8f0d6c485fa0ebdb6477dda51a1ea54a9b558061", size = 82778, upload-time = "2025-01-14T10:33:26.152Z" },
    { url = "https://files.pythonhosted.org/packages/f8/5a/7cffd26b1c607b0b0c8a9ca9d75757ad7620c9c0a9b4a25d3f8a1480fafc/wrapt-1.17.2-cp310-cp310-musllinux_1_2_aarch64.whl", hash = "sha256:4011d137b9955791f9084749cba9a367c68d50ab8d11d64c50ba1688c9b457f2", size = 81716, upload-time = "2025-01-14T10:33:27.372Z" },
    { url = "https://files.pythonhosted.org/packages/7e/09/dccf68fa98e862df7e6a60a61d43d644b7d095a5fc36dbb591bbd4a1c7b2/wrapt-1.17.2-cp310-cp310-musllinux_1_2_i686.whl", hash = "sha256:1473400e5b2733e58b396a04eb7f35f541e1fb976d0c0724d0223dd607e0f74c", size = 74548, upload-time = "2025-01-14T10:33:28.52Z" },
    { url = "https://files.pythonhosted.org/packages/b7/8e/067021fa3c8814952c5e228d916963c1115b983e21393289de15128e867e/wrapt-1.17.2-cp310-cp310-musllinux_1_2_x86_64.whl", hash = "sha256:3cedbfa9c940fdad3e6e941db7138e26ce8aad38ab5fe9dcfadfed9db7a54e62", size = 81334, upload-time = "2025-01-14T10:33:29.643Z" },
    { url = "https://files.pythonhosted.org/packages/4b/0d/9d4b5219ae4393f718699ca1c05f5ebc0c40d076f7e65fd48f5f693294fb/wrapt-1.17.2-cp310-cp310-win32.whl", hash = "sha256:582530701bff1dec6779efa00c516496968edd851fba224fbd86e46cc6b73563", size = 36427, upload-time = "2025-01-14T10:33:30.832Z" },
    { url = "https://files.pythonhosted.org/packages/72/6a/c5a83e8f61aec1e1aeef939807602fb880e5872371e95df2137142f5c58e/wrapt-1.17.2-cp310-cp310-win_amd64.whl", hash = "sha256:58705da316756681ad3c9c73fd15499aa4d8c69f9fd38dc8a35e06c12468582f", size = 38774, upload-time = "2025-01-14T10:33:32.897Z" },
    { url = "https://files.pythonhosted.org/packages/cd/f7/a2aab2cbc7a665efab072344a8949a71081eed1d2f451f7f7d2b966594a2/wrapt-1.17.2-cp311-cp311-macosx_10_9_universal2.whl", hash = "sha256:ff04ef6eec3eee8a5efef2401495967a916feaa353643defcc03fc74fe213b58", size = 53308, upload-time = "2025-01-14T10:33:33.992Z" },
    { url = "https://files.pythonhosted.org/packages/50/ff/149aba8365fdacef52b31a258c4dc1c57c79759c335eff0b3316a2664a64/wrapt-1.17.2-cp311-cp311-macosx_10_9_x86_64.whl", hash = "sha256:4db983e7bca53819efdbd64590ee96c9213894272c776966ca6306b73e4affda", size = 38488, upload-time = "2025-01-14T10:33:35.264Z" },
    { url = "https://files.pythonhosted.org/packages/65/46/5a917ce85b5c3b490d35c02bf71aedaa9f2f63f2d15d9949cc4ba56e8ba9/wrapt-1.17.2-cp311-cp311-macosx_11_0_arm64.whl", hash = "sha256:9abc77a4ce4c6f2a3168ff34b1da9b0f311a8f1cfd694ec96b0603dff1c79438", size = 38776, upload-time = "2025-01-14T10:33:38.28Z" },
    { url = "https://files.pythonhosted.org/packages/ca/74/336c918d2915a4943501c77566db41d1bd6e9f4dbc317f356b9a244dfe83/wrapt-1.17.2-cp311-cp311-manylinux_2_17_aarch64.manylinux2014_aarch64.whl", hash = "sha256:0b929ac182f5ace000d459c59c2c9c33047e20e935f8e39371fa6e3b85d56f4a", size = 83776, upload-time = "2025-01-14T10:33:40.678Z" },
    { url = "https://files.pythonhosted.org/packages/09/99/c0c844a5ccde0fe5761d4305485297f91d67cf2a1a824c5f282e661ec7ff/wrapt-1.17.2-cp311-cp311-manylinux_2_5_i686.manylinux1_i686.manylinux_2_17_i686.manylinux2014_i686.whl", hash = "sha256:f09b286faeff3c750a879d336fb6d8713206fc97af3adc14def0cdd349df6000", size = 75420, upload-time = "2025-01-14T10:33:41.868Z" },
    { url = "https://files.pythonhosted.org/packages/b4/b0/9fc566b0fe08b282c850063591a756057c3247b2362b9286429ec5bf1721/wrapt-1.17.2-cp311-cp311-manylinux_2_5_x86_64.manylinux1_x86_64.manylinux_2_17_x86_64.manylinux2014_x86_64.whl", hash = "sha256:1a7ed2d9d039bd41e889f6fb9364554052ca21ce823580f6a07c4ec245c1f5d6", size = 83199, upload-time = "2025-01-14T10:33:43.598Z" },
    { url = "https://files.pythonhosted.org/packages/9d/4b/71996e62d543b0a0bd95dda485219856def3347e3e9380cc0d6cf10cfb2f/wrapt-1.17.2-cp311-cp311-musllinux_1_2_aarch64.whl", hash = "sha256:129a150f5c445165ff941fc02ee27df65940fcb8a22a61828b1853c98763a64b", size = 82307, upload-time = "2025-01-14T10:33:48.499Z" },
    { url = "https://files.pythonhosted.org/packages/39/35/0282c0d8789c0dc9bcc738911776c762a701f95cfe113fb8f0b40e45c2b9/wrapt-1.17.2-cp311-cp311-musllinux_1_2_i686.whl", hash = "sha256:1fb5699e4464afe5c7e65fa51d4f99e0b2eadcc176e4aa33600a3df7801d6662", size = 75025, upload-time = "2025-01-14T10:33:51.191Z" },
    { url = "https://files.pythonhosted.org/packages/4f/6d/90c9fd2c3c6fee181feecb620d95105370198b6b98a0770cba090441a828/wrapt-1.17.2-cp311-cp311-musllinux_1_2_x86_64.whl", hash = "sha256:9a2bce789a5ea90e51a02dfcc39e31b7f1e662bc3317979aa7e5538e3a034f72", size = 81879, upload-time = "2025-01-14T10:33:52.328Z" },
    { url = "https://files.pythonhosted.org/packages/8f/fa/9fb6e594f2ce03ef03eddbdb5f4f90acb1452221a5351116c7c4708ac865/wrapt-1.17.2-cp311-cp311-win32.whl", hash = "sha256:4afd5814270fdf6380616b321fd31435a462019d834f83c8611a0ce7484c7317", size = 36419, upload-time = "2025-01-14T10:33:53.551Z" },
    { url = "https://files.pythonhosted.org/packages/47/f8/fb1773491a253cbc123c5d5dc15c86041f746ed30416535f2a8df1f4a392/wrapt-1.17.2-cp311-cp311-win_amd64.whl", hash = "sha256:acc130bc0375999da18e3d19e5a86403667ac0c4042a094fefb7eec8ebac7cf3", size = 38773, upload-time = "2025-01-14T10:33:56.323Z" },
    { url = "https://files.pythonhosted.org/packages/a1/bd/ab55f849fd1f9a58ed7ea47f5559ff09741b25f00c191231f9f059c83949/wrapt-1.17.2-cp312-cp312-macosx_10_13_universal2.whl", hash = "sha256:d5e2439eecc762cd85e7bd37161d4714aa03a33c5ba884e26c81559817ca0925", size = 53799, upload-time = "2025-01-14T10:33:57.4Z" },
    { url = "https://files.pythonhosted.org/packages/53/18/75ddc64c3f63988f5a1d7e10fb204ffe5762bc663f8023f18ecaf31a332e/wrapt-1.17.2-cp312-cp312-macosx_10_13_x86_64.whl", hash = "sha256:3fc7cb4c1c744f8c05cd5f9438a3caa6ab94ce8344e952d7c45a8ed59dd88392", size = 38821, upload-time = "2025-01-14T10:33:59.334Z" },
    { url = "https://files.pythonhosted.org/packages/48/2a/97928387d6ed1c1ebbfd4efc4133a0633546bec8481a2dd5ec961313a1c7/wrapt-1.17.2-cp312-cp312-macosx_11_0_arm64.whl", hash = "sha256:8fdbdb757d5390f7c675e558fd3186d590973244fab0c5fe63d373ade3e99d40", size = 38919, upload-time = "2025-01-14T10:34:04.093Z" },
    { url = "https://files.pythonhosted.org/packages/73/54/3bfe5a1febbbccb7a2f77de47b989c0b85ed3a6a41614b104204a788c20e/wrapt-1.17.2-cp312-cp312-manylinux_2_17_aarch64.manylinux2014_aarch64.whl", hash = "sha256:5bb1d0dbf99411f3d871deb6faa9aabb9d4e744d67dcaaa05399af89d847a91d", size = 88721, upload-time = "2025-01-14T10:34:07.163Z" },
    { url = "https://files.pythonhosted.org/packages/25/cb/7262bc1b0300b4b64af50c2720ef958c2c1917525238d661c3e9a2b71b7b/wrapt-1.17.2-cp312-cp312-manylinux_2_5_i686.manylinux1_i686.manylinux_2_17_i686.manylinux2014_i686.whl", hash = "sha256:d18a4865f46b8579d44e4fe1e2bcbc6472ad83d98e22a26c963d46e4c125ef0b", size = 80899, upload-time = "2025-01-14T10:34:09.82Z" },
    { url = "https://files.pythonhosted.org/packages/2a/5a/04cde32b07a7431d4ed0553a76fdb7a61270e78c5fd5a603e190ac389f14/wrapt-1.17.2-cp312-cp312-manylinux_2_5_x86_64.manylinux1_x86_64.manylinux_2_17_x86_64.manylinux2014_x86_64.whl", hash = "sha256:bc570b5f14a79734437cb7b0500376b6b791153314986074486e0b0fa8d71d98", size = 89222, upload-time = "2025-01-14T10:34:11.258Z" },
    { url = "https://files.pythonhosted.org/packages/09/28/2e45a4f4771fcfb109e244d5dbe54259e970362a311b67a965555ba65026/wrapt-1.17.2-cp312-cp312-musllinux_1_2_aarch64.whl", hash = "sha256:6d9187b01bebc3875bac9b087948a2bccefe464a7d8f627cf6e48b1bbae30f82", size = 86707, upload-time = "2025-01-14T10:34:12.49Z" },
    { url = "https://files.pythonhosted.org/packages/c6/d2/dcb56bf5f32fcd4bd9aacc77b50a539abdd5b6536872413fd3f428b21bed/wrapt-1.17.2-cp312-cp312-musllinux_1_2_i686.whl", hash = "sha256:9e8659775f1adf02eb1e6f109751268e493c73716ca5761f8acb695e52a756ae", size = 79685, upload-time = "2025-01-14T10:34:15.043Z" },
    { url = "https://files.pythonhosted.org/packages/80/4e/eb8b353e36711347893f502ce91c770b0b0929f8f0bed2670a6856e667a9/wrapt-1.17.2-cp312-cp312-musllinux_1_2_x86_64.whl", hash = "sha256:e8b2816ebef96d83657b56306152a93909a83f23994f4b30ad4573b00bd11bb9", size = 87567, upload-time = "2025-01-14T10:34:16.563Z" },
    { url = "https://files.pythonhosted.org/packages/17/27/4fe749a54e7fae6e7146f1c7d914d28ef599dacd4416566c055564080fe2/wrapt-1.17.2-cp312-cp312-win32.whl", hash = "sha256:468090021f391fe0056ad3e807e3d9034e0fd01adcd3bdfba977b6fdf4213ea9", size = 36672, upload-time = "2025-01-14T10:34:17.727Z" },
    { url = "https://files.pythonhosted.org/packages/15/06/1dbf478ea45c03e78a6a8c4be4fdc3c3bddea5c8de8a93bc971415e47f0f/wrapt-1.17.2-cp312-cp312-win_amd64.whl", hash = "sha256:ec89ed91f2fa8e3f52ae53cd3cf640d6feff92ba90d62236a81e4e563ac0e991", size = 38865, upload-time = "2025-01-14T10:34:19.577Z" },
    { url = "https://files.pythonhosted.org/packages/ce/b9/0ffd557a92f3b11d4c5d5e0c5e4ad057bd9eb8586615cdaf901409920b14/wrapt-1.17.2-cp313-cp313-macosx_10_13_universal2.whl", hash = "sha256:6ed6ffac43aecfe6d86ec5b74b06a5be33d5bb9243d055141e8cabb12aa08125", size = 53800, upload-time = "2025-01-14T10:34:21.571Z" },
    { url = "https://files.pythonhosted.org/packages/c0/ef/8be90a0b7e73c32e550c73cfb2fa09db62234227ece47b0e80a05073b375/wrapt-1.17.2-cp313-cp313-macosx_10_13_x86_64.whl", hash = "sha256:35621ae4c00e056adb0009f8e86e28eb4a41a4bfa8f9bfa9fca7d343fe94f998", size = 38824, upload-time = "2025-01-14T10:34:22.999Z" },
    { url = "https://files.pythonhosted.org/packages/36/89/0aae34c10fe524cce30fe5fc433210376bce94cf74d05b0d68344c8ba46e/wrapt-1.17.2-cp313-cp313-macosx_11_0_arm64.whl", hash = "sha256:a604bf7a053f8362d27eb9fefd2097f82600b856d5abe996d623babd067b1ab5", size = 38920, upload-time = "2025-01-14T10:34:25.386Z" },
    { url = "https://files.pythonhosted.org/packages/3b/24/11c4510de906d77e0cfb5197f1b1445d4fec42c9a39ea853d482698ac681/wrapt-1.17.2-cp313-cp313-manylinux_2_17_aarch64.manylinux2014_aarch64.whl", hash = "sha256:5cbabee4f083b6b4cd282f5b817a867cf0b1028c54d445b7ec7cfe6505057cf8", size = 88690, upload-time = "2025-01-14T10:34:28.058Z" },
    { url = "https://files.pythonhosted.org/packages/71/d7/cfcf842291267bf455b3e266c0c29dcb675b5540ee8b50ba1699abf3af45/wrapt-1.17.2-cp313-cp313-manylinux_2_5_i686.manylinux1_i686.manylinux_2_17_i686.manylinux2014_i686.whl", hash = "sha256:49703ce2ddc220df165bd2962f8e03b84c89fee2d65e1c24a7defff6f988f4d6", size = 80861, upload-time = "2025-01-14T10:34:29.167Z" },
    { url = "https://files.pythonhosted.org/packages/d5/66/5d973e9f3e7370fd686fb47a9af3319418ed925c27d72ce16b791231576d/wrapt-1.17.2-cp313-cp313-manylinux_2_5_x86_64.manylinux1_x86_64.manylinux_2_17_x86_64.manylinux2014_x86_64.whl", hash = "sha256:8112e52c5822fc4253f3901b676c55ddf288614dc7011634e2719718eaa187dc", size = 89174, upload-time = "2025-01-14T10:34:31.702Z" },
    { url = "https://files.pythonhosted.org/packages/a7/d3/8e17bb70f6ae25dabc1aaf990f86824e4fd98ee9cadf197054e068500d27/wrapt-1.17.2-cp313-cp313-musllinux_1_2_aarch64.whl", hash = "sha256:9fee687dce376205d9a494e9c121e27183b2a3df18037f89d69bd7b35bcf59e2", size = 86721, upload-time = "2025-01-14T10:34:32.91Z" },
    { url = "https://files.pythonhosted.org/packages/6f/54/f170dfb278fe1c30d0ff864513cff526d624ab8de3254b20abb9cffedc24/wrapt-1.17.2-cp313-cp313-musllinux_1_2_i686.whl", hash = "sha256:18983c537e04d11cf027fbb60a1e8dfd5190e2b60cc27bc0808e653e7b218d1b", size = 79763, upload-time = "2025-01-14T10:34:34.903Z" },
    { url = "https://files.pythonhosted.org/packages/4a/98/de07243751f1c4a9b15c76019250210dd3486ce098c3d80d5f729cba029c/wrapt-1.17.2-cp313-cp313-musllinux_1_2_x86_64.whl", hash = "sha256:703919b1633412ab54bcf920ab388735832fdcb9f9a00ae49387f0fe67dad504", size = 87585, upload-time = "2025-01-14T10:34:36.13Z" },
    { url = "https://files.pythonhosted.org/packages/f9/f0/13925f4bd6548013038cdeb11ee2cbd4e37c30f8bfd5db9e5a2a370d6e20/wrapt-1.17.2-cp313-cp313-win32.whl", hash = "sha256:abbb9e76177c35d4e8568e58650aa6926040d6a9f6f03435b7a522bf1c487f9a", size = 36676, upload-time = "2025-01-14T10:34:37.962Z" },
    { url = "https://files.pythonhosted.org/packages/bf/ae/743f16ef8c2e3628df3ddfd652b7d4c555d12c84b53f3d8218498f4ade9b/wrapt-1.17.2-cp313-cp313-win_amd64.whl", hash = "sha256:69606d7bb691b50a4240ce6b22ebb319c1cfb164e5f6569835058196e0f3a845", size = 38871, upload-time = "2025-01-14T10:34:39.13Z" },
    { url = "https://files.pythonhosted.org/packages/3d/bc/30f903f891a82d402ffb5fda27ec1d621cc97cb74c16fea0b6141f1d4e87/wrapt-1.17.2-cp313-cp313t-macosx_10_13_universal2.whl", hash = "sha256:4a721d3c943dae44f8e243b380cb645a709ba5bd35d3ad27bc2ed947e9c68192", size = 56312, upload-time = "2025-01-14T10:34:40.604Z" },
    { url = "https://files.pythonhosted.org/packages/8a/04/c97273eb491b5f1c918857cd26f314b74fc9b29224521f5b83f872253725/wrapt-1.17.2-cp313-cp313t-macosx_10_13_x86_64.whl", hash = "sha256:766d8bbefcb9e00c3ac3b000d9acc51f1b399513f44d77dfe0eb026ad7c9a19b", size = 40062, upload-time = "2025-01-14T10:34:45.011Z" },
    { url = "https://files.pythonhosted.org/packages/4e/ca/3b7afa1eae3a9e7fefe499db9b96813f41828b9fdb016ee836c4c379dadb/wrapt-1.17.2-cp313-cp313t-macosx_11_0_arm64.whl", hash = "sha256:e496a8ce2c256da1eb98bd15803a79bee00fc351f5dfb9ea82594a3f058309e0", size = 40155, upload-time = "2025-01-14T10:34:47.25Z" },
    { url = "https://files.pythonhosted.org/packages/89/be/7c1baed43290775cb9030c774bc53c860db140397047cc49aedaf0a15477/wrapt-1.17.2-cp313-cp313t-manylinux_2_17_aarch64.manylinux2014_aarch64.whl", hash = "sha256:40d615e4fe22f4ad3528448c193b218e077656ca9ccb22ce2cb20db730f8d306", size = 113471, upload-time = "2025-01-14T10:34:50.934Z" },
    { url = "https://files.pythonhosted.org/packages/32/98/4ed894cf012b6d6aae5f5cc974006bdeb92f0241775addad3f8cd6ab71c8/wrapt-1.17.2-cp313-cp313t-manylinux_2_5_i686.manylinux1_i686.manylinux_2_17_i686.manylinux2014_i686.whl", hash = "sha256:a5aaeff38654462bc4b09023918b7f21790efb807f54c000a39d41d69cf552cb", size = 101208, upload-time = "2025-01-14T10:34:52.297Z" },
    { url = "https://files.pythonhosted.org/packages/ea/fd/0c30f2301ca94e655e5e057012e83284ce8c545df7661a78d8bfca2fac7a/wrapt-1.17.2-cp313-cp313t-manylinux_2_5_x86_64.manylinux1_x86_64.manylinux_2_17_x86_64.manylinux2014_x86_64.whl", hash = "sha256:9a7d15bbd2bc99e92e39f49a04653062ee6085c0e18b3b7512a4f2fe91f2d681", size = 109339, upload-time = "2025-01-14T10:34:53.489Z" },
    { url = "https://files.pythonhosted.org/packages/75/56/05d000de894c4cfcb84bcd6b1df6214297b8089a7bd324c21a4765e49b14/wrapt-1.17.2-cp313-cp313t-musllinux_1_2_aarch64.whl", hash = "sha256:e3890b508a23299083e065f435a492b5435eba6e304a7114d2f919d400888cc6", size = 110232, upload-time = "2025-01-14T10:34:55.327Z" },
    { url = "https://files.pythonhosted.org/packages/53/f8/c3f6b2cf9b9277fb0813418e1503e68414cd036b3b099c823379c9575e6d/wrapt-1.17.2-cp313-cp313t-musllinux_1_2_i686.whl", hash = "sha256:8c8b293cd65ad716d13d8dd3624e42e5a19cc2a2f1acc74b30c2c13f15cb61a6", size = 100476, upload-time = "2025-01-14T10:34:58.055Z" },
    { url = "https://files.pythonhosted.org/packages/a7/b1/0bb11e29aa5139d90b770ebbfa167267b1fc548d2302c30c8f7572851738/wrapt-1.17.2-cp313-cp313t-musllinux_1_2_x86_64.whl", hash = "sha256:4c82b8785d98cdd9fed4cac84d765d234ed3251bd6afe34cb7ac523cb93e8b4f", size = 106377, upload-time = "2025-01-14T10:34:59.3Z" },
    { url = "https://files.pythonhosted.org/packages/6a/e1/0122853035b40b3f333bbb25f1939fc1045e21dd518f7f0922b60c156f7c/wrapt-1.17.2-cp313-cp313t-win32.whl", hash = "sha256:13e6afb7fe71fe7485a4550a8844cc9ffbe263c0f1a1eea569bc7091d4898555", size = 37986, upload-time = "2025-01-14T10:35:00.498Z" },
    { url = "https://files.pythonhosted.org/packages/09/5e/1655cf481e079c1f22d0cabdd4e51733679932718dc23bf2db175f329b76/wrapt-1.17.2-cp313-cp313t-win_amd64.whl", hash = "sha256:eaf675418ed6b3b31c7a989fd007fa7c3be66ce14e5c3b27336383604c9da85c", size = 40750, upload-time = "2025-01-14T10:35:03.378Z" },
    { url = "https://files.pythonhosted.org/packages/2d/82/f56956041adef78f849db6b289b282e72b55ab8045a75abad81898c28d19/wrapt-1.17.2-py3-none-any.whl", hash = "sha256:b18f2d1533a71f069c7f82d524a52599053d4c7166e9dd374ae2136b7f40f7c8", size = 23594, upload-time = "2025-01-14T10:35:44.018Z" },
]

[[package]]
name = "yapf"
version = "0.43.0"
source = { registry = "https://pypi.org/simple" }
dependencies = [
    { name = "platformdirs" },
    { name = "tomli", marker = "python_full_version < '3.11'" },
]
sdist = { url = "https://files.pythonhosted.org/packages/23/97/b6f296d1e9cc1ec25c7604178b48532fa5901f721bcf1b8d8148b13e5588/yapf-0.43.0.tar.gz", hash = "sha256:00d3aa24bfedff9420b2e0d5d9f5ab6d9d4268e72afbf59bb3fa542781d5218e", size = 254907, upload-time = "2024-11-14T00:11:41.584Z" }
wheels = [
    { url = "https://files.pythonhosted.org/packages/37/81/6acd6601f61e31cfb8729d3da6d5df966f80f374b78eff83760714487338/yapf-0.43.0-py3-none-any.whl", hash = "sha256:224faffbc39c428cb095818cf6ef5511fdab6f7430a10783fdfb292ccf2852ca", size = 256158, upload-time = "2024-11-14T00:11:39.37Z" },
]

[[package]]
name = "yarl"
version = "1.20.1"
source = { registry = "https://pypi.org/simple" }
dependencies = [
    { name = "idna" },
    { name = "multidict" },
    { name = "propcache" },
]
sdist = { url = "https://files.pythonhosted.org/packages/3c/fb/efaa23fa4e45537b827620f04cf8f3cd658b76642205162e072703a5b963/yarl-1.20.1.tar.gz", hash = "sha256:d017a4997ee50c91fd5466cef416231bb82177b93b029906cefc542ce14c35ac", size = 186428, upload-time = "2025-06-10T00:46:09.923Z" }
wheels = [
    { url = "https://files.pythonhosted.org/packages/cb/65/7fed0d774abf47487c64be14e9223749468922817b5e8792b8a64792a1bb/yarl-1.20.1-cp310-cp310-macosx_10_9_universal2.whl", hash = "sha256:6032e6da6abd41e4acda34d75a816012717000fa6839f37124a47fcefc49bec4", size = 132910, upload-time = "2025-06-10T00:42:31.108Z" },
    { url = "https://files.pythonhosted.org/packages/8a/7b/988f55a52da99df9e56dc733b8e4e5a6ae2090081dc2754fc8fd34e60aa0/yarl-1.20.1-cp310-cp310-macosx_10_9_x86_64.whl", hash = "sha256:2c7b34d804b8cf9b214f05015c4fee2ebe7ed05cf581e7192c06555c71f4446a", size = 90644, upload-time = "2025-06-10T00:42:33.851Z" },
    { url = "https://files.pythonhosted.org/packages/f7/de/30d98f03e95d30c7e3cc093759982d038c8833ec2451001d45ef4854edc1/yarl-1.20.1-cp310-cp310-macosx_11_0_arm64.whl", hash = "sha256:0c869f2651cc77465f6cd01d938d91a11d9ea5d798738c1dc077f3de0b5e5fed", size = 89322, upload-time = "2025-06-10T00:42:35.688Z" },
    { url = "https://files.pythonhosted.org/packages/e0/7a/f2f314f5ebfe9200724b0b748de2186b927acb334cf964fd312eb86fc286/yarl-1.20.1-cp310-cp310-manylinux_2_17_aarch64.manylinux2014_aarch64.whl", hash = "sha256:62915e6688eb4d180d93840cda4110995ad50c459bf931b8b3775b37c264af1e", size = 323786, upload-time = "2025-06-10T00:42:37.817Z" },
    { url = "https://files.pythonhosted.org/packages/15/3f/718d26f189db96d993d14b984ce91de52e76309d0fd1d4296f34039856aa/yarl-1.20.1-cp310-cp310-manylinux_2_17_armv7l.manylinux2014_armv7l.manylinux_2_31_armv7l.whl", hash = "sha256:41ebd28167bc6af8abb97fec1a399f412eec5fd61a3ccbe2305a18b84fb4ca73", size = 319627, upload-time = "2025-06-10T00:42:39.937Z" },
    { url = "https://files.pythonhosted.org/packages/a5/76/8fcfbf5fa2369157b9898962a4a7d96764b287b085b5b3d9ffae69cdefd1/yarl-1.20.1-cp310-cp310-manylinux_2_17_ppc64le.manylinux2014_ppc64le.whl", hash = "sha256:21242b4288a6d56f04ea193adde174b7e347ac46ce6bc84989ff7c1b1ecea84e", size = 339149, upload-time = "2025-06-10T00:42:42.627Z" },
    { url = "https://files.pythonhosted.org/packages/3c/95/d7fc301cc4661785967acc04f54a4a42d5124905e27db27bb578aac49b5c/yarl-1.20.1-cp310-cp310-manylinux_2_17_s390x.manylinux2014_s390x.whl", hash = "sha256:bea21cdae6c7eb02ba02a475f37463abfe0a01f5d7200121b03e605d6a0439f8", size = 333327, upload-time = "2025-06-10T00:42:44.842Z" },
    { url = "https://files.pythonhosted.org/packages/65/94/e21269718349582eee81efc5c1c08ee71c816bfc1585b77d0ec3f58089eb/yarl-1.20.1-cp310-cp310-manylinux_2_17_x86_64.manylinux2014_x86_64.whl", hash = "sha256:1f8a891e4a22a89f5dde7862994485e19db246b70bb288d3ce73a34422e55b23", size = 326054, upload-time = "2025-06-10T00:42:47.149Z" },
    { url = "https://files.pythonhosted.org/packages/32/ae/8616d1f07853704523519f6131d21f092e567c5af93de7e3e94b38d7f065/yarl-1.20.1-cp310-cp310-manylinux_2_5_i686.manylinux1_i686.manylinux_2_17_i686.manylinux2014_i686.whl", hash = "sha256:dd803820d44c8853a109a34e3660e5a61beae12970da479cf44aa2954019bf70", size = 315035, upload-time = "2025-06-10T00:42:48.852Z" },
    { url = "https://files.pythonhosted.org/packages/48/aa/0ace06280861ef055855333707db5e49c6e3a08840a7ce62682259d0a6c0/yarl-1.20.1-cp310-cp310-musllinux_1_2_aarch64.whl", hash = "sha256:b982fa7f74c80d5c0c7b5b38f908971e513380a10fecea528091405f519b9ebb", size = 338962, upload-time = "2025-06-10T00:42:51.024Z" },
    { url = "https://files.pythonhosted.org/packages/20/52/1e9d0e6916f45a8fb50e6844f01cb34692455f1acd548606cbda8134cd1e/yarl-1.20.1-cp310-cp310-musllinux_1_2_armv7l.whl", hash = "sha256:33f29ecfe0330c570d997bcf1afd304377f2e48f61447f37e846a6058a4d33b2", size = 335399, upload-time = "2025-06-10T00:42:53.007Z" },
    { url = "https://files.pythonhosted.org/packages/f2/65/60452df742952c630e82f394cd409de10610481d9043aa14c61bf846b7b1/yarl-1.20.1-cp310-cp310-musllinux_1_2_i686.whl", hash = "sha256:835ab2cfc74d5eb4a6a528c57f05688099da41cf4957cf08cad38647e4a83b30", size = 338649, upload-time = "2025-06-10T00:42:54.964Z" },
    { url = "https://files.pythonhosted.org/packages/7b/f5/6cd4ff38dcde57a70f23719a838665ee17079640c77087404c3d34da6727/yarl-1.20.1-cp310-cp310-musllinux_1_2_ppc64le.whl", hash = "sha256:46b5e0ccf1943a9a6e766b2c2b8c732c55b34e28be57d8daa2b3c1d1d4009309", size = 358563, upload-time = "2025-06-10T00:42:57.28Z" },
    { url = "https://files.pythonhosted.org/packages/d1/90/c42eefd79d0d8222cb3227bdd51b640c0c1d0aa33fe4cc86c36eccba77d3/yarl-1.20.1-cp310-cp310-musllinux_1_2_s390x.whl", hash = "sha256:df47c55f7d74127d1b11251fe6397d84afdde0d53b90bedb46a23c0e534f9d24", size = 357609, upload-time = "2025-06-10T00:42:59.055Z" },
    { url = "https://files.pythonhosted.org/packages/03/c8/cea6b232cb4617514232e0f8a718153a95b5d82b5290711b201545825532/yarl-1.20.1-cp310-cp310-musllinux_1_2_x86_64.whl", hash = "sha256:76d12524d05841276b0e22573f28d5fbcb67589836772ae9244d90dd7d66aa13", size = 350224, upload-time = "2025-06-10T00:43:01.248Z" },
    { url = "https://files.pythonhosted.org/packages/ce/a3/eaa0ab9712f1f3d01faf43cf6f1f7210ce4ea4a7e9b28b489a2261ca8db9/yarl-1.20.1-cp310-cp310-win32.whl", hash = "sha256:6c4fbf6b02d70e512d7ade4b1f998f237137f1417ab07ec06358ea04f69134f8", size = 81753, upload-time = "2025-06-10T00:43:03.486Z" },
    { url = "https://files.pythonhosted.org/packages/8f/34/e4abde70a9256465fe31c88ed02c3f8502b7b5dead693a4f350a06413f28/yarl-1.20.1-cp310-cp310-win_amd64.whl", hash = "sha256:aef6c4d69554d44b7f9d923245f8ad9a707d971e6209d51279196d8e8fe1ae16", size = 86817, upload-time = "2025-06-10T00:43:05.231Z" },
    { url = "https://files.pythonhosted.org/packages/b1/18/893b50efc2350e47a874c5c2d67e55a0ea5df91186b2a6f5ac52eff887cd/yarl-1.20.1-cp311-cp311-macosx_10_9_universal2.whl", hash = "sha256:47ee6188fea634bdfaeb2cc420f5b3b17332e6225ce88149a17c413c77ff269e", size = 133833, upload-time = "2025-06-10T00:43:07.393Z" },
    { url = "https://files.pythonhosted.org/packages/89/ed/b8773448030e6fc47fa797f099ab9eab151a43a25717f9ac043844ad5ea3/yarl-1.20.1-cp311-cp311-macosx_10_9_x86_64.whl", hash = "sha256:d0f6500f69e8402d513e5eedb77a4e1818691e8f45e6b687147963514d84b44b", size = 91070, upload-time = "2025-06-10T00:43:09.538Z" },
    { url = "https://files.pythonhosted.org/packages/e3/e3/409bd17b1e42619bf69f60e4f031ce1ccb29bd7380117a55529e76933464/yarl-1.20.1-cp311-cp311-macosx_11_0_arm64.whl", hash = "sha256:7a8900a42fcdaad568de58887c7b2f602962356908eedb7628eaf6021a6e435b", size = 89818, upload-time = "2025-06-10T00:43:11.575Z" },
    { url = "https://files.pythonhosted.org/packages/f8/77/64d8431a4d77c856eb2d82aa3de2ad6741365245a29b3a9543cd598ed8c5/yarl-1.20.1-cp311-cp311-manylinux_2_17_aarch64.manylinux2014_aarch64.whl", hash = "sha256:bad6d131fda8ef508b36be3ece16d0902e80b88ea7200f030a0f6c11d9e508d4", size = 347003, upload-time = "2025-06-10T00:43:14.088Z" },
    { url = "https://files.pythonhosted.org/packages/8d/d2/0c7e4def093dcef0bd9fa22d4d24b023788b0a33b8d0088b51aa51e21e99/yarl-1.20.1-cp311-cp311-manylinux_2_17_armv7l.manylinux2014_armv7l.manylinux_2_31_armv7l.whl", hash = "sha256:df018d92fe22aaebb679a7f89fe0c0f368ec497e3dda6cb81a567610f04501f1", size = 336537, upload-time = "2025-06-10T00:43:16.431Z" },
    { url = "https://files.pythonhosted.org/packages/f0/f3/fc514f4b2cf02cb59d10cbfe228691d25929ce8f72a38db07d3febc3f706/yarl-1.20.1-cp311-cp311-manylinux_2_17_ppc64le.manylinux2014_ppc64le.whl", hash = "sha256:8f969afbb0a9b63c18d0feecf0db09d164b7a44a053e78a7d05f5df163e43833", size = 362358, upload-time = "2025-06-10T00:43:18.704Z" },
    { url = "https://files.pythonhosted.org/packages/ea/6d/a313ac8d8391381ff9006ac05f1d4331cee3b1efaa833a53d12253733255/yarl-1.20.1-cp311-cp311-manylinux_2_17_s390x.manylinux2014_s390x.whl", hash = "sha256:812303eb4aa98e302886ccda58d6b099e3576b1b9276161469c25803a8db277d", size = 357362, upload-time = "2025-06-10T00:43:20.888Z" },
    { url = "https://files.pythonhosted.org/packages/00/70/8f78a95d6935a70263d46caa3dd18e1f223cf2f2ff2037baa01a22bc5b22/yarl-1.20.1-cp311-cp311-manylinux_2_17_x86_64.manylinux2014_x86_64.whl", hash = "sha256:98c4a7d166635147924aa0bf9bfe8d8abad6fffa6102de9c99ea04a1376f91e8", size = 348979, upload-time = "2025-06-10T00:43:23.169Z" },
    { url = "https://files.pythonhosted.org/packages/cb/05/42773027968968f4f15143553970ee36ead27038d627f457cc44bbbeecf3/yarl-1.20.1-cp311-cp311-manylinux_2_5_i686.manylinux1_i686.manylinux_2_17_i686.manylinux2014_i686.whl", hash = "sha256:12e768f966538e81e6e7550f9086a6236b16e26cd964cf4df35349970f3551cf", size = 337274, upload-time = "2025-06-10T00:43:27.111Z" },
    { url = "https://files.pythonhosted.org/packages/05/be/665634aa196954156741ea591d2f946f1b78ceee8bb8f28488bf28c0dd62/yarl-1.20.1-cp311-cp311-musllinux_1_2_aarch64.whl", hash = "sha256:fe41919b9d899661c5c28a8b4b0acf704510b88f27f0934ac7a7bebdd8938d5e", size = 363294, upload-time = "2025-06-10T00:43:28.96Z" },
    { url = "https://files.pythonhosted.org/packages/eb/90/73448401d36fa4e210ece5579895731f190d5119c4b66b43b52182e88cd5/yarl-1.20.1-cp311-cp311-musllinux_1_2_armv7l.whl", hash = "sha256:8601bc010d1d7780592f3fc1bdc6c72e2b6466ea34569778422943e1a1f3c389", size = 358169, upload-time = "2025-06-10T00:43:30.701Z" },
    { url = "https://files.pythonhosted.org/packages/c3/b0/fce922d46dc1eb43c811f1889f7daa6001b27a4005587e94878570300881/yarl-1.20.1-cp311-cp311-musllinux_1_2_i686.whl", hash = "sha256:daadbdc1f2a9033a2399c42646fbd46da7992e868a5fe9513860122d7fe7a73f", size = 362776, upload-time = "2025-06-10T00:43:32.51Z" },
    { url = "https://files.pythonhosted.org/packages/f1/0d/b172628fce039dae8977fd22caeff3eeebffd52e86060413f5673767c427/yarl-1.20.1-cp311-cp311-musllinux_1_2_ppc64le.whl", hash = "sha256:03aa1e041727cb438ca762628109ef1333498b122e4c76dd858d186a37cec845", size = 381341, upload-time = "2025-06-10T00:43:34.543Z" },
    { url = "https://files.pythonhosted.org/packages/6b/9b/5b886d7671f4580209e855974fe1cecec409aa4a89ea58b8f0560dc529b1/yarl-1.20.1-cp311-cp311-musllinux_1_2_s390x.whl", hash = "sha256:642980ef5e0fa1de5fa96d905c7e00cb2c47cb468bfcac5a18c58e27dbf8d8d1", size = 379988, upload-time = "2025-06-10T00:43:36.489Z" },
    { url = "https://files.pythonhosted.org/packages/73/be/75ef5fd0fcd8f083a5d13f78fd3f009528132a1f2a1d7c925c39fa20aa79/yarl-1.20.1-cp311-cp311-musllinux_1_2_x86_64.whl", hash = "sha256:86971e2795584fe8c002356d3b97ef6c61862720eeff03db2a7c86b678d85b3e", size = 371113, upload-time = "2025-06-10T00:43:38.592Z" },
    { url = "https://files.pythonhosted.org/packages/50/4f/62faab3b479dfdcb741fe9e3f0323e2a7d5cd1ab2edc73221d57ad4834b2/yarl-1.20.1-cp311-cp311-win32.whl", hash = "sha256:597f40615b8d25812f14562699e287f0dcc035d25eb74da72cae043bb884d773", size = 81485, upload-time = "2025-06-10T00:43:41.038Z" },
    { url = "https://files.pythonhosted.org/packages/f0/09/d9c7942f8f05c32ec72cd5c8e041c8b29b5807328b68b4801ff2511d4d5e/yarl-1.20.1-cp311-cp311-win_amd64.whl", hash = "sha256:26ef53a9e726e61e9cd1cda6b478f17e350fb5800b4bd1cd9fe81c4d91cfeb2e", size = 86686, upload-time = "2025-06-10T00:43:42.692Z" },
    { url = "https://files.pythonhosted.org/packages/5f/9a/cb7fad7d73c69f296eda6815e4a2c7ed53fc70c2f136479a91c8e5fbdb6d/yarl-1.20.1-cp312-cp312-macosx_10_13_universal2.whl", hash = "sha256:bdcc4cd244e58593a4379fe60fdee5ac0331f8eb70320a24d591a3be197b94a9", size = 133667, upload-time = "2025-06-10T00:43:44.369Z" },
    { url = "https://files.pythonhosted.org/packages/67/38/688577a1cb1e656e3971fb66a3492501c5a5df56d99722e57c98249e5b8a/yarl-1.20.1-cp312-cp312-macosx_10_13_x86_64.whl", hash = "sha256:b29a2c385a5f5b9c7d9347e5812b6f7ab267193c62d282a540b4fc528c8a9d2a", size = 91025, upload-time = "2025-06-10T00:43:46.295Z" },
    { url = "https://files.pythonhosted.org/packages/50/ec/72991ae51febeb11a42813fc259f0d4c8e0507f2b74b5514618d8b640365/yarl-1.20.1-cp312-cp312-macosx_11_0_arm64.whl", hash = "sha256:1112ae8154186dfe2de4732197f59c05a83dc814849a5ced892b708033f40dc2", size = 89709, upload-time = "2025-06-10T00:43:48.22Z" },
    { url = "https://files.pythonhosted.org/packages/99/da/4d798025490e89426e9f976702e5f9482005c548c579bdae792a4c37769e/yarl-1.20.1-cp312-cp312-manylinux_2_17_aarch64.manylinux2014_aarch64.whl", hash = "sha256:90bbd29c4fe234233f7fa2b9b121fb63c321830e5d05b45153a2ca68f7d310ee", size = 352287, upload-time = "2025-06-10T00:43:49.924Z" },
    { url = "https://files.pythonhosted.org/packages/1a/26/54a15c6a567aac1c61b18aa0f4b8aa2e285a52d547d1be8bf48abe2b3991/yarl-1.20.1-cp312-cp312-manylinux_2_17_armv7l.manylinux2014_armv7l.manylinux_2_31_armv7l.whl", hash = "sha256:680e19c7ce3710ac4cd964e90dad99bf9b5029372ba0c7cbfcd55e54d90ea819", size = 345429, upload-time = "2025-06-10T00:43:51.7Z" },
    { url = "https://files.pythonhosted.org/packages/d6/95/9dcf2386cb875b234353b93ec43e40219e14900e046bf6ac118f94b1e353/yarl-1.20.1-cp312-cp312-manylinux_2_17_ppc64le.manylinux2014_ppc64le.whl", hash = "sha256:4a979218c1fdb4246a05efc2cc23859d47c89af463a90b99b7c56094daf25a16", size = 365429, upload-time = "2025-06-10T00:43:53.494Z" },
    { url = "https://files.pythonhosted.org/packages/91/b2/33a8750f6a4bc224242a635f5f2cff6d6ad5ba651f6edcccf721992c21a0/yarl-1.20.1-cp312-cp312-manylinux_2_17_s390x.manylinux2014_s390x.whl", hash = "sha256:255b468adf57b4a7b65d8aad5b5138dce6a0752c139965711bdcb81bc370e1b6", size = 363862, upload-time = "2025-06-10T00:43:55.766Z" },
    { url = "https://files.pythonhosted.org/packages/98/28/3ab7acc5b51f4434b181b0cee8f1f4b77a65919700a355fb3617f9488874/yarl-1.20.1-cp312-cp312-manylinux_2_17_x86_64.manylinux2014_x86_64.whl", hash = "sha256:a97d67108e79cfe22e2b430d80d7571ae57d19f17cda8bb967057ca8a7bf5bfd", size = 355616, upload-time = "2025-06-10T00:43:58.056Z" },
    { url = "https://files.pythonhosted.org/packages/36/a3/f666894aa947a371724ec7cd2e5daa78ee8a777b21509b4252dd7bd15e29/yarl-1.20.1-cp312-cp312-manylinux_2_5_i686.manylinux1_i686.manylinux_2_17_i686.manylinux2014_i686.whl", hash = "sha256:8570d998db4ddbfb9a590b185a0a33dbf8aafb831d07a5257b4ec9948df9cb0a", size = 339954, upload-time = "2025-06-10T00:43:59.773Z" },
    { url = "https://files.pythonhosted.org/packages/f1/81/5f466427e09773c04219d3450d7a1256138a010b6c9f0af2d48565e9ad13/yarl-1.20.1-cp312-cp312-musllinux_1_2_aarch64.whl", hash = "sha256:97c75596019baae7c71ccf1d8cc4738bc08134060d0adfcbe5642f778d1dca38", size = 365575, upload-time = "2025-06-10T00:44:02.051Z" },
    { url = "https://files.pythonhosted.org/packages/2e/e3/e4b0ad8403e97e6c9972dd587388940a032f030ebec196ab81a3b8e94d31/yarl-1.20.1-cp312-cp312-musllinux_1_2_armv7l.whl", hash = "sha256:1c48912653e63aef91ff988c5432832692ac5a1d8f0fb8a33091520b5bbe19ef", size = 365061, upload-time = "2025-06-10T00:44:04.196Z" },
    { url = "https://files.pythonhosted.org/packages/ac/99/b8a142e79eb86c926f9f06452eb13ecb1bb5713bd01dc0038faf5452e544/yarl-1.20.1-cp312-cp312-musllinux_1_2_i686.whl", hash = "sha256:4c3ae28f3ae1563c50f3d37f064ddb1511ecc1d5584e88c6b7c63cf7702a6d5f", size = 364142, upload-time = "2025-06-10T00:44:06.527Z" },
    { url = "https://files.pythonhosted.org/packages/34/f2/08ed34a4a506d82a1a3e5bab99ccd930a040f9b6449e9fd050320e45845c/yarl-1.20.1-cp312-cp312-musllinux_1_2_ppc64le.whl", hash = "sha256:c5e9642f27036283550f5f57dc6156c51084b458570b9d0d96100c8bebb186a8", size = 381894, upload-time = "2025-06-10T00:44:08.379Z" },
    { url = "https://files.pythonhosted.org/packages/92/f8/9a3fbf0968eac704f681726eff595dce9b49c8a25cd92bf83df209668285/yarl-1.20.1-cp312-cp312-musllinux_1_2_s390x.whl", hash = "sha256:2c26b0c49220d5799f7b22c6838409ee9bc58ee5c95361a4d7831f03cc225b5a", size = 383378, upload-time = "2025-06-10T00:44:10.51Z" },
    { url = "https://files.pythonhosted.org/packages/af/85/9363f77bdfa1e4d690957cd39d192c4cacd1c58965df0470a4905253b54f/yarl-1.20.1-cp312-cp312-musllinux_1_2_x86_64.whl", hash = "sha256:564ab3d517e3d01c408c67f2e5247aad4019dcf1969982aba3974b4093279004", size = 374069, upload-time = "2025-06-10T00:44:12.834Z" },
    { url = "https://files.pythonhosted.org/packages/35/99/9918c8739ba271dcd935400cff8b32e3cd319eaf02fcd023d5dcd487a7c8/yarl-1.20.1-cp312-cp312-win32.whl", hash = "sha256:daea0d313868da1cf2fac6b2d3a25c6e3a9e879483244be38c8e6a41f1d876a5", size = 81249, upload-time = "2025-06-10T00:44:14.731Z" },
    { url = "https://files.pythonhosted.org/packages/eb/83/5d9092950565481b413b31a23e75dd3418ff0a277d6e0abf3729d4d1ce25/yarl-1.20.1-cp312-cp312-win_amd64.whl", hash = "sha256:48ea7d7f9be0487339828a4de0360d7ce0efc06524a48e1810f945c45b813698", size = 86710, upload-time = "2025-06-10T00:44:16.716Z" },
    { url = "https://files.pythonhosted.org/packages/8a/e1/2411b6d7f769a07687acee88a062af5833cf1966b7266f3d8dfb3d3dc7d3/yarl-1.20.1-cp313-cp313-macosx_10_13_universal2.whl", hash = "sha256:0b5ff0fbb7c9f1b1b5ab53330acbfc5247893069e7716840c8e7d5bb7355038a", size = 131811, upload-time = "2025-06-10T00:44:18.933Z" },
    { url = "https://files.pythonhosted.org/packages/b2/27/584394e1cb76fb771371770eccad35de400e7b434ce3142c2dd27392c968/yarl-1.20.1-cp313-cp313-macosx_10_13_x86_64.whl", hash = "sha256:14f326acd845c2b2e2eb38fb1346c94f7f3b01a4f5c788f8144f9b630bfff9a3", size = 90078, upload-time = "2025-06-10T00:44:20.635Z" },
    { url = "https://files.pythonhosted.org/packages/bf/9a/3246ae92d4049099f52d9b0fe3486e3b500e29b7ea872d0f152966fc209d/yarl-1.20.1-cp313-cp313-macosx_11_0_arm64.whl", hash = "sha256:f60e4ad5db23f0b96e49c018596707c3ae89f5d0bd97f0ad3684bcbad899f1e7", size = 88748, upload-time = "2025-06-10T00:44:22.34Z" },
    { url = "https://files.pythonhosted.org/packages/a3/25/35afe384e31115a1a801fbcf84012d7a066d89035befae7c5d4284df1e03/yarl-1.20.1-cp313-cp313-manylinux_2_17_aarch64.manylinux2014_aarch64.whl", hash = "sha256:49bdd1b8e00ce57e68ba51916e4bb04461746e794e7c4d4bbc42ba2f18297691", size = 349595, upload-time = "2025-06-10T00:44:24.314Z" },
    { url = "https://files.pythonhosted.org/packages/28/2d/8aca6cb2cabc8f12efcb82749b9cefecbccfc7b0384e56cd71058ccee433/yarl-1.20.1-cp313-cp313-manylinux_2_17_armv7l.manylinux2014_armv7l.manylinux_2_31_armv7l.whl", hash = "sha256:66252d780b45189975abfed839616e8fd2dbacbdc262105ad7742c6ae58f3e31", size = 342616, upload-time = "2025-06-10T00:44:26.167Z" },
    { url = "https://files.pythonhosted.org/packages/0b/e9/1312633d16b31acf0098d30440ca855e3492d66623dafb8e25b03d00c3da/yarl-1.20.1-cp313-cp313-manylinux_2_17_ppc64le.manylinux2014_ppc64le.whl", hash = "sha256:59174e7332f5d153d8f7452a102b103e2e74035ad085f404df2e40e663a22b28", size = 361324, upload-time = "2025-06-10T00:44:27.915Z" },
    { url = "https://files.pythonhosted.org/packages/bc/a0/688cc99463f12f7669eec7c8acc71ef56a1521b99eab7cd3abb75af887b0/yarl-1.20.1-cp313-cp313-manylinux_2_17_s390x.manylinux2014_s390x.whl", hash = "sha256:e3968ec7d92a0c0f9ac34d5ecfd03869ec0cab0697c91a45db3fbbd95fe1b653", size = 359676, upload-time = "2025-06-10T00:44:30.041Z" },
    { url = "https://files.pythonhosted.org/packages/af/44/46407d7f7a56e9a85a4c207724c9f2c545c060380718eea9088f222ba697/yarl-1.20.1-cp313-cp313-manylinux_2_17_x86_64.manylinux2014_x86_64.whl", hash = "sha256:d1a4fbb50e14396ba3d375f68bfe02215d8e7bc3ec49da8341fe3157f59d2ff5", size = 352614, upload-time = "2025-06-10T00:44:32.171Z" },
    { url = "https://files.pythonhosted.org/packages/b1/91/31163295e82b8d5485d31d9cf7754d973d41915cadce070491778d9c9825/yarl-1.20.1-cp313-cp313-manylinux_2_5_i686.manylinux1_i686.manylinux_2_17_i686.manylinux2014_i686.whl", hash = "sha256:11a62c839c3a8eac2410e951301309426f368388ff2f33799052787035793b02", size = 336766, upload-time = "2025-06-10T00:44:34.494Z" },
    { url = "https://files.pythonhosted.org/packages/b4/8e/c41a5bc482121f51c083c4c2bcd16b9e01e1cf8729e380273a952513a21f/yarl-1.20.1-cp313-cp313-musllinux_1_2_aarch64.whl", hash = "sha256:041eaa14f73ff5a8986b4388ac6bb43a77f2ea09bf1913df7a35d4646db69e53", size = 364615, upload-time = "2025-06-10T00:44:36.856Z" },
    { url = "https://files.pythonhosted.org/packages/e3/5b/61a3b054238d33d70ea06ebba7e58597891b71c699e247df35cc984ab393/yarl-1.20.1-cp313-cp313-musllinux_1_2_armv7l.whl", hash = "sha256:377fae2fef158e8fd9d60b4c8751387b8d1fb121d3d0b8e9b0be07d1b41e83dc", size = 360982, upload-time = "2025-06-10T00:44:39.141Z" },
    { url = "https://files.pythonhosted.org/packages/df/a3/6a72fb83f8d478cb201d14927bc8040af901811a88e0ff2da7842dd0ed19/yarl-1.20.1-cp313-cp313-musllinux_1_2_i686.whl", hash = "sha256:1c92f4390e407513f619d49319023664643d3339bd5e5a56a3bebe01bc67ec04", size = 369792, upload-time = "2025-06-10T00:44:40.934Z" },
    { url = "https://files.pythonhosted.org/packages/7c/af/4cc3c36dfc7c077f8dedb561eb21f69e1e9f2456b91b593882b0b18c19dc/yarl-1.20.1-cp313-cp313-musllinux_1_2_ppc64le.whl", hash = "sha256:d25ddcf954df1754ab0f86bb696af765c5bfaba39b74095f27eececa049ef9a4", size = 382049, upload-time = "2025-06-10T00:44:42.854Z" },
    { url = "https://files.pythonhosted.org/packages/19/3a/e54e2c4752160115183a66dc9ee75a153f81f3ab2ba4bf79c3c53b33de34/yarl-1.20.1-cp313-cp313-musllinux_1_2_s390x.whl", hash = "sha256:909313577e9619dcff8c31a0ea2aa0a2a828341d92673015456b3ae492e7317b", size = 384774, upload-time = "2025-06-10T00:44:45.275Z" },
    { url = "https://files.pythonhosted.org/packages/9c/20/200ae86dabfca89060ec6447649f219b4cbd94531e425e50d57e5f5ac330/yarl-1.20.1-cp313-cp313-musllinux_1_2_x86_64.whl", hash = "sha256:793fd0580cb9664548c6b83c63b43c477212c0260891ddf86809e1c06c8b08f1", size = 374252, upload-time = "2025-06-10T00:44:47.31Z" },
    { url = "https://files.pythonhosted.org/packages/83/75/11ee332f2f516b3d094e89448da73d557687f7d137d5a0f48c40ff211487/yarl-1.20.1-cp313-cp313-win32.whl", hash = "sha256:468f6e40285de5a5b3c44981ca3a319a4b208ccc07d526b20b12aeedcfa654b7", size = 81198, upload-time = "2025-06-10T00:44:49.164Z" },
    { url = "https://files.pythonhosted.org/packages/ba/ba/39b1ecbf51620b40ab402b0fc817f0ff750f6d92712b44689c2c215be89d/yarl-1.20.1-cp313-cp313-win_amd64.whl", hash = "sha256:495b4ef2fea40596bfc0affe3837411d6aa3371abcf31aac0ccc4bdd64d4ef5c", size = 86346, upload-time = "2025-06-10T00:44:51.182Z" },
    { url = "https://files.pythonhosted.org/packages/43/c7/669c52519dca4c95153c8ad96dd123c79f354a376346b198f438e56ffeb4/yarl-1.20.1-cp313-cp313t-macosx_10_13_universal2.whl", hash = "sha256:f60233b98423aab21d249a30eb27c389c14929f47be8430efa7dbd91493a729d", size = 138826, upload-time = "2025-06-10T00:44:52.883Z" },
    { url = "https://files.pythonhosted.org/packages/6a/42/fc0053719b44f6ad04a75d7f05e0e9674d45ef62f2d9ad2c1163e5c05827/yarl-1.20.1-cp313-cp313t-macosx_10_13_x86_64.whl", hash = "sha256:6f3eff4cc3f03d650d8755c6eefc844edde99d641d0dcf4da3ab27141a5f8ddf", size = 93217, upload-time = "2025-06-10T00:44:54.658Z" },
    { url = "https://files.pythonhosted.org/packages/4f/7f/fa59c4c27e2a076bba0d959386e26eba77eb52ea4a0aac48e3515c186b4c/yarl-1.20.1-cp313-cp313t-macosx_11_0_arm64.whl", hash = "sha256:69ff8439d8ba832d6bed88af2c2b3445977eba9a4588b787b32945871c2444e3", size = 92700, upload-time = "2025-06-10T00:44:56.784Z" },
    { url = "https://files.pythonhosted.org/packages/2f/d4/062b2f48e7c93481e88eff97a6312dca15ea200e959f23e96d8ab898c5b8/yarl-1.20.1-cp313-cp313t-manylinux_2_17_aarch64.manylinux2014_aarch64.whl", hash = "sha256:3cf34efa60eb81dd2645a2e13e00bb98b76c35ab5061a3989c7a70f78c85006d", size = 347644, upload-time = "2025-06-10T00:44:59.071Z" },
    { url = "https://files.pythonhosted.org/packages/89/47/78b7f40d13c8f62b499cc702fdf69e090455518ae544c00a3bf4afc9fc77/yarl-1.20.1-cp313-cp313t-manylinux_2_17_armv7l.manylinux2014_armv7l.manylinux_2_31_armv7l.whl", hash = "sha256:8e0fe9364ad0fddab2688ce72cb7a8e61ea42eff3c7caeeb83874a5d479c896c", size = 323452, upload-time = "2025-06-10T00:45:01.605Z" },
    { url = "https://files.pythonhosted.org/packages/eb/2b/490d3b2dc66f52987d4ee0d3090a147ea67732ce6b4d61e362c1846d0d32/yarl-1.20.1-cp313-cp313t-manylinux_2_17_ppc64le.manylinux2014_ppc64le.whl", hash = "sha256:8f64fbf81878ba914562c672024089e3401974a39767747691c65080a67b18c1", size = 346378, upload-time = "2025-06-10T00:45:03.946Z" },
    { url = "https://files.pythonhosted.org/packages/66/ad/775da9c8a94ce925d1537f939a4f17d782efef1f973039d821cbe4bcc211/yarl-1.20.1-cp313-cp313t-manylinux_2_17_s390x.manylinux2014_s390x.whl", hash = "sha256:f6342d643bf9a1de97e512e45e4b9560a043347e779a173250824f8b254bd5ce", size = 353261, upload-time = "2025-06-10T00:45:05.992Z" },
    { url = "https://files.pythonhosted.org/packages/4b/23/0ed0922b47a4f5c6eb9065d5ff1e459747226ddce5c6a4c111e728c9f701/yarl-1.20.1-cp313-cp313t-manylinux_2_17_x86_64.manylinux2014_x86_64.whl", hash = "sha256:56dac5f452ed25eef0f6e3c6a066c6ab68971d96a9fb441791cad0efba6140d3", size = 335987, upload-time = "2025-06-10T00:45:08.227Z" },
    { url = "https://files.pythonhosted.org/packages/3e/49/bc728a7fe7d0e9336e2b78f0958a2d6b288ba89f25a1762407a222bf53c3/yarl-1.20.1-cp313-cp313t-manylinux_2_5_i686.manylinux1_i686.manylinux_2_17_i686.manylinux2014_i686.whl", hash = "sha256:c7d7f497126d65e2cad8dc5f97d34c27b19199b6414a40cb36b52f41b79014be", size = 329361, upload-time = "2025-06-10T00:45:10.11Z" },
    { url = "https://files.pythonhosted.org/packages/93/8f/b811b9d1f617c83c907e7082a76e2b92b655400e61730cd61a1f67178393/yarl-1.20.1-cp313-cp313t-musllinux_1_2_aarch64.whl", hash = "sha256:67e708dfb8e78d8a19169818eeb5c7a80717562de9051bf2413aca8e3696bf16", size = 346460, upload-time = "2025-06-10T00:45:12.055Z" },
    { url = "https://files.pythonhosted.org/packages/70/fd/af94f04f275f95da2c3b8b5e1d49e3e79f1ed8b6ceb0f1664cbd902773ff/yarl-1.20.1-cp313-cp313t-musllinux_1_2_armv7l.whl", hash = "sha256:595c07bc79af2494365cc96ddeb772f76272364ef7c80fb892ef9d0649586513", size = 334486, upload-time = "2025-06-10T00:45:13.995Z" },
    { url = "https://files.pythonhosted.org/packages/84/65/04c62e82704e7dd0a9b3f61dbaa8447f8507655fd16c51da0637b39b2910/yarl-1.20.1-cp313-cp313t-musllinux_1_2_i686.whl", hash = "sha256:7bdd2f80f4a7df852ab9ab49484a4dee8030023aa536df41f2d922fd57bf023f", size = 342219, upload-time = "2025-06-10T00:45:16.479Z" },
    { url = "https://files.pythonhosted.org/packages/91/95/459ca62eb958381b342d94ab9a4b6aec1ddec1f7057c487e926f03c06d30/yarl-1.20.1-cp313-cp313t-musllinux_1_2_ppc64le.whl", hash = "sha256:c03bfebc4ae8d862f853a9757199677ab74ec25424d0ebd68a0027e9c639a390", size = 350693, upload-time = "2025-06-10T00:45:18.399Z" },
    { url = "https://files.pythonhosted.org/packages/a6/00/d393e82dd955ad20617abc546a8f1aee40534d599ff555ea053d0ec9bf03/yarl-1.20.1-cp313-cp313t-musllinux_1_2_s390x.whl", hash = "sha256:344d1103e9c1523f32a5ed704d576172d2cabed3122ea90b1d4e11fe17c66458", size = 355803, upload-time = "2025-06-10T00:45:20.677Z" },
    { url = "https://files.pythonhosted.org/packages/9e/ed/c5fb04869b99b717985e244fd93029c7a8e8febdfcffa06093e32d7d44e7/yarl-1.20.1-cp313-cp313t-musllinux_1_2_x86_64.whl", hash = "sha256:88cab98aa4e13e1ade8c141daeedd300a4603b7132819c484841bb7af3edce9e", size = 341709, upload-time = "2025-06-10T00:45:23.221Z" },
    { url = "https://files.pythonhosted.org/packages/24/fd/725b8e73ac2a50e78a4534ac43c6addf5c1c2d65380dd48a9169cc6739a9/yarl-1.20.1-cp313-cp313t-win32.whl", hash = "sha256:b121ff6a7cbd4abc28985b6028235491941b9fe8fe226e6fdc539c977ea1739d", size = 86591, upload-time = "2025-06-10T00:45:25.793Z" },
    { url = "https://files.pythonhosted.org/packages/94/c3/b2e9f38bc3e11191981d57ea08cab2166e74ea770024a646617c9cddd9f6/yarl-1.20.1-cp313-cp313t-win_amd64.whl", hash = "sha256:541d050a355bbbc27e55d906bc91cb6fe42f96c01413dd0f4ed5a5240513874f", size = 93003, upload-time = "2025-06-10T00:45:27.752Z" },
    { url = "https://files.pythonhosted.org/packages/b4/2d/2345fce04cfd4bee161bf1e7d9cdc702e3e16109021035dbb24db654a622/yarl-1.20.1-py3-none-any.whl", hash = "sha256:83b8eb083fe4683c6115795d9fc1cfaf2cbbefb19b3a1cb68f6527460f483a77", size = 46542, upload-time = "2025-06-10T00:46:07.521Z" },
]

[[package]]
name = "zipp"
version = "3.23.0"
source = { registry = "https://pypi.org/simple" }
sdist = { url = "https://files.pythonhosted.org/packages/e3/02/0f2892c661036d50ede074e376733dca2ae7c6eb617489437771209d4180/zipp-3.23.0.tar.gz", hash = "sha256:a07157588a12518c9d4034df3fbbee09c814741a33ff63c05fa29d26a2404166", size = 25547, upload-time = "2025-06-08T17:06:39.4Z" }
wheels = [
    { url = "https://files.pythonhosted.org/packages/2e/54/647ade08bf0db230bfea292f893923872fd20be6ac6f53b2b936ba839d75/zipp-3.23.0-py3-none-any.whl", hash = "sha256:071652d6115ed432f5ce1d34c336c0adfd6a884660d1e9712a256d3d3bd4b14e", size = 10276, upload-time = "2025-06-08T17:06:38.034Z" },
]

[[package]]
name = "zope-interface"
version = "7.2"
source = { registry = "https://pypi.org/simple" }
dependencies = [
    { name = "setuptools" },
]
sdist = { url = "https://files.pythonhosted.org/packages/30/93/9210e7606be57a2dfc6277ac97dcc864fd8d39f142ca194fdc186d596fda/zope.interface-7.2.tar.gz", hash = "sha256:8b49f1a3d1ee4cdaf5b32d2e738362c7f5e40ac8b46dd7d1a65e82a4872728fe", size = 252960, upload-time = "2024-11-28T08:45:39.224Z" }
wheels = [
    { url = "https://files.pythonhosted.org/packages/76/71/e6177f390e8daa7e75378505c5ab974e0bf59c1d3b19155638c7afbf4b2d/zope.interface-7.2-cp310-cp310-macosx_10_9_x86_64.whl", hash = "sha256:ce290e62229964715f1011c3dbeab7a4a1e4971fd6f31324c4519464473ef9f2", size = 208243, upload-time = "2024-11-28T08:47:29.781Z" },
    { url = "https://files.pythonhosted.org/packages/52/db/7e5f4226bef540f6d55acfd95cd105782bc6ee044d9b5587ce2c95558a5e/zope.interface-7.2-cp310-cp310-macosx_11_0_arm64.whl", hash = "sha256:05b910a5afe03256b58ab2ba6288960a2892dfeef01336dc4be6f1b9ed02ab0a", size = 208759, upload-time = "2024-11-28T08:47:31.908Z" },
    { url = "https://files.pythonhosted.org/packages/28/ea/fdd9813c1eafd333ad92464d57a4e3a82b37ae57c19497bcffa42df673e4/zope.interface-7.2-cp310-cp310-manylinux_2_17_aarch64.manylinux2014_aarch64.whl", hash = "sha256:550f1c6588ecc368c9ce13c44a49b8d6b6f3ca7588873c679bd8fd88a1b557b6", size = 254922, upload-time = "2024-11-28T09:18:11.795Z" },
    { url = "https://files.pythonhosted.org/packages/3b/d3/0000a4d497ef9fbf4f66bb6828b8d0a235e690d57c333be877bec763722f/zope.interface-7.2-cp310-cp310-manylinux_2_5_i686.manylinux1_i686.manylinux_2_17_i686.manylinux2014_i686.whl", hash = "sha256:0ef9e2f865721553c6f22a9ff97da0f0216c074bd02b25cf0d3af60ea4d6931d", size = 249367, upload-time = "2024-11-28T08:48:24.238Z" },
    { url = "https://files.pythonhosted.org/packages/3e/e5/0b359e99084f033d413419eff23ee9c2bd33bca2ca9f4e83d11856f22d10/zope.interface-7.2-cp310-cp310-manylinux_2_5_x86_64.manylinux1_x86_64.manylinux_2_17_x86_64.manylinux2014_x86_64.whl", hash = "sha256:27f926f0dcb058211a3bb3e0e501c69759613b17a553788b2caeb991bed3b61d", size = 254488, upload-time = "2024-11-28T08:48:28.816Z" },
    { url = "https://files.pythonhosted.org/packages/7b/90/12d50b95f40e3b2fc0ba7f7782104093b9fd62806b13b98ef4e580f2ca61/zope.interface-7.2-cp310-cp310-win_amd64.whl", hash = "sha256:144964649eba4c5e4410bb0ee290d338e78f179cdbfd15813de1a664e7649b3b", size = 211947, upload-time = "2024-11-28T08:48:18.831Z" },
    { url = "https://files.pythonhosted.org/packages/98/7d/2e8daf0abea7798d16a58f2f3a2bf7588872eee54ac119f99393fdd47b65/zope.interface-7.2-cp311-cp311-macosx_10_9_x86_64.whl", hash = "sha256:1909f52a00c8c3dcab6c4fad5d13de2285a4b3c7be063b239b8dc15ddfb73bd2", size = 208776, upload-time = "2024-11-28T08:47:53.009Z" },
    { url = "https://files.pythonhosted.org/packages/a0/2a/0c03c7170fe61d0d371e4c7ea5b62b8cb79b095b3d630ca16719bf8b7b18/zope.interface-7.2-cp311-cp311-macosx_11_0_arm64.whl", hash = "sha256:80ecf2451596f19fd607bb09953f426588fc1e79e93f5968ecf3367550396b22", size = 209296, upload-time = "2024-11-28T08:47:57.993Z" },
    { url = "https://files.pythonhosted.org/packages/49/b4/451f19448772b4a1159519033a5f72672221e623b0a1bd2b896b653943d8/zope.interface-7.2-cp311-cp311-manylinux_2_17_aarch64.manylinux2014_aarch64.whl", hash = "sha256:033b3923b63474800b04cba480b70f6e6243a62208071fc148354f3f89cc01b7", size = 260997, upload-time = "2024-11-28T09:18:13.935Z" },
    { url = "https://files.pythonhosted.org/packages/65/94/5aa4461c10718062c8f8711161faf3249d6d3679c24a0b81dd6fc8ba1dd3/zope.interface-7.2-cp311-cp311-manylinux_2_5_i686.manylinux1_i686.manylinux_2_17_i686.manylinux2014_i686.whl", hash = "sha256:a102424e28c6b47c67923a1f337ede4a4c2bba3965b01cf707978a801fc7442c", size = 255038, upload-time = "2024-11-28T08:48:26.381Z" },
    { url = "https://files.pythonhosted.org/packages/9f/aa/1a28c02815fe1ca282b54f6705b9ddba20328fabdc37b8cf73fc06b172f0/zope.interface-7.2-cp311-cp311-manylinux_2_5_x86_64.manylinux1_x86_64.manylinux_2_17_x86_64.manylinux2014_x86_64.whl", hash = "sha256:25e6a61dcb184453bb00eafa733169ab6d903e46f5c2ace4ad275386f9ab327a", size = 259806, upload-time = "2024-11-28T08:48:30.78Z" },
    { url = "https://files.pythonhosted.org/packages/a7/2c/82028f121d27c7e68632347fe04f4a6e0466e77bb36e104c8b074f3d7d7b/zope.interface-7.2-cp311-cp311-win_amd64.whl", hash = "sha256:3f6771d1647b1fc543d37640b45c06b34832a943c80d1db214a37c31161a93f1", size = 212305, upload-time = "2024-11-28T08:49:14.525Z" },
    { url = "https://files.pythonhosted.org/packages/68/0b/c7516bc3bad144c2496f355e35bd699443b82e9437aa02d9867653203b4a/zope.interface-7.2-cp312-cp312-macosx_10_9_x86_64.whl", hash = "sha256:086ee2f51eaef1e4a52bd7d3111a0404081dadae87f84c0ad4ce2649d4f708b7", size = 208959, upload-time = "2024-11-28T08:47:47.788Z" },
    { url = "https://files.pythonhosted.org/packages/a2/e9/1463036df1f78ff8c45a02642a7bf6931ae4a38a4acd6a8e07c128e387a7/zope.interface-7.2-cp312-cp312-macosx_11_0_arm64.whl", hash = "sha256:21328fcc9d5b80768bf051faa35ab98fb979080c18e6f84ab3f27ce703bce465", size = 209357, upload-time = "2024-11-28T08:47:50.897Z" },
    { url = "https://files.pythonhosted.org/packages/07/a8/106ca4c2add440728e382f1b16c7d886563602487bdd90004788d45eb310/zope.interface-7.2-cp312-cp312-manylinux_2_17_aarch64.manylinux2014_aarch64.whl", hash = "sha256:f6dd02ec01f4468da0f234da9d9c8545c5412fef80bc590cc51d8dd084138a89", size = 264235, upload-time = "2024-11-28T09:18:15.56Z" },
    { url = "https://files.pythonhosted.org/packages/fc/ca/57286866285f4b8a4634c12ca1957c24bdac06eae28fd4a3a578e30cf906/zope.interface-7.2-cp312-cp312-manylinux_2_5_i686.manylinux1_i686.manylinux_2_17_i686.manylinux2014_i686.whl", hash = "sha256:8e7da17f53e25d1a3bde5da4601e026adc9e8071f9f6f936d0fe3fe84ace6d54", size = 259253, upload-time = "2024-11-28T08:48:29.025Z" },
    { url = "https://files.pythonhosted.org/packages/96/08/2103587ebc989b455cf05e858e7fbdfeedfc3373358320e9c513428290b1/zope.interface-7.2-cp312-cp312-manylinux_2_5_x86_64.manylinux1_x86_64.manylinux_2_17_x86_64.manylinux2014_x86_64.whl", hash = "sha256:cab15ff4832580aa440dc9790b8a6128abd0b88b7ee4dd56abacbc52f212209d", size = 264702, upload-time = "2024-11-28T08:48:37.363Z" },
    { url = "https://files.pythonhosted.org/packages/5f/c7/3c67562e03b3752ba4ab6b23355f15a58ac2d023a6ef763caaca430f91f2/zope.interface-7.2-cp312-cp312-win_amd64.whl", hash = "sha256:29caad142a2355ce7cfea48725aa8bcf0067e2b5cc63fcf5cd9f97ad12d6afb5", size = 212466, upload-time = "2024-11-28T08:49:14.397Z" },
    { url = "https://files.pythonhosted.org/packages/c6/3b/e309d731712c1a1866d61b5356a069dd44e5b01e394b6cb49848fa2efbff/zope.interface-7.2-cp313-cp313-macosx_10_9_x86_64.whl", hash = "sha256:3e0350b51e88658d5ad126c6a57502b19d5f559f6cb0a628e3dc90442b53dd98", size = 208961, upload-time = "2024-11-28T08:48:29.865Z" },
    { url = "https://files.pythonhosted.org/packages/49/65/78e7cebca6be07c8fc4032bfbb123e500d60efdf7b86727bb8a071992108/zope.interface-7.2-cp313-cp313-macosx_11_0_arm64.whl", hash = "sha256:15398c000c094b8855d7d74f4fdc9e73aa02d4d0d5c775acdef98cdb1119768d", size = 209356, upload-time = "2024-11-28T08:48:33.297Z" },
    { url = "https://files.pythonhosted.org/packages/11/b1/627384b745310d082d29e3695db5f5a9188186676912c14b61a78bbc6afe/zope.interface-7.2-cp313-cp313-manylinux_2_17_aarch64.manylinux2014_aarch64.whl", hash = "sha256:802176a9f99bd8cc276dcd3b8512808716492f6f557c11196d42e26c01a69a4c", size = 264196, upload-time = "2024-11-28T09:18:17.584Z" },
    { url = "https://files.pythonhosted.org/packages/b8/f6/54548df6dc73e30ac6c8a7ff1da73ac9007ba38f866397091d5a82237bd3/zope.interface-7.2-cp313-cp313-manylinux_2_5_i686.manylinux1_i686.manylinux_2_17_i686.manylinux2014_i686.whl", hash = "sha256:eb23f58a446a7f09db85eda09521a498e109f137b85fb278edb2e34841055398", size = 259237, upload-time = "2024-11-28T08:48:31.71Z" },
    { url = "https://files.pythonhosted.org/packages/b6/66/ac05b741c2129fdf668b85631d2268421c5cd1a9ff99be1674371139d665/zope.interface-7.2-cp313-cp313-manylinux_2_5_x86_64.manylinux1_x86_64.manylinux_2_17_x86_64.manylinux2014_x86_64.whl", hash = "sha256:a71a5b541078d0ebe373a81a3b7e71432c61d12e660f1d67896ca62d9628045b", size = 264696, upload-time = "2024-11-28T08:48:41.161Z" },
    { url = "https://files.pythonhosted.org/packages/0a/2f/1bccc6f4cc882662162a1158cda1a7f616add2ffe322b28c99cb031b4ffc/zope.interface-7.2-cp313-cp313-win_amd64.whl", hash = "sha256:4893395d5dd2ba655c38ceb13014fd65667740f09fa5bb01caa1e6284e48c0cd", size = 212472, upload-time = "2024-11-28T08:49:56.587Z" },
]<|MERGE_RESOLUTION|>--- conflicted
+++ resolved
@@ -1,5 +1,5 @@
 version = 1
-revision = 3
+revision = 2
 requires-python = ">=3.10"
 
 [[package]]
@@ -28,11 +28,7 @@
 
 [[package]]
 name = "apify"
-<<<<<<< HEAD
 version = "2.7.1"
-=======
-version = "2.7.4"
->>>>>>> 5d01ce46
 source = { editable = "." }
 dependencies = [
     { name = "apify-client" },
