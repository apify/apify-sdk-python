version = 1
revision = 3
requires-python = ">=3.10"

[[package]]
name = "annotated-types"
version = "0.7.0"
source = { registry = "https://pypi.org/simple" }
sdist = { url = "https://files.pythonhosted.org/packages/ee/67/531ea369ba64dcff5ec9c3402f9f51bf748cec26dde048a2f973a4eea7f5/annotated_types-0.7.0.tar.gz", hash = "sha256:aff07c09a53a08bc8cfccb9c85b05f1aa9a2a6f23728d790723543408344ce89", size = 16081, upload-time = "2024-05-20T21:33:25.928Z" }
wheels = [
    { url = "https://files.pythonhosted.org/packages/78/b6/6307fbef88d9b5ee7421e68d78a9f162e0da4900bc5f5793f6d3d0e34fb8/annotated_types-0.7.0-py3-none-any.whl", hash = "sha256:1f02e8b43a8fbbc3f3e0d4f0f4bfc8131bcb4eebe8849b8e5c773f3a1c582a53", size = 13643, upload-time = "2024-05-20T21:33:24.1Z" },
]

[[package]]
name = "anyio"
version = "4.10.0"
source = { registry = "https://pypi.org/simple" }
dependencies = [
    { name = "exceptiongroup", marker = "python_full_version < '3.11'" },
    { name = "idna" },
    { name = "sniffio" },
    { name = "typing-extensions", marker = "python_full_version < '3.13'" },
]
sdist = { url = "https://files.pythonhosted.org/packages/f1/b4/636b3b65173d3ce9a38ef5f0522789614e590dab6a8d505340a4efe4c567/anyio-4.10.0.tar.gz", hash = "sha256:3f3fae35c96039744587aa5b8371e7e8e603c0702999535961dd336026973ba6", size = 213252, upload-time = "2025-08-04T08:54:26.451Z" }
wheels = [
    { url = "https://files.pythonhosted.org/packages/6f/12/e5e0282d673bb9746bacfb6e2dba8719989d3660cdb2ea79aee9a9651afb/anyio-4.10.0-py3-none-any.whl", hash = "sha256:60e474ac86736bbfd6f210f7a61218939c318f43f9972497381f1c5e930ed3d1", size = 107213, upload-time = "2025-08-04T08:54:24.882Z" },
]

[[package]]
name = "apify"
version = "2.7.1"
source = { editable = "." }
dependencies = [
    { name = "apify-client" },
    { name = "apify-shared" },
    { name = "cachetools" },
    { name = "crawlee" },
    { name = "cryptography" },
    { name = "impit" },
    { name = "lazy-object-proxy" },
    { name = "more-itertools" },
    { name = "typing-extensions" },
    { name = "websockets" },
    { name = "yarl" },
]

[package.optional-dependencies]
scrapy = [
    { name = "scrapy" },
]

[package.dev-dependencies]
dev = [
    { name = "build" },
    { name = "crawlee", extra = ["parsel"] },
    { name = "dycw-pytest-only" },
    { name = "griffe" },
    { name = "httpx" },
    { name = "mypy" },
    { name = "pre-commit" },
    { name = "pydoc-markdown" },
    { name = "pytest" },
    { name = "pytest-asyncio" },
    { name = "pytest-cov" },
    { name = "pytest-httpserver" },
    { name = "pytest-timeout" },
    { name = "pytest-xdist" },
    { name = "ruff" },
    { name = "setuptools" },
    { name = "types-cachetools" },
    { name = "uvicorn", extra = ["standard"] },
    { name = "werkzeug" },
]

[package.metadata]
requires-dist = [
    { name = "apify-client", specifier = ">=2.0.0,<3.0.0" },
    { name = "apify-shared", specifier = ">=2.0.0,<3.0.0" },
    { name = "cachetools", specifier = ">=5.5.0" },
    { name = "crawlee", git = "https://github.com/apify/crawlee-python.git?rev=master" },
    { name = "cryptography", specifier = ">=42.0.0" },
    { name = "impit", specifier = ">=0.5.3" },
    { name = "lazy-object-proxy", specifier = "<1.11.0" },
    { name = "more-itertools", specifier = ">=10.2.0" },
    { name = "scrapy", marker = "extra == 'scrapy'", specifier = ">=2.11.0" },
    { name = "typing-extensions", specifier = ">=4.1.0" },
    { name = "websockets", specifier = ">=14.0" },
    { name = "yarl", specifier = "~=1.20.0" },
]
provides-extras = ["scrapy"]

[package.metadata.requires-dev]
dev = [
    { name = "build", specifier = "~=1.3.0" },
    { name = "crawlee", extras = ["parsel"] },
<<<<<<< HEAD
    { name = "dycw-pytest-only", specifier = ">=2.1.1" },
    { name = "griffe", specifier = "~=1.12.1" },
    { name = "httpx", specifier = ">=0.27.0" },
=======
    { name = "dycw-pytest-only", specifier = "~=2.1.0" },
    { name = "griffe", specifier = "~=1.12.0" },
>>>>>>> 991b40a0
    { name = "mypy", specifier = "~=1.17.0" },
    { name = "pre-commit", specifier = "~=4.3.0" },
    { name = "pydoc-markdown", specifier = "~=4.8.0" },
    { name = "pytest", specifier = "~=8.4.0" },
    { name = "pytest-asyncio", specifier = "~=1.1.0" },
    { name = "pytest-cov", specifier = "~=6.2.0" },
    { name = "pytest-httpserver", specifier = "~=1.1.0" },
    { name = "pytest-timeout", specifier = "~=2.4.0" },
    { name = "pytest-xdist", specifier = "~=3.8.0" },
    { name = "ruff", specifier = "~=0.12.0" },
    { name = "setuptools" },
    { name = "types-cachetools", specifier = "~=6.0.0.20250525" },
    { name = "uvicorn", extras = ["standard"] },
<<<<<<< HEAD
    { name = "werkzeug", specifier = "~=3.1.3" },
=======
    { name = "werkzeug", specifier = "~=3.1.0" },
    { name = "yarl", specifier = "~=1.20.0" },
>>>>>>> 991b40a0
]

[[package]]
name = "apify-client"
version = "2.0.0"
source = { registry = "https://pypi.org/simple" }
dependencies = [
    { name = "apify-shared" },
    { name = "colorama" },
    { name = "impit" },
    { name = "more-itertools" },
]
sdist = { url = "https://files.pythonhosted.org/packages/ae/fe/1ec02e47d6aa955de6a1ef62100ac6b2ea33810b0eabc020d0a5dcca080c/apify_client-2.0.0.tar.gz", hash = "sha256:1fd46ddebca5fd3f30cf6321350533bc753d701913fa9429324b37fd54a26663", size = 359411, upload-time = "2025-08-15T09:58:50.024Z" }
wheels = [
    { url = "https://files.pythonhosted.org/packages/68/4b/2623b6c731c45320ac73cc9c93966b2b0c857daae9911bc18bd84e602a1b/apify_client-2.0.0-py3-none-any.whl", hash = "sha256:86451edb9d69a9423b65dcfa8bed12ef53c4c54be0d61ba923583098b214242b", size = 84868, upload-time = "2025-08-15T09:58:47.94Z" },
]

[[package]]
name = "apify-shared"
version = "2.0.0"
source = { registry = "https://pypi.org/simple" }
sdist = { url = "https://files.pythonhosted.org/packages/e6/f4/710d95d6d5e1afde0b35359b0eb2ad7363ec81eeab348b5a109959d19513/apify_shared-2.0.0.tar.gz", hash = "sha256:c3ee4f7556f6fd61b9e2d39288d6c4d272b7c3ee0ebf0bb6b8acf46e5605b688", size = 46601, upload-time = "2025-08-13T13:32:22.7Z" }
wheels = [
    { url = "https://files.pythonhosted.org/packages/8d/51/37e94ec858360c85b6b690c5694894c5b051416dcb829c324a507fea8d42/apify_shared-2.0.0-py3-none-any.whl", hash = "sha256:e4c74aba7277190efa52958fa7d1696fd361a828b604cc88858e9a29396c2f27", size = 16191, upload-time = "2025-08-13T13:32:21.286Z" },
]

[[package]]
name = "attrs"
version = "25.3.0"
source = { registry = "https://pypi.org/simple" }
sdist = { url = "https://files.pythonhosted.org/packages/5a/b0/1367933a8532ee6ff8d63537de4f1177af4bff9f3e829baf7331f595bb24/attrs-25.3.0.tar.gz", hash = "sha256:75d7cefc7fb576747b2c81b4442d4d4a1ce0900973527c011d1030fd3bf4af1b", size = 812032, upload-time = "2025-03-13T11:10:22.779Z" }
wheels = [
    { url = "https://files.pythonhosted.org/packages/77/06/bb80f5f86020c4551da315d78b3ab75e8228f89f0162f2c3a819e407941a/attrs-25.3.0-py3-none-any.whl", hash = "sha256:427318ce031701fea540783410126f03899a97ffc6f61596ad581ac2e40e3bc3", size = 63815, upload-time = "2025-03-13T11:10:21.14Z" },
]

[[package]]
name = "automat"
version = "25.4.16"
source = { registry = "https://pypi.org/simple" }
sdist = { url = "https://files.pythonhosted.org/packages/e3/0f/d40bbe294bbf004d436a8bcbcfaadca8b5140d39ad0ad3d73d1a8ba15f14/automat-25.4.16.tar.gz", hash = "sha256:0017591a5477066e90d26b0e696ddc143baafd87b588cfac8100bc6be9634de0", size = 129977, upload-time = "2025-04-16T20:12:16.002Z" }
wheels = [
    { url = "https://files.pythonhosted.org/packages/02/ff/1175b0b7371e46244032d43a56862d0af455823b5280a50c63d99cc50f18/automat-25.4.16-py3-none-any.whl", hash = "sha256:04e9bce696a8d5671ee698005af6e5a9fa15354140a87f4870744604dcdd3ba1", size = 42842, upload-time = "2025-04-16T20:12:14.447Z" },
]

[[package]]
name = "backports-asyncio-runner"
version = "1.2.0"
source = { registry = "https://pypi.org/simple" }
sdist = { url = "https://files.pythonhosted.org/packages/8e/ff/70dca7d7cb1cbc0edb2c6cc0c38b65cba36cccc491eca64cabd5fe7f8670/backports_asyncio_runner-1.2.0.tar.gz", hash = "sha256:a5aa7b2b7d8f8bfcaa2b57313f70792df84e32a2a746f585213373f900b42162", size = 69893, upload-time = "2025-07-02T02:27:15.685Z" }
wheels = [
    { url = "https://files.pythonhosted.org/packages/a0/59/76ab57e3fe74484f48a53f8e337171b4a2349e506eabe136d7e01d059086/backports_asyncio_runner-1.2.0-py3-none-any.whl", hash = "sha256:0da0a936a8aeb554eccb426dc55af3ba63bcdc69fa1a600b5bb305413a4477b5", size = 12313, upload-time = "2025-07-02T02:27:14.263Z" },
]

[[package]]
name = "black"
version = "23.12.1"
source = { registry = "https://pypi.org/simple" }
dependencies = [
    { name = "click" },
    { name = "mypy-extensions" },
    { name = "packaging" },
    { name = "pathspec" },
    { name = "platformdirs" },
    { name = "tomli", marker = "python_full_version < '3.11'" },
    { name = "typing-extensions", marker = "python_full_version < '3.11'" },
]
sdist = { url = "https://files.pythonhosted.org/packages/fd/f4/a57cde4b60da0e249073009f4a9087e9e0a955deae78d3c2a493208d0c5c/black-23.12.1.tar.gz", hash = "sha256:4ce3ef14ebe8d9509188014d96af1c456a910d5b5cbf434a09fef7e024b3d0d5", size = 620809, upload-time = "2023-12-22T23:06:17.382Z" }
wheels = [
    { url = "https://files.pythonhosted.org/packages/fb/58/677da52d845b59505a8a787ff22eff9cfd9046b5789aa2bd387b236db5c5/black-23.12.1-cp310-cp310-macosx_10_9_x86_64.whl", hash = "sha256:e0aaf6041986767a5e0ce663c7a2f0e9eaf21e6ff87a5f95cbf3675bfd4c41d2", size = 1560531, upload-time = "2023-12-22T23:18:20.555Z" },
    { url = "https://files.pythonhosted.org/packages/11/92/522a4f1e4b2b8da62e4ec0cb8acf2d257e6d39b31f4214f0fd94d2eeb5bd/black-23.12.1-cp310-cp310-macosx_11_0_arm64.whl", hash = "sha256:c88b3711d12905b74206227109272673edce0cb29f27e1385f33b0163c414bba", size = 1404644, upload-time = "2023-12-22T23:17:46.425Z" },
    { url = "https://files.pythonhosted.org/packages/a4/dc/af67d8281e9a24f73d24b060f3f03f6d9ad6be259b3c6acef2845e17d09c/black-23.12.1-cp310-cp310-manylinux_2_17_x86_64.manylinux2014_x86_64.whl", hash = "sha256:a920b569dc6b3472513ba6ddea21f440d4b4c699494d2e972a1753cdc25df7b0", size = 1711153, upload-time = "2023-12-22T23:08:34.4Z" },
    { url = "https://files.pythonhosted.org/packages/7e/0f/94d7c36b421ea187359c413be7b9fc66dc105620c3a30b1c94310265830a/black-23.12.1-cp310-cp310-win_amd64.whl", hash = "sha256:3fa4be75ef2a6b96ea8d92b1587dd8cb3a35c7e3d51f0738ced0781c3aa3a5a3", size = 1332918, upload-time = "2023-12-22T23:10:28.188Z" },
    { url = "https://files.pythonhosted.org/packages/ed/2c/d9b1a77101e6e5f294f6553d76c39322122bfea2a438aeea4eb6d4b22749/black-23.12.1-cp311-cp311-macosx_10_9_x86_64.whl", hash = "sha256:8d4df77958a622f9b5a4c96edb4b8c0034f8434032ab11077ec6c56ae9f384ba", size = 1541926, upload-time = "2023-12-22T23:23:17.72Z" },
    { url = "https://files.pythonhosted.org/packages/72/e2/d981a3ff05ba9abe3cfa33e70c986facb0614fd57c4f802ef435f4dd1697/black-23.12.1-cp311-cp311-macosx_11_0_arm64.whl", hash = "sha256:602cfb1196dc692424c70b6507593a2b29aac0547c1be9a1d1365f0d964c353b", size = 1388465, upload-time = "2023-12-22T23:19:00.611Z" },
    { url = "https://files.pythonhosted.org/packages/eb/59/1f5c8eb7bba8a8b1bb5c87f097d16410c93a48a6655be3773db5d2783deb/black-23.12.1-cp311-cp311-manylinux_2_17_x86_64.manylinux2014_x86_64.whl", hash = "sha256:9c4352800f14be5b4864016882cdba10755bd50805c95f728011bcb47a4afd59", size = 1691993, upload-time = "2023-12-22T23:08:32.018Z" },
    { url = "https://files.pythonhosted.org/packages/37/bf/a80abc6fcdb00f0d4d3d74184b172adbf2197f6b002913fa0fb6af4dc6db/black-23.12.1-cp311-cp311-win_amd64.whl", hash = "sha256:0808494f2b2df923ffc5723ed3c7b096bd76341f6213989759287611e9837d50", size = 1340929, upload-time = "2023-12-22T23:09:37.088Z" },
    { url = "https://files.pythonhosted.org/packages/66/16/8726cedc83be841dfa854bbeef1288ee82272282a71048d7935292182b0b/black-23.12.1-cp312-cp312-macosx_10_9_x86_64.whl", hash = "sha256:25e57fd232a6d6ff3f4478a6fd0580838e47c93c83eaf1ccc92d4faf27112c4e", size = 1569989, upload-time = "2023-12-22T23:20:22.158Z" },
    { url = "https://files.pythonhosted.org/packages/d2/1e/30f5eafcc41b8378890ba39b693fa111f7dca8a2620ba5162075d95ffe46/black-23.12.1-cp312-cp312-macosx_11_0_arm64.whl", hash = "sha256:2d9e13db441c509a3763a7a3d9a49ccc1b4e974a47be4e08ade2a228876500ec", size = 1398647, upload-time = "2023-12-22T23:19:57.225Z" },
    { url = "https://files.pythonhosted.org/packages/99/de/ddb45cc044256431d96d846ce03164d149d81ca606b5172224d1872e0b58/black-23.12.1-cp312-cp312-manylinux_2_17_x86_64.manylinux2014_x86_64.whl", hash = "sha256:6d1bd9c210f8b109b1762ec9fd36592fdd528485aadb3f5849b2740ef17e674e", size = 1720450, upload-time = "2023-12-22T23:08:52.675Z" },
    { url = "https://files.pythonhosted.org/packages/98/2b/54e5dbe9be5a10cbea2259517206ff7b6a452bb34e07508c7e1395950833/black-23.12.1-cp312-cp312-win_amd64.whl", hash = "sha256:ae76c22bde5cbb6bfd211ec343ded2163bba7883c7bc77f6b756a1049436fbb9", size = 1351070, upload-time = "2023-12-22T23:09:32.762Z" },
    { url = "https://files.pythonhosted.org/packages/7b/14/4da7b12a9abc43a601c215cb5a3d176734578da109f0dbf0a832ed78be09/black-23.12.1-py3-none-any.whl", hash = "sha256:78baad24af0f033958cad29731e27363183e140962595def56423e626f4bee3e", size = 194363, upload-time = "2023-12-22T23:06:14.278Z" },
]

[[package]]
name = "build"
version = "1.3.0"
source = { registry = "https://pypi.org/simple" }
dependencies = [
    { name = "colorama", marker = "os_name == 'nt'" },
    { name = "importlib-metadata", marker = "python_full_version < '3.10.2'" },
    { name = "packaging" },
    { name = "pyproject-hooks" },
    { name = "tomli", marker = "python_full_version < '3.11'" },
]
sdist = { url = "https://files.pythonhosted.org/packages/25/1c/23e33405a7c9eac261dff640926b8b5adaed6a6eb3e1767d441ed611d0c0/build-1.3.0.tar.gz", hash = "sha256:698edd0ea270bde950f53aed21f3a0135672206f3911e0176261a31e0e07b397", size = 48544, upload-time = "2025-08-01T21:27:09.268Z" }
wheels = [
    { url = "https://files.pythonhosted.org/packages/cb/8c/2b30c12155ad8de0cf641d76a8b396a16d2c36bc6d50b621a62b7c4567c1/build-1.3.0-py3-none-any.whl", hash = "sha256:7145f0b5061ba90a1500d60bd1b13ca0a8a4cebdd0cc16ed8adf1c0e739f43b4", size = 23382, upload-time = "2025-08-01T21:27:07.844Z" },
]

[[package]]
name = "cachetools"
version = "6.1.0"
source = { registry = "https://pypi.org/simple" }
sdist = { url = "https://files.pythonhosted.org/packages/8a/89/817ad5d0411f136c484d535952aef74af9b25e0d99e90cdffbe121e6d628/cachetools-6.1.0.tar.gz", hash = "sha256:b4c4f404392848db3ce7aac34950d17be4d864da4b8b66911008e430bc544587", size = 30714, upload-time = "2025-06-16T18:51:03.07Z" }
wheels = [
    { url = "https://files.pythonhosted.org/packages/00/f0/2ef431fe4141f5e334759d73e81120492b23b2824336883a91ac04ba710b/cachetools-6.1.0-py3-none-any.whl", hash = "sha256:1c7bb3cf9193deaf3508b7c5f2a79986c13ea38965c5adcff1f84519cf39163e", size = 11189, upload-time = "2025-06-16T18:51:01.514Z" },
]

[[package]]
name = "certifi"
version = "2025.8.3"
source = { registry = "https://pypi.org/simple" }
sdist = { url = "https://files.pythonhosted.org/packages/dc/67/960ebe6bf230a96cda2e0abcf73af550ec4f090005363542f0765df162e0/certifi-2025.8.3.tar.gz", hash = "sha256:e564105f78ded564e3ae7c923924435e1daa7463faeab5bb932bc53ffae63407", size = 162386, upload-time = "2025-08-03T03:07:47.08Z" }
wheels = [
    { url = "https://files.pythonhosted.org/packages/e5/48/1549795ba7742c948d2ad169c1c8cdbae65bc450d6cd753d124b17c8cd32/certifi-2025.8.3-py3-none-any.whl", hash = "sha256:f6c12493cfb1b06ba2ff328595af9350c65d6644968e5d3a2ffd78699af217a5", size = 161216, upload-time = "2025-08-03T03:07:45.777Z" },
]

[[package]]
name = "cffi"
version = "1.17.1"
source = { registry = "https://pypi.org/simple" }
dependencies = [
    { name = "pycparser" },
]
sdist = { url = "https://files.pythonhosted.org/packages/fc/97/c783634659c2920c3fc70419e3af40972dbaf758daa229a7d6ea6135c90d/cffi-1.17.1.tar.gz", hash = "sha256:1c39c6016c32bc48dd54561950ebd6836e1670f2ae46128f67cf49e789c52824", size = 516621, upload-time = "2024-09-04T20:45:21.852Z" }
wheels = [
    { url = "https://files.pythonhosted.org/packages/90/07/f44ca684db4e4f08a3fdc6eeb9a0d15dc6883efc7b8c90357fdbf74e186c/cffi-1.17.1-cp310-cp310-macosx_10_9_x86_64.whl", hash = "sha256:df8b1c11f177bc2313ec4b2d46baec87a5f3e71fc8b45dab2ee7cae86d9aba14", size = 182191, upload-time = "2024-09-04T20:43:30.027Z" },
    { url = "https://files.pythonhosted.org/packages/08/fd/cc2fedbd887223f9f5d170c96e57cbf655df9831a6546c1727ae13fa977a/cffi-1.17.1-cp310-cp310-macosx_11_0_arm64.whl", hash = "sha256:8f2cdc858323644ab277e9bb925ad72ae0e67f69e804f4898c070998d50b1a67", size = 178592, upload-time = "2024-09-04T20:43:32.108Z" },
    { url = "https://files.pythonhosted.org/packages/de/cc/4635c320081c78d6ffc2cab0a76025b691a91204f4aa317d568ff9280a2d/cffi-1.17.1-cp310-cp310-manylinux_2_12_i686.manylinux2010_i686.manylinux_2_17_i686.manylinux2014_i686.whl", hash = "sha256:edae79245293e15384b51f88b00613ba9f7198016a5948b5dddf4917d4d26382", size = 426024, upload-time = "2024-09-04T20:43:34.186Z" },
    { url = "https://files.pythonhosted.org/packages/b6/7b/3b2b250f3aab91abe5f8a51ada1b717935fdaec53f790ad4100fe2ec64d1/cffi-1.17.1-cp310-cp310-manylinux_2_17_aarch64.manylinux2014_aarch64.whl", hash = "sha256:45398b671ac6d70e67da8e4224a065cec6a93541bb7aebe1b198a61b58c7b702", size = 448188, upload-time = "2024-09-04T20:43:36.286Z" },
    { url = "https://files.pythonhosted.org/packages/d3/48/1b9283ebbf0ec065148d8de05d647a986c5f22586b18120020452fff8f5d/cffi-1.17.1-cp310-cp310-manylinux_2_17_ppc64le.manylinux2014_ppc64le.whl", hash = "sha256:ad9413ccdeda48c5afdae7e4fa2192157e991ff761e7ab8fdd8926f40b160cc3", size = 455571, upload-time = "2024-09-04T20:43:38.586Z" },
    { url = "https://files.pythonhosted.org/packages/40/87/3b8452525437b40f39ca7ff70276679772ee7e8b394934ff60e63b7b090c/cffi-1.17.1-cp310-cp310-manylinux_2_17_s390x.manylinux2014_s390x.whl", hash = "sha256:5da5719280082ac6bd9aa7becb3938dc9f9cbd57fac7d2871717b1feb0902ab6", size = 436687, upload-time = "2024-09-04T20:43:40.084Z" },
    { url = "https://files.pythonhosted.org/packages/8d/fb/4da72871d177d63649ac449aec2e8a29efe0274035880c7af59101ca2232/cffi-1.17.1-cp310-cp310-manylinux_2_17_x86_64.manylinux2014_x86_64.whl", hash = "sha256:2bb1a08b8008b281856e5971307cc386a8e9c5b625ac297e853d36da6efe9c17", size = 446211, upload-time = "2024-09-04T20:43:41.526Z" },
    { url = "https://files.pythonhosted.org/packages/ab/a0/62f00bcb411332106c02b663b26f3545a9ef136f80d5df746c05878f8c4b/cffi-1.17.1-cp310-cp310-musllinux_1_1_aarch64.whl", hash = "sha256:045d61c734659cc045141be4bae381a41d89b741f795af1dd018bfb532fd0df8", size = 461325, upload-time = "2024-09-04T20:43:43.117Z" },
    { url = "https://files.pythonhosted.org/packages/36/83/76127035ed2e7e27b0787604d99da630ac3123bfb02d8e80c633f218a11d/cffi-1.17.1-cp310-cp310-musllinux_1_1_i686.whl", hash = "sha256:6883e737d7d9e4899a8a695e00ec36bd4e5e4f18fabe0aca0efe0a4b44cdb13e", size = 438784, upload-time = "2024-09-04T20:43:45.256Z" },
    { url = "https://files.pythonhosted.org/packages/21/81/a6cd025db2f08ac88b901b745c163d884641909641f9b826e8cb87645942/cffi-1.17.1-cp310-cp310-musllinux_1_1_x86_64.whl", hash = "sha256:6b8b4a92e1c65048ff98cfe1f735ef8f1ceb72e3d5f0c25fdb12087a23da22be", size = 461564, upload-time = "2024-09-04T20:43:46.779Z" },
    { url = "https://files.pythonhosted.org/packages/f8/fe/4d41c2f200c4a457933dbd98d3cf4e911870877bd94d9656cc0fcb390681/cffi-1.17.1-cp310-cp310-win32.whl", hash = "sha256:c9c3d058ebabb74db66e431095118094d06abf53284d9c81f27300d0e0d8bc7c", size = 171804, upload-time = "2024-09-04T20:43:48.186Z" },
    { url = "https://files.pythonhosted.org/packages/d1/b6/0b0f5ab93b0df4acc49cae758c81fe4e5ef26c3ae2e10cc69249dfd8b3ab/cffi-1.17.1-cp310-cp310-win_amd64.whl", hash = "sha256:0f048dcf80db46f0098ccac01132761580d28e28bc0f78ae0d58048063317e15", size = 181299, upload-time = "2024-09-04T20:43:49.812Z" },
    { url = "https://files.pythonhosted.org/packages/6b/f4/927e3a8899e52a27fa57a48607ff7dc91a9ebe97399b357b85a0c7892e00/cffi-1.17.1-cp311-cp311-macosx_10_9_x86_64.whl", hash = "sha256:a45e3c6913c5b87b3ff120dcdc03f6131fa0065027d0ed7ee6190736a74cd401", size = 182264, upload-time = "2024-09-04T20:43:51.124Z" },
    { url = "https://files.pythonhosted.org/packages/6c/f5/6c3a8efe5f503175aaddcbea6ad0d2c96dad6f5abb205750d1b3df44ef29/cffi-1.17.1-cp311-cp311-macosx_11_0_arm64.whl", hash = "sha256:30c5e0cb5ae493c04c8b42916e52ca38079f1b235c2f8ae5f4527b963c401caf", size = 178651, upload-time = "2024-09-04T20:43:52.872Z" },
    { url = "https://files.pythonhosted.org/packages/94/dd/a3f0118e688d1b1a57553da23b16bdade96d2f9bcda4d32e7d2838047ff7/cffi-1.17.1-cp311-cp311-manylinux_2_12_i686.manylinux2010_i686.manylinux_2_17_i686.manylinux2014_i686.whl", hash = "sha256:f75c7ab1f9e4aca5414ed4d8e5c0e303a34f4421f8a0d47a4d019ceff0ab6af4", size = 445259, upload-time = "2024-09-04T20:43:56.123Z" },
    { url = "https://files.pythonhosted.org/packages/2e/ea/70ce63780f096e16ce8588efe039d3c4f91deb1dc01e9c73a287939c79a6/cffi-1.17.1-cp311-cp311-manylinux_2_17_aarch64.manylinux2014_aarch64.whl", hash = "sha256:a1ed2dd2972641495a3ec98445e09766f077aee98a1c896dcb4ad0d303628e41", size = 469200, upload-time = "2024-09-04T20:43:57.891Z" },
    { url = "https://files.pythonhosted.org/packages/1c/a0/a4fa9f4f781bda074c3ddd57a572b060fa0df7655d2a4247bbe277200146/cffi-1.17.1-cp311-cp311-manylinux_2_17_ppc64le.manylinux2014_ppc64le.whl", hash = "sha256:46bf43160c1a35f7ec506d254e5c890f3c03648a4dbac12d624e4490a7046cd1", size = 477235, upload-time = "2024-09-04T20:44:00.18Z" },
    { url = "https://files.pythonhosted.org/packages/62/12/ce8710b5b8affbcdd5c6e367217c242524ad17a02fe5beec3ee339f69f85/cffi-1.17.1-cp311-cp311-manylinux_2_17_s390x.manylinux2014_s390x.whl", hash = "sha256:a24ed04c8ffd54b0729c07cee15a81d964e6fee0e3d4d342a27b020d22959dc6", size = 459721, upload-time = "2024-09-04T20:44:01.585Z" },
    { url = "https://files.pythonhosted.org/packages/ff/6b/d45873c5e0242196f042d555526f92aa9e0c32355a1be1ff8c27f077fd37/cffi-1.17.1-cp311-cp311-manylinux_2_17_x86_64.manylinux2014_x86_64.whl", hash = "sha256:610faea79c43e44c71e1ec53a554553fa22321b65fae24889706c0a84d4ad86d", size = 467242, upload-time = "2024-09-04T20:44:03.467Z" },
    { url = "https://files.pythonhosted.org/packages/1a/52/d9a0e523a572fbccf2955f5abe883cfa8bcc570d7faeee06336fbd50c9fc/cffi-1.17.1-cp311-cp311-musllinux_1_1_aarch64.whl", hash = "sha256:a9b15d491f3ad5d692e11f6b71f7857e7835eb677955c00cc0aefcd0669adaf6", size = 477999, upload-time = "2024-09-04T20:44:05.023Z" },
    { url = "https://files.pythonhosted.org/packages/44/74/f2a2460684a1a2d00ca799ad880d54652841a780c4c97b87754f660c7603/cffi-1.17.1-cp311-cp311-musllinux_1_1_i686.whl", hash = "sha256:de2ea4b5833625383e464549fec1bc395c1bdeeb5f25c4a3a82b5a8c756ec22f", size = 454242, upload-time = "2024-09-04T20:44:06.444Z" },
    { url = "https://files.pythonhosted.org/packages/f8/4a/34599cac7dfcd888ff54e801afe06a19c17787dfd94495ab0c8d35fe99fb/cffi-1.17.1-cp311-cp311-musllinux_1_1_x86_64.whl", hash = "sha256:fc48c783f9c87e60831201f2cce7f3b2e4846bf4d8728eabe54d60700b318a0b", size = 478604, upload-time = "2024-09-04T20:44:08.206Z" },
    { url = "https://files.pythonhosted.org/packages/34/33/e1b8a1ba29025adbdcda5fb3a36f94c03d771c1b7b12f726ff7fef2ebe36/cffi-1.17.1-cp311-cp311-win32.whl", hash = "sha256:85a950a4ac9c359340d5963966e3e0a94a676bd6245a4b55bc43949eee26a655", size = 171727, upload-time = "2024-09-04T20:44:09.481Z" },
    { url = "https://files.pythonhosted.org/packages/3d/97/50228be003bb2802627d28ec0627837ac0bf35c90cf769812056f235b2d1/cffi-1.17.1-cp311-cp311-win_amd64.whl", hash = "sha256:caaf0640ef5f5517f49bc275eca1406b0ffa6aa184892812030f04c2abf589a0", size = 181400, upload-time = "2024-09-04T20:44:10.873Z" },
    { url = "https://files.pythonhosted.org/packages/5a/84/e94227139ee5fb4d600a7a4927f322e1d4aea6fdc50bd3fca8493caba23f/cffi-1.17.1-cp312-cp312-macosx_10_9_x86_64.whl", hash = "sha256:805b4371bf7197c329fcb3ead37e710d1bca9da5d583f5073b799d5c5bd1eee4", size = 183178, upload-time = "2024-09-04T20:44:12.232Z" },
    { url = "https://files.pythonhosted.org/packages/da/ee/fb72c2b48656111c4ef27f0f91da355e130a923473bf5ee75c5643d00cca/cffi-1.17.1-cp312-cp312-macosx_11_0_arm64.whl", hash = "sha256:733e99bc2df47476e3848417c5a4540522f234dfd4ef3ab7fafdf555b082ec0c", size = 178840, upload-time = "2024-09-04T20:44:13.739Z" },
    { url = "https://files.pythonhosted.org/packages/cc/b6/db007700f67d151abadf508cbfd6a1884f57eab90b1bb985c4c8c02b0f28/cffi-1.17.1-cp312-cp312-manylinux_2_12_i686.manylinux2010_i686.manylinux_2_17_i686.manylinux2014_i686.whl", hash = "sha256:1257bdabf294dceb59f5e70c64a3e2f462c30c7ad68092d01bbbfb1c16b1ba36", size = 454803, upload-time = "2024-09-04T20:44:15.231Z" },
    { url = "https://files.pythonhosted.org/packages/1a/df/f8d151540d8c200eb1c6fba8cd0dfd40904f1b0682ea705c36e6c2e97ab3/cffi-1.17.1-cp312-cp312-manylinux_2_17_aarch64.manylinux2014_aarch64.whl", hash = "sha256:da95af8214998d77a98cc14e3a3bd00aa191526343078b530ceb0bd710fb48a5", size = 478850, upload-time = "2024-09-04T20:44:17.188Z" },
    { url = "https://files.pythonhosted.org/packages/28/c0/b31116332a547fd2677ae5b78a2ef662dfc8023d67f41b2a83f7c2aa78b1/cffi-1.17.1-cp312-cp312-manylinux_2_17_ppc64le.manylinux2014_ppc64le.whl", hash = "sha256:d63afe322132c194cf832bfec0dc69a99fb9bb6bbd550f161a49e9e855cc78ff", size = 485729, upload-time = "2024-09-04T20:44:18.688Z" },
    { url = "https://files.pythonhosted.org/packages/91/2b/9a1ddfa5c7f13cab007a2c9cc295b70fbbda7cb10a286aa6810338e60ea1/cffi-1.17.1-cp312-cp312-manylinux_2_17_s390x.manylinux2014_s390x.whl", hash = "sha256:f79fc4fc25f1c8698ff97788206bb3c2598949bfe0fef03d299eb1b5356ada99", size = 471256, upload-time = "2024-09-04T20:44:20.248Z" },
    { url = "https://files.pythonhosted.org/packages/b2/d5/da47df7004cb17e4955df6a43d14b3b4ae77737dff8bf7f8f333196717bf/cffi-1.17.1-cp312-cp312-manylinux_2_17_x86_64.manylinux2014_x86_64.whl", hash = "sha256:b62ce867176a75d03a665bad002af8e6d54644fad99a3c70905c543130e39d93", size = 479424, upload-time = "2024-09-04T20:44:21.673Z" },
    { url = "https://files.pythonhosted.org/packages/0b/ac/2a28bcf513e93a219c8a4e8e125534f4f6db03e3179ba1c45e949b76212c/cffi-1.17.1-cp312-cp312-musllinux_1_1_aarch64.whl", hash = "sha256:386c8bf53c502fff58903061338ce4f4950cbdcb23e2902d86c0f722b786bbe3", size = 484568, upload-time = "2024-09-04T20:44:23.245Z" },
    { url = "https://files.pythonhosted.org/packages/d4/38/ca8a4f639065f14ae0f1d9751e70447a261f1a30fa7547a828ae08142465/cffi-1.17.1-cp312-cp312-musllinux_1_1_x86_64.whl", hash = "sha256:4ceb10419a9adf4460ea14cfd6bc43d08701f0835e979bf821052f1805850fe8", size = 488736, upload-time = "2024-09-04T20:44:24.757Z" },
    { url = "https://files.pythonhosted.org/packages/86/c5/28b2d6f799ec0bdecf44dced2ec5ed43e0eb63097b0f58c293583b406582/cffi-1.17.1-cp312-cp312-win32.whl", hash = "sha256:a08d7e755f8ed21095a310a693525137cfe756ce62d066e53f502a83dc550f65", size = 172448, upload-time = "2024-09-04T20:44:26.208Z" },
    { url = "https://files.pythonhosted.org/packages/50/b9/db34c4755a7bd1cb2d1603ac3863f22bcecbd1ba29e5ee841a4bc510b294/cffi-1.17.1-cp312-cp312-win_amd64.whl", hash = "sha256:51392eae71afec0d0c8fb1a53b204dbb3bcabcb3c9b807eedf3e1e6ccf2de903", size = 181976, upload-time = "2024-09-04T20:44:27.578Z" },
    { url = "https://files.pythonhosted.org/packages/8d/f8/dd6c246b148639254dad4d6803eb6a54e8c85c6e11ec9df2cffa87571dbe/cffi-1.17.1-cp313-cp313-macosx_10_13_x86_64.whl", hash = "sha256:f3a2b4222ce6b60e2e8b337bb9596923045681d71e5a082783484d845390938e", size = 182989, upload-time = "2024-09-04T20:44:28.956Z" },
    { url = "https://files.pythonhosted.org/packages/8b/f1/672d303ddf17c24fc83afd712316fda78dc6fce1cd53011b839483e1ecc8/cffi-1.17.1-cp313-cp313-macosx_11_0_arm64.whl", hash = "sha256:0984a4925a435b1da406122d4d7968dd861c1385afe3b45ba82b750f229811e2", size = 178802, upload-time = "2024-09-04T20:44:30.289Z" },
    { url = "https://files.pythonhosted.org/packages/0e/2d/eab2e858a91fdff70533cab61dcff4a1f55ec60425832ddfdc9cd36bc8af/cffi-1.17.1-cp313-cp313-manylinux_2_12_i686.manylinux2010_i686.manylinux_2_17_i686.manylinux2014_i686.whl", hash = "sha256:d01b12eeeb4427d3110de311e1774046ad344f5b1a7403101878976ecd7a10f3", size = 454792, upload-time = "2024-09-04T20:44:32.01Z" },
    { url = "https://files.pythonhosted.org/packages/75/b2/fbaec7c4455c604e29388d55599b99ebcc250a60050610fadde58932b7ee/cffi-1.17.1-cp313-cp313-manylinux_2_17_aarch64.manylinux2014_aarch64.whl", hash = "sha256:706510fe141c86a69c8ddc029c7910003a17353970cff3b904ff0686a5927683", size = 478893, upload-time = "2024-09-04T20:44:33.606Z" },
    { url = "https://files.pythonhosted.org/packages/4f/b7/6e4a2162178bf1935c336d4da8a9352cccab4d3a5d7914065490f08c0690/cffi-1.17.1-cp313-cp313-manylinux_2_17_ppc64le.manylinux2014_ppc64le.whl", hash = "sha256:de55b766c7aa2e2a3092c51e0483d700341182f08e67c63630d5b6f200bb28e5", size = 485810, upload-time = "2024-09-04T20:44:35.191Z" },
    { url = "https://files.pythonhosted.org/packages/c7/8a/1d0e4a9c26e54746dc08c2c6c037889124d4f59dffd853a659fa545f1b40/cffi-1.17.1-cp313-cp313-manylinux_2_17_s390x.manylinux2014_s390x.whl", hash = "sha256:c59d6e989d07460165cc5ad3c61f9fd8f1b4796eacbd81cee78957842b834af4", size = 471200, upload-time = "2024-09-04T20:44:36.743Z" },
    { url = "https://files.pythonhosted.org/packages/26/9f/1aab65a6c0db35f43c4d1b4f580e8df53914310afc10ae0397d29d697af4/cffi-1.17.1-cp313-cp313-manylinux_2_17_x86_64.manylinux2014_x86_64.whl", hash = "sha256:dd398dbc6773384a17fe0d3e7eeb8d1a21c2200473ee6806bb5e6a8e62bb73dd", size = 479447, upload-time = "2024-09-04T20:44:38.492Z" },
    { url = "https://files.pythonhosted.org/packages/5f/e4/fb8b3dd8dc0e98edf1135ff067ae070bb32ef9d509d6cb0f538cd6f7483f/cffi-1.17.1-cp313-cp313-musllinux_1_1_aarch64.whl", hash = "sha256:3edc8d958eb099c634dace3c7e16560ae474aa3803a5df240542b305d14e14ed", size = 484358, upload-time = "2024-09-04T20:44:40.046Z" },
    { url = "https://files.pythonhosted.org/packages/f1/47/d7145bf2dc04684935d57d67dff9d6d795b2ba2796806bb109864be3a151/cffi-1.17.1-cp313-cp313-musllinux_1_1_x86_64.whl", hash = "sha256:72e72408cad3d5419375fc87d289076ee319835bdfa2caad331e377589aebba9", size = 488469, upload-time = "2024-09-04T20:44:41.616Z" },
    { url = "https://files.pythonhosted.org/packages/bf/ee/f94057fa6426481d663b88637a9a10e859e492c73d0384514a17d78ee205/cffi-1.17.1-cp313-cp313-win32.whl", hash = "sha256:e03eab0a8677fa80d646b5ddece1cbeaf556c313dcfac435ba11f107ba117b5d", size = 172475, upload-time = "2024-09-04T20:44:43.733Z" },
    { url = "https://files.pythonhosted.org/packages/7c/fc/6a8cb64e5f0324877d503c854da15d76c1e50eb722e320b15345c4d0c6de/cffi-1.17.1-cp313-cp313-win_amd64.whl", hash = "sha256:f6a16c31041f09ead72d69f583767292f750d24913dadacf5756b966aacb3f1a", size = 182009, upload-time = "2024-09-04T20:44:45.309Z" },
]

[[package]]
name = "cfgv"
version = "3.4.0"
source = { registry = "https://pypi.org/simple" }
sdist = { url = "https://files.pythonhosted.org/packages/11/74/539e56497d9bd1d484fd863dd69cbbfa653cd2aa27abfe35653494d85e94/cfgv-3.4.0.tar.gz", hash = "sha256:e52591d4c5f5dead8e0f673fb16db7949d2cfb3f7da4582893288f0ded8fe560", size = 7114, upload-time = "2023-08-12T20:38:17.776Z" }
wheels = [
    { url = "https://files.pythonhosted.org/packages/c5/55/51844dd50c4fc7a33b653bfaba4c2456f06955289ca770a5dbd5fd267374/cfgv-3.4.0-py2.py3-none-any.whl", hash = "sha256:b7265b1f29fd3316bfcd2b330d63d024f2bfd8bcb8b0272f8e19a504856c48f9", size = 7249, upload-time = "2023-08-12T20:38:16.269Z" },
]

[[package]]
name = "charset-normalizer"
version = "3.4.3"
source = { registry = "https://pypi.org/simple" }
sdist = { url = "https://files.pythonhosted.org/packages/83/2d/5fd176ceb9b2fc619e63405525573493ca23441330fcdaee6bef9460e924/charset_normalizer-3.4.3.tar.gz", hash = "sha256:6fce4b8500244f6fcb71465d4a4930d132ba9ab8e71a7859e6a5d59851068d14", size = 122371, upload-time = "2025-08-09T07:57:28.46Z" }
wheels = [
    { url = "https://files.pythonhosted.org/packages/d6/98/f3b8013223728a99b908c9344da3aa04ee6e3fa235f19409033eda92fb78/charset_normalizer-3.4.3-cp310-cp310-macosx_10_9_universal2.whl", hash = "sha256:fb7f67a1bfa6e40b438170ebdc8158b78dc465a5a67b6dde178a46987b244a72", size = 207695, upload-time = "2025-08-09T07:55:36.452Z" },
    { url = "https://files.pythonhosted.org/packages/21/40/5188be1e3118c82dcb7c2a5ba101b783822cfb413a0268ed3be0468532de/charset_normalizer-3.4.3-cp310-cp310-manylinux2014_aarch64.manylinux_2_17_aarch64.manylinux_2_28_aarch64.whl", hash = "sha256:cc9370a2da1ac13f0153780040f465839e6cccb4a1e44810124b4e22483c93fe", size = 147153, upload-time = "2025-08-09T07:55:38.467Z" },
    { url = "https://files.pythonhosted.org/packages/37/60/5d0d74bc1e1380f0b72c327948d9c2aca14b46a9efd87604e724260f384c/charset_normalizer-3.4.3-cp310-cp310-manylinux2014_ppc64le.manylinux_2_17_ppc64le.manylinux_2_28_ppc64le.whl", hash = "sha256:07a0eae9e2787b586e129fdcbe1af6997f8d0e5abaa0bc98c0e20e124d67e601", size = 160428, upload-time = "2025-08-09T07:55:40.072Z" },
    { url = "https://files.pythonhosted.org/packages/85/9a/d891f63722d9158688de58d050c59dc3da560ea7f04f4c53e769de5140f5/charset_normalizer-3.4.3-cp310-cp310-manylinux2014_s390x.manylinux_2_17_s390x.manylinux_2_28_s390x.whl", hash = "sha256:74d77e25adda8581ffc1c720f1c81ca082921329452eba58b16233ab1842141c", size = 157627, upload-time = "2025-08-09T07:55:41.706Z" },
    { url = "https://files.pythonhosted.org/packages/65/1a/7425c952944a6521a9cfa7e675343f83fd82085b8af2b1373a2409c683dc/charset_normalizer-3.4.3-cp310-cp310-manylinux2014_x86_64.manylinux_2_17_x86_64.manylinux_2_28_x86_64.whl", hash = "sha256:d0e909868420b7049dafd3a31d45125b31143eec59235311fc4c57ea26a4acd2", size = 152388, upload-time = "2025-08-09T07:55:43.262Z" },
    { url = "https://files.pythonhosted.org/packages/f0/c9/a2c9c2a355a8594ce2446085e2ec97fd44d323c684ff32042e2a6b718e1d/charset_normalizer-3.4.3-cp310-cp310-musllinux_1_2_aarch64.whl", hash = "sha256:c6f162aabe9a91a309510d74eeb6507fab5fff92337a15acbe77753d88d9dcf0", size = 150077, upload-time = "2025-08-09T07:55:44.903Z" },
    { url = "https://files.pythonhosted.org/packages/3b/38/20a1f44e4851aa1c9105d6e7110c9d020e093dfa5836d712a5f074a12bf7/charset_normalizer-3.4.3-cp310-cp310-musllinux_1_2_ppc64le.whl", hash = "sha256:4ca4c094de7771a98d7fbd67d9e5dbf1eb73efa4f744a730437d8a3a5cf994f0", size = 161631, upload-time = "2025-08-09T07:55:46.346Z" },
    { url = "https://files.pythonhosted.org/packages/a4/fa/384d2c0f57edad03d7bec3ebefb462090d8905b4ff5a2d2525f3bb711fac/charset_normalizer-3.4.3-cp310-cp310-musllinux_1_2_s390x.whl", hash = "sha256:02425242e96bcf29a49711b0ca9f37e451da7c70562bc10e8ed992a5a7a25cc0", size = 159210, upload-time = "2025-08-09T07:55:47.539Z" },
    { url = "https://files.pythonhosted.org/packages/33/9e/eca49d35867ca2db336b6ca27617deed4653b97ebf45dfc21311ce473c37/charset_normalizer-3.4.3-cp310-cp310-musllinux_1_2_x86_64.whl", hash = "sha256:78deba4d8f9590fe4dae384aeff04082510a709957e968753ff3c48399f6f92a", size = 153739, upload-time = "2025-08-09T07:55:48.744Z" },
    { url = "https://files.pythonhosted.org/packages/2a/91/26c3036e62dfe8de8061182d33be5025e2424002125c9500faff74a6735e/charset_normalizer-3.4.3-cp310-cp310-win32.whl", hash = "sha256:d79c198e27580c8e958906f803e63cddb77653731be08851c7df0b1a14a8fc0f", size = 99825, upload-time = "2025-08-09T07:55:50.305Z" },
    { url = "https://files.pythonhosted.org/packages/e2/c6/f05db471f81af1fa01839d44ae2a8bfeec8d2a8b4590f16c4e7393afd323/charset_normalizer-3.4.3-cp310-cp310-win_amd64.whl", hash = "sha256:c6e490913a46fa054e03699c70019ab869e990270597018cef1d8562132c2669", size = 107452, upload-time = "2025-08-09T07:55:51.461Z" },
    { url = "https://files.pythonhosted.org/packages/7f/b5/991245018615474a60965a7c9cd2b4efbaabd16d582a5547c47ee1c7730b/charset_normalizer-3.4.3-cp311-cp311-macosx_10_9_universal2.whl", hash = "sha256:b256ee2e749283ef3ddcff51a675ff43798d92d746d1a6e4631bf8c707d22d0b", size = 204483, upload-time = "2025-08-09T07:55:53.12Z" },
    { url = "https://files.pythonhosted.org/packages/c7/2a/ae245c41c06299ec18262825c1569c5d3298fc920e4ddf56ab011b417efd/charset_normalizer-3.4.3-cp311-cp311-manylinux2014_aarch64.manylinux_2_17_aarch64.manylinux_2_28_aarch64.whl", hash = "sha256:13faeacfe61784e2559e690fc53fa4c5ae97c6fcedb8eb6fb8d0a15b475d2c64", size = 145520, upload-time = "2025-08-09T07:55:54.712Z" },
    { url = "https://files.pythonhosted.org/packages/3a/a4/b3b6c76e7a635748c4421d2b92c7b8f90a432f98bda5082049af37ffc8e3/charset_normalizer-3.4.3-cp311-cp311-manylinux2014_ppc64le.manylinux_2_17_ppc64le.manylinux_2_28_ppc64le.whl", hash = "sha256:00237675befef519d9af72169d8604a067d92755e84fe76492fef5441db05b91", size = 158876, upload-time = "2025-08-09T07:55:56.024Z" },
    { url = "https://files.pythonhosted.org/packages/e2/e6/63bb0e10f90a8243c5def74b5b105b3bbbfb3e7bb753915fe333fb0c11ea/charset_normalizer-3.4.3-cp311-cp311-manylinux2014_s390x.manylinux_2_17_s390x.manylinux_2_28_s390x.whl", hash = "sha256:585f3b2a80fbd26b048a0be90c5aae8f06605d3c92615911c3a2b03a8a3b796f", size = 156083, upload-time = "2025-08-09T07:55:57.582Z" },
    { url = "https://files.pythonhosted.org/packages/87/df/b7737ff046c974b183ea9aa111b74185ac8c3a326c6262d413bd5a1b8c69/charset_normalizer-3.4.3-cp311-cp311-manylinux2014_x86_64.manylinux_2_17_x86_64.manylinux_2_28_x86_64.whl", hash = "sha256:0e78314bdc32fa80696f72fa16dc61168fda4d6a0c014e0380f9d02f0e5d8a07", size = 150295, upload-time = "2025-08-09T07:55:59.147Z" },
    { url = "https://files.pythonhosted.org/packages/61/f1/190d9977e0084d3f1dc169acd060d479bbbc71b90bf3e7bf7b9927dec3eb/charset_normalizer-3.4.3-cp311-cp311-musllinux_1_2_aarch64.whl", hash = "sha256:96b2b3d1a83ad55310de8c7b4a2d04d9277d5591f40761274856635acc5fcb30", size = 148379, upload-time = "2025-08-09T07:56:00.364Z" },
    { url = "https://files.pythonhosted.org/packages/4c/92/27dbe365d34c68cfe0ca76f1edd70e8705d82b378cb54ebbaeabc2e3029d/charset_normalizer-3.4.3-cp311-cp311-musllinux_1_2_ppc64le.whl", hash = "sha256:939578d9d8fd4299220161fdd76e86c6a251987476f5243e8864a7844476ba14", size = 160018, upload-time = "2025-08-09T07:56:01.678Z" },
    { url = "https://files.pythonhosted.org/packages/99/04/baae2a1ea1893a01635d475b9261c889a18fd48393634b6270827869fa34/charset_normalizer-3.4.3-cp311-cp311-musllinux_1_2_s390x.whl", hash = "sha256:fd10de089bcdcd1be95a2f73dbe6254798ec1bda9f450d5828c96f93e2536b9c", size = 157430, upload-time = "2025-08-09T07:56:02.87Z" },
    { url = "https://files.pythonhosted.org/packages/2f/36/77da9c6a328c54d17b960c89eccacfab8271fdaaa228305330915b88afa9/charset_normalizer-3.4.3-cp311-cp311-musllinux_1_2_x86_64.whl", hash = "sha256:1e8ac75d72fa3775e0b7cb7e4629cec13b7514d928d15ef8ea06bca03ef01cae", size = 151600, upload-time = "2025-08-09T07:56:04.089Z" },
    { url = "https://files.pythonhosted.org/packages/64/d4/9eb4ff2c167edbbf08cdd28e19078bf195762e9bd63371689cab5ecd3d0d/charset_normalizer-3.4.3-cp311-cp311-win32.whl", hash = "sha256:6cf8fd4c04756b6b60146d98cd8a77d0cdae0e1ca20329da2ac85eed779b6849", size = 99616, upload-time = "2025-08-09T07:56:05.658Z" },
    { url = "https://files.pythonhosted.org/packages/f4/9c/996a4a028222e7761a96634d1820de8a744ff4327a00ada9c8942033089b/charset_normalizer-3.4.3-cp311-cp311-win_amd64.whl", hash = "sha256:31a9a6f775f9bcd865d88ee350f0ffb0e25936a7f930ca98995c05abf1faf21c", size = 107108, upload-time = "2025-08-09T07:56:07.176Z" },
    { url = "https://files.pythonhosted.org/packages/e9/5e/14c94999e418d9b87682734589404a25854d5f5d0408df68bc15b6ff54bb/charset_normalizer-3.4.3-cp312-cp312-macosx_10_13_universal2.whl", hash = "sha256:e28e334d3ff134e88989d90ba04b47d84382a828c061d0d1027b1b12a62b39b1", size = 205655, upload-time = "2025-08-09T07:56:08.475Z" },
    { url = "https://files.pythonhosted.org/packages/7d/a8/c6ec5d389672521f644505a257f50544c074cf5fc292d5390331cd6fc9c3/charset_normalizer-3.4.3-cp312-cp312-manylinux2014_aarch64.manylinux_2_17_aarch64.manylinux_2_28_aarch64.whl", hash = "sha256:0cacf8f7297b0c4fcb74227692ca46b4a5852f8f4f24b3c766dd94a1075c4884", size = 146223, upload-time = "2025-08-09T07:56:09.708Z" },
    { url = "https://files.pythonhosted.org/packages/fc/eb/a2ffb08547f4e1e5415fb69eb7db25932c52a52bed371429648db4d84fb1/charset_normalizer-3.4.3-cp312-cp312-manylinux2014_ppc64le.manylinux_2_17_ppc64le.manylinux_2_28_ppc64le.whl", hash = "sha256:c6fd51128a41297f5409deab284fecbe5305ebd7e5a1f959bee1c054622b7018", size = 159366, upload-time = "2025-08-09T07:56:11.326Z" },
    { url = "https://files.pythonhosted.org/packages/82/10/0fd19f20c624b278dddaf83b8464dcddc2456cb4b02bb902a6da126b87a1/charset_normalizer-3.4.3-cp312-cp312-manylinux2014_s390x.manylinux_2_17_s390x.manylinux_2_28_s390x.whl", hash = "sha256:3cfb2aad70f2c6debfbcb717f23b7eb55febc0bb23dcffc0f076009da10c6392", size = 157104, upload-time = "2025-08-09T07:56:13.014Z" },
    { url = "https://files.pythonhosted.org/packages/16/ab/0233c3231af734f5dfcf0844aa9582d5a1466c985bbed6cedab85af9bfe3/charset_normalizer-3.4.3-cp312-cp312-manylinux2014_x86_64.manylinux_2_17_x86_64.manylinux_2_28_x86_64.whl", hash = "sha256:1606f4a55c0fd363d754049cdf400175ee96c992b1f8018b993941f221221c5f", size = 151830, upload-time = "2025-08-09T07:56:14.428Z" },
    { url = "https://files.pythonhosted.org/packages/ae/02/e29e22b4e02839a0e4a06557b1999d0a47db3567e82989b5bb21f3fbbd9f/charset_normalizer-3.4.3-cp312-cp312-musllinux_1_2_aarch64.whl", hash = "sha256:027b776c26d38b7f15b26a5da1044f376455fb3766df8fc38563b4efbc515154", size = 148854, upload-time = "2025-08-09T07:56:16.051Z" },
    { url = "https://files.pythonhosted.org/packages/05/6b/e2539a0a4be302b481e8cafb5af8792da8093b486885a1ae4d15d452bcec/charset_normalizer-3.4.3-cp312-cp312-musllinux_1_2_ppc64le.whl", hash = "sha256:42e5088973e56e31e4fa58eb6bd709e42fc03799c11c42929592889a2e54c491", size = 160670, upload-time = "2025-08-09T07:56:17.314Z" },
    { url = "https://files.pythonhosted.org/packages/31/e7/883ee5676a2ef217a40ce0bffcc3d0dfbf9e64cbcfbdf822c52981c3304b/charset_normalizer-3.4.3-cp312-cp312-musllinux_1_2_s390x.whl", hash = "sha256:cc34f233c9e71701040d772aa7490318673aa7164a0efe3172b2981218c26d93", size = 158501, upload-time = "2025-08-09T07:56:18.641Z" },
    { url = "https://files.pythonhosted.org/packages/c1/35/6525b21aa0db614cf8b5792d232021dca3df7f90a1944db934efa5d20bb1/charset_normalizer-3.4.3-cp312-cp312-musllinux_1_2_x86_64.whl", hash = "sha256:320e8e66157cc4e247d9ddca8e21f427efc7a04bbd0ac8a9faf56583fa543f9f", size = 153173, upload-time = "2025-08-09T07:56:20.289Z" },
    { url = "https://files.pythonhosted.org/packages/50/ee/f4704bad8201de513fdc8aac1cabc87e38c5818c93857140e06e772b5892/charset_normalizer-3.4.3-cp312-cp312-win32.whl", hash = "sha256:fb6fecfd65564f208cbf0fba07f107fb661bcd1a7c389edbced3f7a493f70e37", size = 99822, upload-time = "2025-08-09T07:56:21.551Z" },
    { url = "https://files.pythonhosted.org/packages/39/f5/3b3836ca6064d0992c58c7561c6b6eee1b3892e9665d650c803bd5614522/charset_normalizer-3.4.3-cp312-cp312-win_amd64.whl", hash = "sha256:86df271bf921c2ee3818f0522e9a5b8092ca2ad8b065ece5d7d9d0e9f4849bcc", size = 107543, upload-time = "2025-08-09T07:56:23.115Z" },
    { url = "https://files.pythonhosted.org/packages/65/ca/2135ac97709b400c7654b4b764daf5c5567c2da45a30cdd20f9eefe2d658/charset_normalizer-3.4.3-cp313-cp313-macosx_10_13_universal2.whl", hash = "sha256:14c2a87c65b351109f6abfc424cab3927b3bdece6f706e4d12faaf3d52ee5efe", size = 205326, upload-time = "2025-08-09T07:56:24.721Z" },
    { url = "https://files.pythonhosted.org/packages/71/11/98a04c3c97dd34e49c7d247083af03645ca3730809a5509443f3c37f7c99/charset_normalizer-3.4.3-cp313-cp313-manylinux2014_aarch64.manylinux_2_17_aarch64.manylinux_2_28_aarch64.whl", hash = "sha256:41d1fc408ff5fdfb910200ec0e74abc40387bccb3252f3f27c0676731df2b2c8", size = 146008, upload-time = "2025-08-09T07:56:26.004Z" },
    { url = "https://files.pythonhosted.org/packages/60/f5/4659a4cb3c4ec146bec80c32d8bb16033752574c20b1252ee842a95d1a1e/charset_normalizer-3.4.3-cp313-cp313-manylinux2014_ppc64le.manylinux_2_17_ppc64le.manylinux_2_28_ppc64le.whl", hash = "sha256:1bb60174149316da1c35fa5233681f7c0f9f514509b8e399ab70fea5f17e45c9", size = 159196, upload-time = "2025-08-09T07:56:27.25Z" },
    { url = "https://files.pythonhosted.org/packages/86/9e/f552f7a00611f168b9a5865a1414179b2c6de8235a4fa40189f6f79a1753/charset_normalizer-3.4.3-cp313-cp313-manylinux2014_s390x.manylinux_2_17_s390x.manylinux_2_28_s390x.whl", hash = "sha256:30d006f98569de3459c2fc1f2acde170b7b2bd265dc1943e87e1a4efe1b67c31", size = 156819, upload-time = "2025-08-09T07:56:28.515Z" },
    { url = "https://files.pythonhosted.org/packages/7e/95/42aa2156235cbc8fa61208aded06ef46111c4d3f0de233107b3f38631803/charset_normalizer-3.4.3-cp313-cp313-manylinux2014_x86_64.manylinux_2_17_x86_64.manylinux_2_28_x86_64.whl", hash = "sha256:416175faf02e4b0810f1f38bcb54682878a4af94059a1cd63b8747244420801f", size = 151350, upload-time = "2025-08-09T07:56:29.716Z" },
    { url = "https://files.pythonhosted.org/packages/c2/a9/3865b02c56f300a6f94fc631ef54f0a8a29da74fb45a773dfd3dcd380af7/charset_normalizer-3.4.3-cp313-cp313-musllinux_1_2_aarch64.whl", hash = "sha256:6aab0f181c486f973bc7262a97f5aca3ee7e1437011ef0c2ec04b5a11d16c927", size = 148644, upload-time = "2025-08-09T07:56:30.984Z" },
    { url = "https://files.pythonhosted.org/packages/77/d9/cbcf1a2a5c7d7856f11e7ac2d782aec12bdfea60d104e60e0aa1c97849dc/charset_normalizer-3.4.3-cp313-cp313-musllinux_1_2_ppc64le.whl", hash = "sha256:fdabf8315679312cfa71302f9bd509ded4f2f263fb5b765cf1433b39106c3cc9", size = 160468, upload-time = "2025-08-09T07:56:32.252Z" },
    { url = "https://files.pythonhosted.org/packages/f6/42/6f45efee8697b89fda4d50580f292b8f7f9306cb2971d4b53f8914e4d890/charset_normalizer-3.4.3-cp313-cp313-musllinux_1_2_s390x.whl", hash = "sha256:bd28b817ea8c70215401f657edef3a8aa83c29d447fb0b622c35403780ba11d5", size = 158187, upload-time = "2025-08-09T07:56:33.481Z" },
    { url = "https://files.pythonhosted.org/packages/70/99/f1c3bdcfaa9c45b3ce96f70b14f070411366fa19549c1d4832c935d8e2c3/charset_normalizer-3.4.3-cp313-cp313-musllinux_1_2_x86_64.whl", hash = "sha256:18343b2d246dc6761a249ba1fb13f9ee9a2bcd95decc767319506056ea4ad4dc", size = 152699, upload-time = "2025-08-09T07:56:34.739Z" },
    { url = "https://files.pythonhosted.org/packages/a3/ad/b0081f2f99a4b194bcbb1934ef3b12aa4d9702ced80a37026b7607c72e58/charset_normalizer-3.4.3-cp313-cp313-win32.whl", hash = "sha256:6fb70de56f1859a3f71261cbe41005f56a7842cc348d3aeb26237560bfa5e0ce", size = 99580, upload-time = "2025-08-09T07:56:35.981Z" },
    { url = "https://files.pythonhosted.org/packages/9a/8f/ae790790c7b64f925e5c953b924aaa42a243fb778fed9e41f147b2a5715a/charset_normalizer-3.4.3-cp313-cp313-win_amd64.whl", hash = "sha256:cf1ebb7d78e1ad8ec2a8c4732c7be2e736f6e5123a4146c5b89c9d1f585f8cef", size = 107366, upload-time = "2025-08-09T07:56:37.339Z" },
    { url = "https://files.pythonhosted.org/packages/8e/91/b5a06ad970ddc7a0e513112d40113e834638f4ca1120eb727a249fb2715e/charset_normalizer-3.4.3-cp314-cp314-macosx_10_13_universal2.whl", hash = "sha256:3cd35b7e8aedeb9e34c41385fda4f73ba609e561faedfae0a9e75e44ac558a15", size = 204342, upload-time = "2025-08-09T07:56:38.687Z" },
    { url = "https://files.pythonhosted.org/packages/ce/ec/1edc30a377f0a02689342f214455c3f6c2fbedd896a1d2f856c002fc3062/charset_normalizer-3.4.3-cp314-cp314-manylinux2014_aarch64.manylinux_2_17_aarch64.manylinux_2_28_aarch64.whl", hash = "sha256:b89bc04de1d83006373429975f8ef9e7932534b8cc9ca582e4db7d20d91816db", size = 145995, upload-time = "2025-08-09T07:56:40.048Z" },
    { url = "https://files.pythonhosted.org/packages/17/e5/5e67ab85e6d22b04641acb5399c8684f4d37caf7558a53859f0283a650e9/charset_normalizer-3.4.3-cp314-cp314-manylinux2014_ppc64le.manylinux_2_17_ppc64le.manylinux_2_28_ppc64le.whl", hash = "sha256:2001a39612b241dae17b4687898843f254f8748b796a2e16f1051a17078d991d", size = 158640, upload-time = "2025-08-09T07:56:41.311Z" },
    { url = "https://files.pythonhosted.org/packages/f1/e5/38421987f6c697ee3722981289d554957c4be652f963d71c5e46a262e135/charset_normalizer-3.4.3-cp314-cp314-manylinux2014_s390x.manylinux_2_17_s390x.manylinux_2_28_s390x.whl", hash = "sha256:8dcfc373f888e4fb39a7bc57e93e3b845e7f462dacc008d9749568b1c4ece096", size = 156636, upload-time = "2025-08-09T07:56:43.195Z" },
    { url = "https://files.pythonhosted.org/packages/a0/e4/5a075de8daa3ec0745a9a3b54467e0c2967daaaf2cec04c845f73493e9a1/charset_normalizer-3.4.3-cp314-cp314-manylinux2014_x86_64.manylinux_2_17_x86_64.manylinux_2_28_x86_64.whl", hash = "sha256:18b97b8404387b96cdbd30ad660f6407799126d26a39ca65729162fd810a99aa", size = 150939, upload-time = "2025-08-09T07:56:44.819Z" },
    { url = "https://files.pythonhosted.org/packages/02/f7/3611b32318b30974131db62b4043f335861d4d9b49adc6d57c1149cc49d4/charset_normalizer-3.4.3-cp314-cp314-musllinux_1_2_aarch64.whl", hash = "sha256:ccf600859c183d70eb47e05a44cd80a4ce77394d1ac0f79dbd2dd90a69a3a049", size = 148580, upload-time = "2025-08-09T07:56:46.684Z" },
    { url = "https://files.pythonhosted.org/packages/7e/61/19b36f4bd67f2793ab6a99b979b4e4f3d8fc754cbdffb805335df4337126/charset_normalizer-3.4.3-cp314-cp314-musllinux_1_2_ppc64le.whl", hash = "sha256:53cd68b185d98dde4ad8990e56a58dea83a4162161b1ea9272e5c9182ce415e0", size = 159870, upload-time = "2025-08-09T07:56:47.941Z" },
    { url = "https://files.pythonhosted.org/packages/06/57/84722eefdd338c04cf3030ada66889298eaedf3e7a30a624201e0cbe424a/charset_normalizer-3.4.3-cp314-cp314-musllinux_1_2_s390x.whl", hash = "sha256:30a96e1e1f865f78b030d65241c1ee850cdf422d869e9028e2fc1d5e4db73b92", size = 157797, upload-time = "2025-08-09T07:56:49.756Z" },
    { url = "https://files.pythonhosted.org/packages/72/2a/aff5dd112b2f14bcc3462c312dce5445806bfc8ab3a7328555da95330e4b/charset_normalizer-3.4.3-cp314-cp314-musllinux_1_2_x86_64.whl", hash = "sha256:d716a916938e03231e86e43782ca7878fb602a125a91e7acb8b5112e2e96ac16", size = 152224, upload-time = "2025-08-09T07:56:51.369Z" },
    { url = "https://files.pythonhosted.org/packages/b7/8c/9839225320046ed279c6e839d51f028342eb77c91c89b8ef2549f951f3ec/charset_normalizer-3.4.3-cp314-cp314-win32.whl", hash = "sha256:c6dbd0ccdda3a2ba7c2ecd9d77b37f3b5831687d8dc1b6ca5f56a4880cc7b7ce", size = 100086, upload-time = "2025-08-09T07:56:52.722Z" },
    { url = "https://files.pythonhosted.org/packages/ee/7a/36fbcf646e41f710ce0a563c1c9a343c6edf9be80786edeb15b6f62e17db/charset_normalizer-3.4.3-cp314-cp314-win_amd64.whl", hash = "sha256:73dc19b562516fc9bcf6e5d6e596df0b4eb98d87e4f79f3ae71840e6ed21361c", size = 107400, upload-time = "2025-08-09T07:56:55.172Z" },
    { url = "https://files.pythonhosted.org/packages/8a/1f/f041989e93b001bc4e44bb1669ccdcf54d3f00e628229a85b08d330615c5/charset_normalizer-3.4.3-py3-none-any.whl", hash = "sha256:ce571ab16d890d23b5c278547ba694193a45011ff86a9162a71307ed9f86759a", size = 53175, upload-time = "2025-08-09T07:57:26.864Z" },
]

[[package]]
name = "click"
version = "8.2.1"
source = { registry = "https://pypi.org/simple" }
dependencies = [
    { name = "colorama", marker = "sys_platform == 'win32'" },
]
sdist = { url = "https://files.pythonhosted.org/packages/60/6c/8ca2efa64cf75a977a0d7fac081354553ebe483345c734fb6b6515d96bbc/click-8.2.1.tar.gz", hash = "sha256:27c491cc05d968d271d5a1db13e3b5a184636d9d930f148c50b038f0d0646202", size = 286342, upload-time = "2025-05-20T23:19:49.832Z" }
wheels = [
    { url = "https://files.pythonhosted.org/packages/85/32/10bb5764d90a8eee674e9dc6f4db6a0ab47c8c4d0d83c27f7c39ac415a4d/click-8.2.1-py3-none-any.whl", hash = "sha256:61a3265b914e850b85317d0b3109c7f8cd35a670f963866005d6ef1d5175a12b", size = 102215, upload-time = "2025-05-20T23:19:47.796Z" },
]

[[package]]
name = "colorama"
version = "0.4.6"
source = { registry = "https://pypi.org/simple" }
sdist = { url = "https://files.pythonhosted.org/packages/d8/53/6f443c9a4a8358a93a6792e2acffb9d9d5cb0a5cfd8802644b7b1c9a02e4/colorama-0.4.6.tar.gz", hash = "sha256:08695f5cb7ed6e0531a20572697297273c47b8cae5a63ffc6d6ed5c201be6e44", size = 27697, upload-time = "2022-10-25T02:36:22.414Z" }
wheels = [
    { url = "https://files.pythonhosted.org/packages/d1/d6/3965ed04c63042e047cb6a3e6ed1a63a35087b6a609aa3a15ed8ac56c221/colorama-0.4.6-py2.py3-none-any.whl", hash = "sha256:4f1d9991f5acc0ca119f9d443620b77f9d6b33703e51011c16baf57afb285fc6", size = 25335, upload-time = "2022-10-25T02:36:20.889Z" },
]

[[package]]
name = "constantly"
version = "23.10.4"
source = { registry = "https://pypi.org/simple" }
sdist = { url = "https://files.pythonhosted.org/packages/4d/6f/cb2a94494ff74aa9528a36c5b1422756330a75a8367bf20bd63171fc324d/constantly-23.10.4.tar.gz", hash = "sha256:aa92b70a33e2ac0bb33cd745eb61776594dc48764b06c35e0efd050b7f1c7cbd", size = 13300, upload-time = "2023-10-28T23:18:24.316Z" }
wheels = [
    { url = "https://files.pythonhosted.org/packages/b8/40/c199d095151addf69efdb4b9ca3a4f20f70e20508d6222bffb9b76f58573/constantly-23.10.4-py3-none-any.whl", hash = "sha256:3fd9b4d1c3dc1ec9757f3c52aef7e53ad9323dbe39f51dfd4c43853b68dfa3f9", size = 13547, upload-time = "2023-10-28T23:18:23.038Z" },
]

[[package]]
name = "coverage"
version = "7.10.4"
source = { registry = "https://pypi.org/simple" }
sdist = { url = "https://files.pythonhosted.org/packages/d6/4e/08b493f1f1d8a5182df0044acc970799b58a8d289608e0d891a03e9d269a/coverage-7.10.4.tar.gz", hash = "sha256:25f5130af6c8e7297fd14634955ba9e1697f47143f289e2a23284177c0061d27", size = 823798, upload-time = "2025-08-17T00:26:43.314Z" }
wheels = [
    { url = "https://files.pythonhosted.org/packages/9c/f4/350759710db50362685f922259c140592dba15eb4e2325656a98413864d9/coverage-7.10.4-cp310-cp310-macosx_10_9_x86_64.whl", hash = "sha256:d92d6edb0ccafd20c6fbf9891ca720b39c2a6a4b4a6f9cf323ca2c986f33e475", size = 216403, upload-time = "2025-08-17T00:24:19.083Z" },
    { url = "https://files.pythonhosted.org/packages/29/7e/e467c2bb4d5ecfd166bfd22c405cce4c50de2763ba1d78e2729c59539a42/coverage-7.10.4-cp310-cp310-macosx_11_0_arm64.whl", hash = "sha256:7202da14dc0236884fcc45665ffb2d79d4991a53fbdf152ab22f69f70923cc22", size = 216802, upload-time = "2025-08-17T00:24:21.824Z" },
    { url = "https://files.pythonhosted.org/packages/62/ab/2accdd1ccfe63b890e5eb39118f63c155202df287798364868a2884a50af/coverage-7.10.4-cp310-cp310-manylinux1_i686.manylinux_2_28_i686.manylinux_2_5_i686.whl", hash = "sha256:ada418633ae24ec8d0fcad5efe6fc7aa3c62497c6ed86589e57844ad04365674", size = 243558, upload-time = "2025-08-17T00:24:23.569Z" },
    { url = "https://files.pythonhosted.org/packages/43/04/c14c33d0cfc0f4db6b3504d01a47f4c798563d932a836fd5f2dbc0521d3d/coverage-7.10.4-cp310-cp310-manylinux1_x86_64.manylinux_2_28_x86_64.manylinux_2_5_x86_64.whl", hash = "sha256:b828e33eca6c3322adda3b5884456f98c435182a44917ded05005adfa1415500", size = 245370, upload-time = "2025-08-17T00:24:24.858Z" },
    { url = "https://files.pythonhosted.org/packages/99/71/147053061f1f51c1d3b3d040c3cb26876964a3a0dca0765d2441411ca568/coverage-7.10.4-cp310-cp310-manylinux2014_aarch64.manylinux_2_17_aarch64.manylinux_2_28_aarch64.whl", hash = "sha256:802793ba397afcfdbe9f91f89d65ae88b958d95edc8caf948e1f47d8b6b2b606", size = 247228, upload-time = "2025-08-17T00:24:26.167Z" },
    { url = "https://files.pythonhosted.org/packages/cc/92/7ef882205d4d4eb502e6154ee7122c1a1b1ce3f29d0166921e0fb550a5d3/coverage-7.10.4-cp310-cp310-musllinux_1_2_aarch64.whl", hash = "sha256:d0b23512338c54101d3bf7a1ab107d9d75abda1d5f69bc0887fd079253e4c27e", size = 245270, upload-time = "2025-08-17T00:24:27.424Z" },
    { url = "https://files.pythonhosted.org/packages/ab/3d/297a20603abcc6c7d89d801286eb477b0b861f3c5a4222730f1c9837be3e/coverage-7.10.4-cp310-cp310-musllinux_1_2_i686.whl", hash = "sha256:f36b7dcf72d06a8c5e2dd3aca02be2b1b5db5f86404627dff834396efce958f2", size = 243287, upload-time = "2025-08-17T00:24:28.697Z" },
    { url = "https://files.pythonhosted.org/packages/65/f9/b04111438f41f1ddd5dc88706d5f8064ae5bb962203c49fe417fa23a362d/coverage-7.10.4-cp310-cp310-musllinux_1_2_x86_64.whl", hash = "sha256:fce316c367a1dc2c411821365592eeb335ff1781956d87a0410eae248188ba51", size = 244164, upload-time = "2025-08-17T00:24:30.393Z" },
    { url = "https://files.pythonhosted.org/packages/1e/e5/c7d9eb7a9ea66cf92d069077719fb2b07782dcd7050b01a9b88766b52154/coverage-7.10.4-cp310-cp310-win32.whl", hash = "sha256:8c5dab29fc8070b3766b5fc85f8d89b19634584429a2da6d42da5edfadaf32ae", size = 218917, upload-time = "2025-08-17T00:24:31.67Z" },
    { url = "https://files.pythonhosted.org/packages/66/30/4d9d3b81f5a836b31a7428b8a25e6d490d4dca5ff2952492af130153c35c/coverage-7.10.4-cp310-cp310-win_amd64.whl", hash = "sha256:4b0d114616f0fccb529a1817457d5fb52a10e106f86c5fb3b0bd0d45d0d69b93", size = 219822, upload-time = "2025-08-17T00:24:32.89Z" },
    { url = "https://files.pythonhosted.org/packages/ec/ba/2c9817e62018e7d480d14f684c160b3038df9ff69c5af7d80e97d143e4d1/coverage-7.10.4-cp311-cp311-macosx_10_9_x86_64.whl", hash = "sha256:05d5f98ec893d4a2abc8bc5f046f2f4367404e7e5d5d18b83de8fde1093ebc4f", size = 216514, upload-time = "2025-08-17T00:24:34.188Z" },
    { url = "https://files.pythonhosted.org/packages/e3/5a/093412a959a6b6261446221ba9fb23bb63f661a5de70b5d130763c87f916/coverage-7.10.4-cp311-cp311-macosx_11_0_arm64.whl", hash = "sha256:9267efd28f8994b750d171e58e481e3bbd69e44baed540e4c789f8e368b24b88", size = 216914, upload-time = "2025-08-17T00:24:35.881Z" },
    { url = "https://files.pythonhosted.org/packages/2c/1f/2fdf4a71cfe93b07eae845ebf763267539a7d8b7e16b062f959d56d7e433/coverage-7.10.4-cp311-cp311-manylinux1_i686.manylinux_2_28_i686.manylinux_2_5_i686.whl", hash = "sha256:4456a039fdc1a89ea60823d0330f1ac6f97b0dbe9e2b6fb4873e889584b085fb", size = 247308, upload-time = "2025-08-17T00:24:37.61Z" },
    { url = "https://files.pythonhosted.org/packages/ba/16/33f6cded458e84f008b9f6bc379609a6a1eda7bffe349153b9960803fc11/coverage-7.10.4-cp311-cp311-manylinux1_x86_64.manylinux_2_28_x86_64.manylinux_2_5_x86_64.whl", hash = "sha256:c2bfbd2a9f7e68a21c5bd191be94bfdb2691ac40d325bac9ef3ae45ff5c753d9", size = 249241, upload-time = "2025-08-17T00:24:38.919Z" },
    { url = "https://files.pythonhosted.org/packages/84/98/9c18e47c889be58339ff2157c63b91a219272503ee32b49d926eea2337f2/coverage-7.10.4-cp311-cp311-manylinux2014_aarch64.manylinux_2_17_aarch64.manylinux_2_28_aarch64.whl", hash = "sha256:0ab7765f10ae1df7e7fe37de9e64b5a269b812ee22e2da3f84f97b1c7732a0d8", size = 251346, upload-time = "2025-08-17T00:24:40.507Z" },
    { url = "https://files.pythonhosted.org/packages/6d/07/00a6c0d53e9a22d36d8e95ddd049b860eef8f4b9fd299f7ce34d8e323356/coverage-7.10.4-cp311-cp311-musllinux_1_2_aarch64.whl", hash = "sha256:0a09b13695166236e171ec1627ff8434b9a9bae47528d0ba9d944c912d33b3d2", size = 249037, upload-time = "2025-08-17T00:24:41.904Z" },
    { url = "https://files.pythonhosted.org/packages/3e/0e/1e1b944d6a6483d07bab5ef6ce063fcf3d0cc555a16a8c05ebaab11f5607/coverage-7.10.4-cp311-cp311-musllinux_1_2_i686.whl", hash = "sha256:5c9e75dfdc0167d5675e9804f04a56b2cf47fb83a524654297000b578b8adcb7", size = 247090, upload-time = "2025-08-17T00:24:43.193Z" },
    { url = "https://files.pythonhosted.org/packages/62/43/2ce5ab8a728b8e25ced077111581290ffaef9efaf860a28e25435ab925cf/coverage-7.10.4-cp311-cp311-musllinux_1_2_x86_64.whl", hash = "sha256:c751261bfe6481caba15ec005a194cb60aad06f29235a74c24f18546d8377df0", size = 247732, upload-time = "2025-08-17T00:24:44.906Z" },
    { url = "https://files.pythonhosted.org/packages/a4/f3/706c4a24f42c1c5f3a2ca56637ab1270f84d9e75355160dc34d5e39bb5b7/coverage-7.10.4-cp311-cp311-win32.whl", hash = "sha256:051c7c9e765f003c2ff6e8c81ccea28a70fb5b0142671e4e3ede7cebd45c80af", size = 218961, upload-time = "2025-08-17T00:24:46.241Z" },
    { url = "https://files.pythonhosted.org/packages/e8/aa/6b9ea06e0290bf1cf2a2765bba89d561c5c563b4e9db8298bf83699c8b67/coverage-7.10.4-cp311-cp311-win_amd64.whl", hash = "sha256:1a647b152f10be08fb771ae4a1421dbff66141e3d8ab27d543b5eb9ea5af8e52", size = 219851, upload-time = "2025-08-17T00:24:48.795Z" },
    { url = "https://files.pythonhosted.org/packages/8b/be/f0dc9ad50ee183369e643cd7ed8f2ef5c491bc20b4c3387cbed97dd6e0d1/coverage-7.10.4-cp311-cp311-win_arm64.whl", hash = "sha256:b09b9e4e1de0d406ca9f19a371c2beefe3193b542f64a6dd40cfcf435b7d6aa0", size = 218530, upload-time = "2025-08-17T00:24:50.164Z" },
    { url = "https://files.pythonhosted.org/packages/9e/4a/781c9e4dd57cabda2a28e2ce5b00b6be416015265851060945a5ed4bd85e/coverage-7.10.4-cp312-cp312-macosx_10_13_x86_64.whl", hash = "sha256:a1f0264abcabd4853d4cb9b3d164adbf1565da7dab1da1669e93f3ea60162d79", size = 216706, upload-time = "2025-08-17T00:24:51.528Z" },
    { url = "https://files.pythonhosted.org/packages/6a/8c/51255202ca03d2e7b664770289f80db6f47b05138e06cce112b3957d5dfd/coverage-7.10.4-cp312-cp312-macosx_11_0_arm64.whl", hash = "sha256:536cbe6b118a4df231b11af3e0f974a72a095182ff8ec5f4868c931e8043ef3e", size = 216939, upload-time = "2025-08-17T00:24:53.171Z" },
    { url = "https://files.pythonhosted.org/packages/06/7f/df11131483698660f94d3c847dc76461369782d7a7644fcd72ac90da8fd0/coverage-7.10.4-cp312-cp312-manylinux1_i686.manylinux_2_28_i686.manylinux_2_5_i686.whl", hash = "sha256:9a4c0d84134797b7bf3f080599d0cd501471f6c98b715405166860d79cfaa97e", size = 248429, upload-time = "2025-08-17T00:24:54.934Z" },
    { url = "https://files.pythonhosted.org/packages/eb/fa/13ac5eda7300e160bf98f082e75f5c5b4189bf3a883dd1ee42dbedfdc617/coverage-7.10.4-cp312-cp312-manylinux1_x86_64.manylinux_2_28_x86_64.manylinux_2_5_x86_64.whl", hash = "sha256:7c155fc0f9cee8c9803ea0ad153ab6a3b956baa5d4cd993405dc0b45b2a0b9e0", size = 251178, upload-time = "2025-08-17T00:24:56.353Z" },
    { url = "https://files.pythonhosted.org/packages/9a/bc/f63b56a58ad0bec68a840e7be6b7ed9d6f6288d790760647bb88f5fea41e/coverage-7.10.4-cp312-cp312-manylinux2014_aarch64.manylinux_2_17_aarch64.manylinux_2_28_aarch64.whl", hash = "sha256:0a5f2ab6e451d4b07855d8bcf063adf11e199bff421a4ba57f5bb95b7444ca62", size = 252313, upload-time = "2025-08-17T00:24:57.692Z" },
    { url = "https://files.pythonhosted.org/packages/2b/b6/79338f1ea27b01266f845afb4485976211264ab92407d1c307babe3592a7/coverage-7.10.4-cp312-cp312-musllinux_1_2_aarch64.whl", hash = "sha256:685b67d99b945b0c221be0780c336b303a7753b3e0ec0d618c795aada25d5e7a", size = 250230, upload-time = "2025-08-17T00:24:59.293Z" },
    { url = "https://files.pythonhosted.org/packages/bc/93/3b24f1da3e0286a4dc5832427e1d448d5296f8287464b1ff4a222abeeeb5/coverage-7.10.4-cp312-cp312-musllinux_1_2_i686.whl", hash = "sha256:0c079027e50c2ae44da51c2e294596cbc9dbb58f7ca45b30651c7e411060fc23", size = 248351, upload-time = "2025-08-17T00:25:00.676Z" },
    { url = "https://files.pythonhosted.org/packages/de/5f/d59412f869e49dcc5b89398ef3146c8bfaec870b179cc344d27932e0554b/coverage-7.10.4-cp312-cp312-musllinux_1_2_x86_64.whl", hash = "sha256:3749aa72b93ce516f77cf5034d8e3c0dfd45c6e8a163a602ede2dc5f9a0bb927", size = 249788, upload-time = "2025-08-17T00:25:02.354Z" },
    { url = "https://files.pythonhosted.org/packages/cc/52/04a3b733f40a0cc7c4a5b9b010844111dbf906df3e868b13e1ce7b39ac31/coverage-7.10.4-cp312-cp312-win32.whl", hash = "sha256:fecb97b3a52fa9bcd5a7375e72fae209088faf671d39fae67261f37772d5559a", size = 219131, upload-time = "2025-08-17T00:25:03.79Z" },
    { url = "https://files.pythonhosted.org/packages/83/dd/12909fc0b83888197b3ec43a4ac7753589591c08d00d9deda4158df2734e/coverage-7.10.4-cp312-cp312-win_amd64.whl", hash = "sha256:26de58f355626628a21fe6a70e1e1fad95702dafebfb0685280962ae1449f17b", size = 219939, upload-time = "2025-08-17T00:25:05.494Z" },
    { url = "https://files.pythonhosted.org/packages/83/c7/058bb3220fdd6821bada9685eadac2940429ab3c97025ce53549ff423cc1/coverage-7.10.4-cp312-cp312-win_arm64.whl", hash = "sha256:67e8885408f8325198862bc487038a4980c9277d753cb8812510927f2176437a", size = 218572, upload-time = "2025-08-17T00:25:06.897Z" },
    { url = "https://files.pythonhosted.org/packages/46/b0/4a3662de81f2ed792a4e425d59c4ae50d8dd1d844de252838c200beed65a/coverage-7.10.4-cp313-cp313-macosx_10_13_x86_64.whl", hash = "sha256:2b8e1d2015d5dfdbf964ecef12944c0c8c55b885bb5c0467ae8ef55e0e151233", size = 216735, upload-time = "2025-08-17T00:25:08.617Z" },
    { url = "https://files.pythonhosted.org/packages/c5/e8/e2dcffea01921bfffc6170fb4406cffb763a3b43a047bbd7923566708193/coverage-7.10.4-cp313-cp313-macosx_11_0_arm64.whl", hash = "sha256:25735c299439018d66eb2dccf54f625aceb78645687a05f9f848f6e6c751e169", size = 216982, upload-time = "2025-08-17T00:25:10.384Z" },
    { url = "https://files.pythonhosted.org/packages/9d/59/cc89bb6ac869704d2781c2f5f7957d07097c77da0e8fdd4fd50dbf2ac9c0/coverage-7.10.4-cp313-cp313-manylinux1_i686.manylinux_2_28_i686.manylinux_2_5_i686.whl", hash = "sha256:715c06cb5eceac4d9b7cdf783ce04aa495f6aff657543fea75c30215b28ddb74", size = 247981, upload-time = "2025-08-17T00:25:11.854Z" },
    { url = "https://files.pythonhosted.org/packages/aa/23/3da089aa177ceaf0d3f96754ebc1318597822e6387560914cc480086e730/coverage-7.10.4-cp313-cp313-manylinux1_x86_64.manylinux_2_28_x86_64.manylinux_2_5_x86_64.whl", hash = "sha256:e017ac69fac9aacd7df6dc464c05833e834dc5b00c914d7af9a5249fcccf07ef", size = 250584, upload-time = "2025-08-17T00:25:13.483Z" },
    { url = "https://files.pythonhosted.org/packages/ad/82/e8693c368535b4e5fad05252a366a1794d481c79ae0333ed943472fd778d/coverage-7.10.4-cp313-cp313-manylinux2014_aarch64.manylinux_2_17_aarch64.manylinux_2_28_aarch64.whl", hash = "sha256:bad180cc40b3fccb0f0e8c702d781492654ac2580d468e3ffc8065e38c6c2408", size = 251856, upload-time = "2025-08-17T00:25:15.27Z" },
    { url = "https://files.pythonhosted.org/packages/56/19/8b9cb13292e602fa4135b10a26ac4ce169a7fc7c285ff08bedd42ff6acca/coverage-7.10.4-cp313-cp313-musllinux_1_2_aarch64.whl", hash = "sha256:becbdcd14f685fada010a5f792bf0895675ecf7481304fe159f0cd3f289550bd", size = 250015, upload-time = "2025-08-17T00:25:16.759Z" },
    { url = "https://files.pythonhosted.org/packages/10/e7/e5903990ce089527cf1c4f88b702985bd65c61ac245923f1ff1257dbcc02/coverage-7.10.4-cp313-cp313-musllinux_1_2_i686.whl", hash = "sha256:0b485ca21e16a76f68060911f97ebbe3e0d891da1dbbce6af7ca1ab3f98b9097", size = 247908, upload-time = "2025-08-17T00:25:18.232Z" },
    { url = "https://files.pythonhosted.org/packages/dd/c9/7d464f116df1df7fe340669af1ddbe1a371fc60f3082ff3dc837c4f1f2ab/coverage-7.10.4-cp313-cp313-musllinux_1_2_x86_64.whl", hash = "sha256:6c1d098ccfe8e1e0a1ed9a0249138899948afd2978cbf48eb1cc3fcd38469690", size = 249525, upload-time = "2025-08-17T00:25:20.141Z" },
    { url = "https://files.pythonhosted.org/packages/ce/42/722e0cdbf6c19e7235c2020837d4e00f3b07820fd012201a983238cc3a30/coverage-7.10.4-cp313-cp313-win32.whl", hash = "sha256:8630f8af2ca84b5c367c3df907b1706621abe06d6929f5045fd628968d421e6e", size = 219173, upload-time = "2025-08-17T00:25:21.56Z" },
    { url = "https://files.pythonhosted.org/packages/97/7e/aa70366f8275955cd51fa1ed52a521c7fcebcc0fc279f53c8c1ee6006dfe/coverage-7.10.4-cp313-cp313-win_amd64.whl", hash = "sha256:f68835d31c421736be367d32f179e14ca932978293fe1b4c7a6a49b555dff5b2", size = 219969, upload-time = "2025-08-17T00:25:23.501Z" },
    { url = "https://files.pythonhosted.org/packages/ac/96/c39d92d5aad8fec28d4606556bfc92b6fee0ab51e4a548d9b49fb15a777c/coverage-7.10.4-cp313-cp313-win_arm64.whl", hash = "sha256:6eaa61ff6724ca7ebc5326d1fae062d85e19b38dd922d50903702e6078370ae7", size = 218601, upload-time = "2025-08-17T00:25:25.295Z" },
    { url = "https://files.pythonhosted.org/packages/79/13/34d549a6177bd80fa5db758cb6fd3057b7ad9296d8707d4ab7f480b0135f/coverage-7.10.4-cp313-cp313t-macosx_10_13_x86_64.whl", hash = "sha256:702978108876bfb3d997604930b05fe769462cc3000150b0e607b7b444f2fd84", size = 217445, upload-time = "2025-08-17T00:25:27.129Z" },
    { url = "https://files.pythonhosted.org/packages/6a/c0/433da866359bf39bf595f46d134ff2d6b4293aeea7f3328b6898733b0633/coverage-7.10.4-cp313-cp313t-macosx_11_0_arm64.whl", hash = "sha256:e8f978e8c5521d9c8f2086ac60d931d583fab0a16f382f6eb89453fe998e2484", size = 217676, upload-time = "2025-08-17T00:25:28.641Z" },
    { url = "https://files.pythonhosted.org/packages/7e/d7/2b99aa8737f7801fd95222c79a4ebc8c5dd4460d4bed7ef26b17a60c8d74/coverage-7.10.4-cp313-cp313t-manylinux1_i686.manylinux_2_28_i686.manylinux_2_5_i686.whl", hash = "sha256:df0ac2ccfd19351411c45e43ab60932b74472e4648b0a9edf6a3b58846e246a9", size = 259002, upload-time = "2025-08-17T00:25:30.065Z" },
    { url = "https://files.pythonhosted.org/packages/08/cf/86432b69d57debaef5abf19aae661ba8f4fcd2882fa762e14added4bd334/coverage-7.10.4-cp313-cp313t-manylinux1_x86_64.manylinux_2_28_x86_64.manylinux_2_5_x86_64.whl", hash = "sha256:73a0d1aaaa3796179f336448e1576a3de6fc95ff4f07c2d7251d4caf5d18cf8d", size = 261178, upload-time = "2025-08-17T00:25:31.517Z" },
    { url = "https://files.pythonhosted.org/packages/23/78/85176593f4aa6e869cbed7a8098da3448a50e3fac5cb2ecba57729a5220d/coverage-7.10.4-cp313-cp313t-manylinux2014_aarch64.manylinux_2_17_aarch64.manylinux_2_28_aarch64.whl", hash = "sha256:873da6d0ed6b3ffc0bc01f2c7e3ad7e2023751c0d8d86c26fe7322c314b031dc", size = 263402, upload-time = "2025-08-17T00:25:33.339Z" },
    { url = "https://files.pythonhosted.org/packages/88/1d/57a27b6789b79abcac0cc5805b31320d7a97fa20f728a6a7c562db9a3733/coverage-7.10.4-cp313-cp313t-musllinux_1_2_aarch64.whl", hash = "sha256:c6446c75b0e7dda5daa876a1c87b480b2b52affb972fedd6c22edf1aaf2e00ec", size = 260957, upload-time = "2025-08-17T00:25:34.795Z" },
    { url = "https://files.pythonhosted.org/packages/fa/e5/3e5ddfd42835c6def6cd5b2bdb3348da2e34c08d9c1211e91a49e9fd709d/coverage-7.10.4-cp313-cp313t-musllinux_1_2_i686.whl", hash = "sha256:6e73933e296634e520390c44758d553d3b573b321608118363e52113790633b9", size = 258718, upload-time = "2025-08-17T00:25:36.259Z" },
    { url = "https://files.pythonhosted.org/packages/1a/0b/d364f0f7ef111615dc4e05a6ed02cac7b6f2ac169884aa57faeae9eb5fa0/coverage-7.10.4-cp313-cp313t-musllinux_1_2_x86_64.whl", hash = "sha256:52073d4b08d2cb571234c8a71eb32af3c6923149cf644a51d5957ac128cf6aa4", size = 259848, upload-time = "2025-08-17T00:25:37.754Z" },
    { url = "https://files.pythonhosted.org/packages/10/c6/bbea60a3b309621162e53faf7fac740daaf083048ea22077418e1ecaba3f/coverage-7.10.4-cp313-cp313t-win32.whl", hash = "sha256:e24afb178f21f9ceb1aefbc73eb524769aa9b504a42b26857243f881af56880c", size = 219833, upload-time = "2025-08-17T00:25:39.252Z" },
    { url = "https://files.pythonhosted.org/packages/44/a5/f9f080d49cfb117ddffe672f21eab41bd23a46179a907820743afac7c021/coverage-7.10.4-cp313-cp313t-win_amd64.whl", hash = "sha256:be04507ff1ad206f4be3d156a674e3fb84bbb751ea1b23b142979ac9eebaa15f", size = 220897, upload-time = "2025-08-17T00:25:40.772Z" },
    { url = "https://files.pythonhosted.org/packages/46/89/49a3fc784fa73d707f603e586d84a18c2e7796707044e9d73d13260930b7/coverage-7.10.4-cp313-cp313t-win_arm64.whl", hash = "sha256:f3e3ff3f69d02b5dad67a6eac68cc9c71ae343b6328aae96e914f9f2f23a22e2", size = 219160, upload-time = "2025-08-17T00:25:42.229Z" },
    { url = "https://files.pythonhosted.org/packages/b5/22/525f84b4cbcff66024d29f6909d7ecde97223f998116d3677cfba0d115b5/coverage-7.10.4-cp314-cp314-macosx_10_13_x86_64.whl", hash = "sha256:a59fe0af7dd7211ba595cf7e2867458381f7e5d7b4cffe46274e0b2f5b9f4eb4", size = 216717, upload-time = "2025-08-17T00:25:43.875Z" },
    { url = "https://files.pythonhosted.org/packages/a6/58/213577f77efe44333a416d4bcb251471e7f64b19b5886bb515561b5ce389/coverage-7.10.4-cp314-cp314-macosx_11_0_arm64.whl", hash = "sha256:3a6c35c5b70f569ee38dc3350cd14fdd0347a8b389a18bb37538cc43e6f730e6", size = 216994, upload-time = "2025-08-17T00:25:45.405Z" },
    { url = "https://files.pythonhosted.org/packages/17/85/34ac02d0985a09472f41b609a1d7babc32df87c726c7612dc93d30679b5a/coverage-7.10.4-cp314-cp314-manylinux1_i686.manylinux_2_28_i686.manylinux_2_5_i686.whl", hash = "sha256:acb7baf49f513554c4af6ef8e2bd6e8ac74e6ea0c7386df8b3eb586d82ccccc4", size = 248038, upload-time = "2025-08-17T00:25:46.981Z" },
    { url = "https://files.pythonhosted.org/packages/47/4f/2140305ec93642fdaf988f139813629cbb6d8efa661b30a04b6f7c67c31e/coverage-7.10.4-cp314-cp314-manylinux1_x86_64.manylinux_2_28_x86_64.manylinux_2_5_x86_64.whl", hash = "sha256:a89afecec1ed12ac13ed203238b560cbfad3522bae37d91c102e690b8b1dc46c", size = 250575, upload-time = "2025-08-17T00:25:48.613Z" },
    { url = "https://files.pythonhosted.org/packages/f2/b5/41b5784180b82a083c76aeba8f2c72ea1cb789e5382157b7dc852832aea2/coverage-7.10.4-cp314-cp314-manylinux2014_aarch64.manylinux_2_17_aarch64.manylinux_2_28_aarch64.whl", hash = "sha256:480442727f464407d8ade6e677b7f21f3b96a9838ab541b9a28ce9e44123c14e", size = 251927, upload-time = "2025-08-17T00:25:50.881Z" },
    { url = "https://files.pythonhosted.org/packages/78/ca/c1dd063e50b71f5aea2ebb27a1c404e7b5ecf5714c8b5301f20e4e8831ac/coverage-7.10.4-cp314-cp314-musllinux_1_2_aarch64.whl", hash = "sha256:a89bf193707f4a17f1ed461504031074d87f035153239f16ce86dfb8f8c7ac76", size = 249930, upload-time = "2025-08-17T00:25:52.422Z" },
    { url = "https://files.pythonhosted.org/packages/8d/66/d8907408612ffee100d731798e6090aedb3ba766ecf929df296c1a7ee4fb/coverage-7.10.4-cp314-cp314-musllinux_1_2_i686.whl", hash = "sha256:3ddd912c2fc440f0fb3229e764feec85669d5d80a988ff1b336a27d73f63c818", size = 247862, upload-time = "2025-08-17T00:25:54.316Z" },
    { url = "https://files.pythonhosted.org/packages/29/db/53cd8ec8b1c9c52d8e22a25434785bfc2d1e70c0cfb4d278a1326c87f741/coverage-7.10.4-cp314-cp314-musllinux_1_2_x86_64.whl", hash = "sha256:8a538944ee3a42265e61c7298aeba9ea43f31c01271cf028f437a7b4075592cf", size = 249360, upload-time = "2025-08-17T00:25:55.833Z" },
    { url = "https://files.pythonhosted.org/packages/4f/75/5ec0a28ae4a0804124ea5a5becd2b0fa3adf30967ac656711fb5cdf67c60/coverage-7.10.4-cp314-cp314-win32.whl", hash = "sha256:fd2e6002be1c62476eb862b8514b1ba7e7684c50165f2a8d389e77da6c9a2ebd", size = 219449, upload-time = "2025-08-17T00:25:57.984Z" },
    { url = "https://files.pythonhosted.org/packages/9d/ab/66e2ee085ec60672bf5250f11101ad8143b81f24989e8c0e575d16bb1e53/coverage-7.10.4-cp314-cp314-win_amd64.whl", hash = "sha256:ec113277f2b5cf188d95fb66a65c7431f2b9192ee7e6ec9b72b30bbfb53c244a", size = 220246, upload-time = "2025-08-17T00:25:59.868Z" },
    { url = "https://files.pythonhosted.org/packages/37/3b/00b448d385f149143190846217797d730b973c3c0ec2045a7e0f5db3a7d0/coverage-7.10.4-cp314-cp314-win_arm64.whl", hash = "sha256:9744954bfd387796c6a091b50d55ca7cac3d08767795b5eec69ad0f7dbf12d38", size = 218825, upload-time = "2025-08-17T00:26:01.44Z" },
    { url = "https://files.pythonhosted.org/packages/ee/2e/55e20d3d1ce00b513efb6fd35f13899e1c6d4f76c6cbcc9851c7227cd469/coverage-7.10.4-cp314-cp314t-macosx_10_13_x86_64.whl", hash = "sha256:5af4829904dda6aabb54a23879f0f4412094ba9ef153aaa464e3c1b1c9bc98e6", size = 217462, upload-time = "2025-08-17T00:26:03.014Z" },
    { url = "https://files.pythonhosted.org/packages/47/b3/aab1260df5876f5921e2c57519e73a6f6eeacc0ae451e109d44ee747563e/coverage-7.10.4-cp314-cp314t-macosx_11_0_arm64.whl", hash = "sha256:7bba5ed85e034831fac761ae506c0644d24fd5594727e174b5a73aff343a7508", size = 217675, upload-time = "2025-08-17T00:26:04.606Z" },
    { url = "https://files.pythonhosted.org/packages/67/23/1cfe2aa50c7026180989f0bfc242168ac7c8399ccc66eb816b171e0ab05e/coverage-7.10.4-cp314-cp314t-manylinux1_i686.manylinux_2_28_i686.manylinux_2_5_i686.whl", hash = "sha256:d57d555b0719834b55ad35045de6cc80fc2b28e05adb6b03c98479f9553b387f", size = 259176, upload-time = "2025-08-17T00:26:06.159Z" },
    { url = "https://files.pythonhosted.org/packages/9d/72/5882b6aeed3f9de7fc4049874fd7d24213bf1d06882f5c754c8a682606ec/coverage-7.10.4-cp314-cp314t-manylinux1_x86_64.manylinux_2_28_x86_64.manylinux_2_5_x86_64.whl", hash = "sha256:ba62c51a72048bb1ea72db265e6bd8beaabf9809cd2125bbb5306c6ce105f214", size = 261341, upload-time = "2025-08-17T00:26:08.137Z" },
    { url = "https://files.pythonhosted.org/packages/1b/70/a0c76e3087596ae155f8e71a49c2c534c58b92aeacaf4d9d0cbbf2dde53b/coverage-7.10.4-cp314-cp314t-manylinux2014_aarch64.manylinux_2_17_aarch64.manylinux_2_28_aarch64.whl", hash = "sha256:0acf0c62a6095f07e9db4ec365cc58c0ef5babb757e54745a1aa2ea2a2564af1", size = 263600, upload-time = "2025-08-17T00:26:11.045Z" },
    { url = "https://files.pythonhosted.org/packages/cb/5f/27e4cd4505b9a3c05257fb7fc509acbc778c830c450cb4ace00bf2b7bda7/coverage-7.10.4-cp314-cp314t-musllinux_1_2_aarch64.whl", hash = "sha256:e1033bf0f763f5cf49ffe6594314b11027dcc1073ac590b415ea93463466deec", size = 261036, upload-time = "2025-08-17T00:26:12.693Z" },
    { url = "https://files.pythonhosted.org/packages/02/d6/cf2ae3a7f90ab226ea765a104c4e76c5126f73c93a92eaea41e1dc6a1892/coverage-7.10.4-cp314-cp314t-musllinux_1_2_i686.whl", hash = "sha256:92c29eff894832b6a40da1789b1f252305af921750b03ee4535919db9179453d", size = 258794, upload-time = "2025-08-17T00:26:14.261Z" },
    { url = "https://files.pythonhosted.org/packages/9e/b1/39f222eab0d78aa2001cdb7852aa1140bba632db23a5cfd832218b496d6c/coverage-7.10.4-cp314-cp314t-musllinux_1_2_x86_64.whl", hash = "sha256:822c4c830989c2093527e92acd97be4638a44eb042b1bdc0e7a278d84a070bd3", size = 259946, upload-time = "2025-08-17T00:26:15.899Z" },
    { url = "https://files.pythonhosted.org/packages/74/b2/49d82acefe2fe7c777436a3097f928c7242a842538b190f66aac01f29321/coverage-7.10.4-cp314-cp314t-win32.whl", hash = "sha256:e694d855dac2e7cf194ba33653e4ba7aad7267a802a7b3fc4347d0517d5d65cd", size = 220226, upload-time = "2025-08-17T00:26:17.566Z" },
    { url = "https://files.pythonhosted.org/packages/06/b0/afb942b6b2fc30bdbc7b05b087beae11c2b0daaa08e160586cf012b6ad70/coverage-7.10.4-cp314-cp314t-win_amd64.whl", hash = "sha256:efcc54b38ef7d5bfa98050f220b415bc5bb3d432bd6350a861cf6da0ede2cdcd", size = 221346, upload-time = "2025-08-17T00:26:19.311Z" },
    { url = "https://files.pythonhosted.org/packages/d8/66/e0531c9d1525cb6eac5b5733c76f27f3053ee92665f83f8899516fea6e76/coverage-7.10.4-cp314-cp314t-win_arm64.whl", hash = "sha256:6f3a3496c0fa26bfac4ebc458747b778cff201c8ae94fa05e1391bab0dbc473c", size = 219368, upload-time = "2025-08-17T00:26:21.011Z" },
    { url = "https://files.pythonhosted.org/packages/bb/78/983efd23200921d9edb6bd40512e1aa04af553d7d5a171e50f9b2b45d109/coverage-7.10.4-py3-none-any.whl", hash = "sha256:065d75447228d05121e5c938ca8f0e91eed60a1eb2d1258d42d5084fecfc3302", size = 208365, upload-time = "2025-08-17T00:26:41.479Z" },
]

[package.optional-dependencies]
toml = [
    { name = "tomli", marker = "python_full_version <= '3.11'" },
]

[[package]]
name = "crawlee"
version = "0.6.13"
source = { git = "https://github.com/apify/crawlee-python.git?rev=master#454de75b1516bed68dab69a3663e563704d55ce2" }
dependencies = [
    { name = "cachetools" },
    { name = "colorama" },
    { name = "impit" },
    { name = "more-itertools" },
    { name = "protego" },
    { name = "psutil" },
    { name = "pydantic" },
    { name = "pydantic-settings" },
    { name = "pyee" },
    { name = "sortedcollections" },
    { name = "sortedcontainers" },
    { name = "tldextract" },
    { name = "typing-extensions" },
    { name = "yarl" },
]

[package.optional-dependencies]
parsel = [
    { name = "parsel" },
]

[[package]]
name = "cryptography"
version = "45.0.6"
source = { registry = "https://pypi.org/simple" }
dependencies = [
    { name = "cffi", marker = "platform_python_implementation != 'PyPy'" },
]
sdist = { url = "https://files.pythonhosted.org/packages/d6/0d/d13399c94234ee8f3df384819dc67e0c5ce215fb751d567a55a1f4b028c7/cryptography-45.0.6.tar.gz", hash = "sha256:5c966c732cf6e4a276ce83b6e4c729edda2df6929083a952cc7da973c539c719", size = 744949, upload-time = "2025-08-05T23:59:27.93Z" }
wheels = [
    { url = "https://files.pythonhosted.org/packages/8c/29/2793d178d0eda1ca4a09a7c4e09a5185e75738cc6d526433e8663b460ea6/cryptography-45.0.6-cp311-abi3-macosx_10_9_universal2.whl", hash = "sha256:048e7ad9e08cf4c0ab07ff7f36cc3115924e22e2266e034450a890d9e312dd74", size = 7042702, upload-time = "2025-08-05T23:58:23.464Z" },
    { url = "https://files.pythonhosted.org/packages/b3/b6/cabd07410f222f32c8d55486c464f432808abaa1f12af9afcbe8f2f19030/cryptography-45.0.6-cp311-abi3-manylinux2014_aarch64.manylinux_2_17_aarch64.whl", hash = "sha256:44647c5d796f5fc042bbc6d61307d04bf29bccb74d188f18051b635f20a9c75f", size = 4206483, upload-time = "2025-08-05T23:58:27.132Z" },
    { url = "https://files.pythonhosted.org/packages/8b/9e/f9c7d36a38b1cfeb1cc74849aabe9bf817990f7603ff6eb485e0d70e0b27/cryptography-45.0.6-cp311-abi3-manylinux2014_x86_64.manylinux_2_17_x86_64.whl", hash = "sha256:e40b80ecf35ec265c452eea0ba94c9587ca763e739b8e559c128d23bff7ebbbf", size = 4429679, upload-time = "2025-08-05T23:58:29.152Z" },
    { url = "https://files.pythonhosted.org/packages/9c/2a/4434c17eb32ef30b254b9e8b9830cee4e516f08b47fdd291c5b1255b8101/cryptography-45.0.6-cp311-abi3-manylinux_2_28_aarch64.whl", hash = "sha256:00e8724bdad672d75e6f069b27970883179bd472cd24a63f6e620ca7e41cc0c5", size = 4210553, upload-time = "2025-08-05T23:58:30.596Z" },
    { url = "https://files.pythonhosted.org/packages/ef/1d/09a5df8e0c4b7970f5d1f3aff1b640df6d4be28a64cae970d56c6cf1c772/cryptography-45.0.6-cp311-abi3-manylinux_2_28_armv7l.manylinux_2_31_armv7l.whl", hash = "sha256:7a3085d1b319d35296176af31c90338eeb2ddac8104661df79f80e1d9787b8b2", size = 3894499, upload-time = "2025-08-05T23:58:32.03Z" },
    { url = "https://files.pythonhosted.org/packages/79/62/120842ab20d9150a9d3a6bdc07fe2870384e82f5266d41c53b08a3a96b34/cryptography-45.0.6-cp311-abi3-manylinux_2_28_x86_64.whl", hash = "sha256:1b7fa6a1c1188c7ee32e47590d16a5a0646270921f8020efc9a511648e1b2e08", size = 4458484, upload-time = "2025-08-05T23:58:33.526Z" },
    { url = "https://files.pythonhosted.org/packages/fd/80/1bc3634d45ddfed0871bfba52cf8f1ad724761662a0c792b97a951fb1b30/cryptography-45.0.6-cp311-abi3-manylinux_2_34_aarch64.whl", hash = "sha256:275ba5cc0d9e320cd70f8e7b96d9e59903c815ca579ab96c1e37278d231fc402", size = 4210281, upload-time = "2025-08-05T23:58:35.445Z" },
    { url = "https://files.pythonhosted.org/packages/7d/fe/ffb12c2d83d0ee625f124880a1f023b5878f79da92e64c37962bbbe35f3f/cryptography-45.0.6-cp311-abi3-manylinux_2_34_x86_64.whl", hash = "sha256:f4028f29a9f38a2025abedb2e409973709c660d44319c61762202206ed577c42", size = 4456890, upload-time = "2025-08-05T23:58:36.923Z" },
    { url = "https://files.pythonhosted.org/packages/8c/8e/b3f3fe0dc82c77a0deb5f493b23311e09193f2268b77196ec0f7a36e3f3e/cryptography-45.0.6-cp311-abi3-musllinux_1_2_aarch64.whl", hash = "sha256:ee411a1b977f40bd075392c80c10b58025ee5c6b47a822a33c1198598a7a5f05", size = 4333247, upload-time = "2025-08-05T23:58:38.781Z" },
    { url = "https://files.pythonhosted.org/packages/b3/a6/c3ef2ab9e334da27a1d7b56af4a2417d77e7806b2e0f90d6267ce120d2e4/cryptography-45.0.6-cp311-abi3-musllinux_1_2_x86_64.whl", hash = "sha256:e2a21a8eda2d86bb604934b6b37691585bd095c1f788530c1fcefc53a82b3453", size = 4565045, upload-time = "2025-08-05T23:58:40.415Z" },
    { url = "https://files.pythonhosted.org/packages/31/c3/77722446b13fa71dddd820a5faab4ce6db49e7e0bf8312ef4192a3f78e2f/cryptography-45.0.6-cp311-abi3-win32.whl", hash = "sha256:d063341378d7ee9c91f9d23b431a3502fc8bfacd54ef0a27baa72a0843b29159", size = 2928923, upload-time = "2025-08-05T23:58:41.919Z" },
    { url = "https://files.pythonhosted.org/packages/38/63/a025c3225188a811b82932a4dcc8457a26c3729d81578ccecbcce2cb784e/cryptography-45.0.6-cp311-abi3-win_amd64.whl", hash = "sha256:833dc32dfc1e39b7376a87b9a6a4288a10aae234631268486558920029b086ec", size = 3403805, upload-time = "2025-08-05T23:58:43.792Z" },
    { url = "https://files.pythonhosted.org/packages/5b/af/bcfbea93a30809f126d51c074ee0fac5bd9d57d068edf56c2a73abedbea4/cryptography-45.0.6-cp37-abi3-macosx_10_9_universal2.whl", hash = "sha256:3436128a60a5e5490603ab2adbabc8763613f638513ffa7d311c900a8349a2a0", size = 7020111, upload-time = "2025-08-05T23:58:45.316Z" },
    { url = "https://files.pythonhosted.org/packages/98/c6/ea5173689e014f1a8470899cd5beeb358e22bb3cf5a876060f9d1ca78af4/cryptography-45.0.6-cp37-abi3-manylinux2014_aarch64.manylinux_2_17_aarch64.whl", hash = "sha256:0d9ef57b6768d9fa58e92f4947cea96ade1233c0e236db22ba44748ffedca394", size = 4198169, upload-time = "2025-08-05T23:58:47.121Z" },
    { url = "https://files.pythonhosted.org/packages/ba/73/b12995edc0c7e2311ffb57ebd3b351f6b268fed37d93bfc6f9856e01c473/cryptography-45.0.6-cp37-abi3-manylinux2014_x86_64.manylinux_2_17_x86_64.whl", hash = "sha256:ea3c42f2016a5bbf71825537c2ad753f2870191134933196bee408aac397b3d9", size = 4421273, upload-time = "2025-08-05T23:58:48.557Z" },
    { url = "https://files.pythonhosted.org/packages/f7/6e/286894f6f71926bc0da67408c853dd9ba953f662dcb70993a59fd499f111/cryptography-45.0.6-cp37-abi3-manylinux_2_28_aarch64.whl", hash = "sha256:20ae4906a13716139d6d762ceb3e0e7e110f7955f3bc3876e3a07f5daadec5f3", size = 4199211, upload-time = "2025-08-05T23:58:50.139Z" },
    { url = "https://files.pythonhosted.org/packages/de/34/a7f55e39b9623c5cb571d77a6a90387fe557908ffc44f6872f26ca8ae270/cryptography-45.0.6-cp37-abi3-manylinux_2_28_armv7l.manylinux_2_31_armv7l.whl", hash = "sha256:2dac5ec199038b8e131365e2324c03d20e97fe214af051d20c49db129844e8b3", size = 3883732, upload-time = "2025-08-05T23:58:52.253Z" },
    { url = "https://files.pythonhosted.org/packages/f9/b9/c6d32edbcba0cd9f5df90f29ed46a65c4631c4fbe11187feb9169c6ff506/cryptography-45.0.6-cp37-abi3-manylinux_2_28_x86_64.whl", hash = "sha256:18f878a34b90d688982e43f4b700408b478102dd58b3e39de21b5ebf6509c301", size = 4450655, upload-time = "2025-08-05T23:58:53.848Z" },
    { url = "https://files.pythonhosted.org/packages/77/2d/09b097adfdee0227cfd4c699b3375a842080f065bab9014248933497c3f9/cryptography-45.0.6-cp37-abi3-manylinux_2_34_aarch64.whl", hash = "sha256:5bd6020c80c5b2b2242d6c48487d7b85700f5e0038e67b29d706f98440d66eb5", size = 4198956, upload-time = "2025-08-05T23:58:55.209Z" },
    { url = "https://files.pythonhosted.org/packages/55/66/061ec6689207d54effdff535bbdf85cc380d32dd5377173085812565cf38/cryptography-45.0.6-cp37-abi3-manylinux_2_34_x86_64.whl", hash = "sha256:eccddbd986e43014263eda489abbddfbc287af5cddfd690477993dbb31e31016", size = 4449859, upload-time = "2025-08-05T23:58:56.639Z" },
    { url = "https://files.pythonhosted.org/packages/41/ff/e7d5a2ad2d035e5a2af116e1a3adb4d8fcd0be92a18032917a089c6e5028/cryptography-45.0.6-cp37-abi3-musllinux_1_2_aarch64.whl", hash = "sha256:550ae02148206beb722cfe4ef0933f9352bab26b087af00e48fdfb9ade35c5b3", size = 4320254, upload-time = "2025-08-05T23:58:58.833Z" },
    { url = "https://files.pythonhosted.org/packages/82/27/092d311af22095d288f4db89fcaebadfb2f28944f3d790a4cf51fe5ddaeb/cryptography-45.0.6-cp37-abi3-musllinux_1_2_x86_64.whl", hash = "sha256:5b64e668fc3528e77efa51ca70fadcd6610e8ab231e3e06ae2bab3b31c2b8ed9", size = 4554815, upload-time = "2025-08-05T23:59:00.283Z" },
    { url = "https://files.pythonhosted.org/packages/7e/01/aa2f4940262d588a8fdf4edabe4cda45854d00ebc6eaac12568b3a491a16/cryptography-45.0.6-cp37-abi3-win32.whl", hash = "sha256:780c40fb751c7d2b0c6786ceee6b6f871e86e8718a8ff4bc35073ac353c7cd02", size = 2912147, upload-time = "2025-08-05T23:59:01.716Z" },
    { url = "https://files.pythonhosted.org/packages/0a/bc/16e0276078c2de3ceef6b5a34b965f4436215efac45313df90d55f0ba2d2/cryptography-45.0.6-cp37-abi3-win_amd64.whl", hash = "sha256:20d15aed3ee522faac1a39fbfdfee25d17b1284bafd808e1640a74846d7c4d1b", size = 3390459, upload-time = "2025-08-05T23:59:03.358Z" },
    { url = "https://files.pythonhosted.org/packages/56/d2/4482d97c948c029be08cb29854a91bd2ae8da7eb9c4152461f1244dcea70/cryptography-45.0.6-pp310-pypy310_pp73-macosx_10_9_x86_64.whl", hash = "sha256:705bb7c7ecc3d79a50f236adda12ca331c8e7ecfbea51edd931ce5a7a7c4f012", size = 3576812, upload-time = "2025-08-05T23:59:04.833Z" },
    { url = "https://files.pythonhosted.org/packages/ec/24/55fc238fcaa122855442604b8badb2d442367dfbd5a7ca4bb0bd346e263a/cryptography-45.0.6-pp310-pypy310_pp73-manylinux_2_28_aarch64.whl", hash = "sha256:826b46dae41a1155a0c0e66fafba43d0ede1dc16570b95e40c4d83bfcf0a451d", size = 4141694, upload-time = "2025-08-05T23:59:06.66Z" },
    { url = "https://files.pythonhosted.org/packages/f9/7e/3ea4fa6fbe51baf3903806a0241c666b04c73d2358a3ecce09ebee8b9622/cryptography-45.0.6-pp310-pypy310_pp73-manylinux_2_28_x86_64.whl", hash = "sha256:cc4d66f5dc4dc37b89cfef1bd5044387f7a1f6f0abb490815628501909332d5d", size = 4375010, upload-time = "2025-08-05T23:59:08.14Z" },
    { url = "https://files.pythonhosted.org/packages/50/42/ec5a892d82d2a2c29f80fc19ced4ba669bca29f032faf6989609cff1f8dc/cryptography-45.0.6-pp310-pypy310_pp73-manylinux_2_34_aarch64.whl", hash = "sha256:f68f833a9d445cc49f01097d95c83a850795921b3f7cc6488731e69bde3288da", size = 4141377, upload-time = "2025-08-05T23:59:09.584Z" },
    { url = "https://files.pythonhosted.org/packages/e7/d7/246c4c973a22b9c2931999da953a2c19cae7c66b9154c2d62ffed811225e/cryptography-45.0.6-pp310-pypy310_pp73-manylinux_2_34_x86_64.whl", hash = "sha256:3b5bf5267e98661b9b888a9250d05b063220dfa917a8203744454573c7eb79db", size = 4374609, upload-time = "2025-08-05T23:59:11.923Z" },
    { url = "https://files.pythonhosted.org/packages/78/6d/c49ccf243f0a1b0781c2a8de8123ee552f0c8a417c6367a24d2ecb7c11b3/cryptography-45.0.6-pp310-pypy310_pp73-win_amd64.whl", hash = "sha256:2384f2ab18d9be88a6e4f8972923405e2dbb8d3e16c6b43f15ca491d7831bd18", size = 3322156, upload-time = "2025-08-05T23:59:13.597Z" },
    { url = "https://files.pythonhosted.org/packages/61/69/c252de4ec047ba2f567ecb53149410219577d408c2aea9c989acae7eafce/cryptography-45.0.6-pp311-pypy311_pp73-macosx_10_9_x86_64.whl", hash = "sha256:fc022c1fa5acff6def2fc6d7819bbbd31ccddfe67d075331a65d9cfb28a20983", size = 3584669, upload-time = "2025-08-05T23:59:15.431Z" },
    { url = "https://files.pythonhosted.org/packages/e3/fe/deea71e9f310a31fe0a6bfee670955152128d309ea2d1c79e2a5ae0f0401/cryptography-45.0.6-pp311-pypy311_pp73-manylinux_2_28_aarch64.whl", hash = "sha256:3de77e4df42ac8d4e4d6cdb342d989803ad37707cf8f3fbf7b088c9cbdd46427", size = 4153022, upload-time = "2025-08-05T23:59:16.954Z" },
    { url = "https://files.pythonhosted.org/packages/60/45/a77452f5e49cb580feedba6606d66ae7b82c128947aa754533b3d1bd44b0/cryptography-45.0.6-pp311-pypy311_pp73-manylinux_2_28_x86_64.whl", hash = "sha256:599c8d7df950aa68baa7e98f7b73f4f414c9f02d0e8104a30c0182a07732638b", size = 4386802, upload-time = "2025-08-05T23:59:18.55Z" },
    { url = "https://files.pythonhosted.org/packages/a3/b9/a2f747d2acd5e3075fdf5c145c7c3568895daaa38b3b0c960ef830db6cdc/cryptography-45.0.6-pp311-pypy311_pp73-manylinux_2_34_aarch64.whl", hash = "sha256:31a2b9a10530a1cb04ffd6aa1cd4d3be9ed49f7d77a4dafe198f3b382f41545c", size = 4152706, upload-time = "2025-08-05T23:59:20.044Z" },
    { url = "https://files.pythonhosted.org/packages/81/ec/381b3e8d0685a3f3f304a382aa3dfce36af2d76467da0fd4bb21ddccc7b2/cryptography-45.0.6-pp311-pypy311_pp73-manylinux_2_34_x86_64.whl", hash = "sha256:e5b3dda1b00fb41da3af4c5ef3f922a200e33ee5ba0f0bc9ecf0b0c173958385", size = 4386740, upload-time = "2025-08-05T23:59:21.525Z" },
    { url = "https://files.pythonhosted.org/packages/0a/76/cf8d69da8d0b5ecb0db406f24a63a3f69ba5e791a11b782aeeefef27ccbb/cryptography-45.0.6-pp311-pypy311_pp73-win_amd64.whl", hash = "sha256:629127cfdcdc6806dfe234734d7cb8ac54edaf572148274fa377a7d3405b0043", size = 3331874, upload-time = "2025-08-05T23:59:23.017Z" },
]

[[package]]
name = "cssselect"
version = "1.3.0"
source = { registry = "https://pypi.org/simple" }
sdist = { url = "https://files.pythonhosted.org/packages/72/0a/c3ea9573b1dc2e151abfe88c7fe0c26d1892fe6ed02d0cdb30f0d57029d5/cssselect-1.3.0.tar.gz", hash = "sha256:57f8a99424cfab289a1b6a816a43075a4b00948c86b4dcf3ef4ee7e15f7ab0c7", size = 42870, upload-time = "2025-03-10T09:30:29.638Z" }
wheels = [
    { url = "https://files.pythonhosted.org/packages/ee/58/257350f7db99b4ae12b614a36256d9cc870d71d9e451e79c2dc3b23d7c3c/cssselect-1.3.0-py3-none-any.whl", hash = "sha256:56d1bf3e198080cc1667e137bc51de9cadfca259f03c2d4e09037b3e01e30f0d", size = 18786, upload-time = "2025-03-10T09:30:28.048Z" },
]

[[package]]
name = "databind"
version = "4.5.2"
source = { registry = "https://pypi.org/simple" }
dependencies = [
    { name = "deprecated" },
    { name = "nr-date" },
    { name = "nr-stream" },
    { name = "typeapi" },
    { name = "typing-extensions" },
]
sdist = { url = "https://files.pythonhosted.org/packages/0c/b8/a6beffa3dd3d7898003d32b3ff5dc0be422c54efed5e0e3f85e92c65c2b2/databind-4.5.2.tar.gz", hash = "sha256:0a8aa0ff130a0306581c559388f5ef65e0fae7ef4b86412eacb1f4a0420006c4", size = 43001, upload-time = "2024-05-31T15:29:07.728Z" }
wheels = [
    { url = "https://files.pythonhosted.org/packages/0b/5b/39577d7629da11765786f45a37dccdf7f420038f6040325fe1ca40f52a93/databind-4.5.2-py3-none-any.whl", hash = "sha256:b9c3a03c0414aa4567f095d7218ac904bd2b267b58e3763dac28e83d64b69770", size = 49283, upload-time = "2024-05-31T15:29:00.026Z" },
]

[[package]]
name = "databind-core"
version = "4.5.2"
source = { registry = "https://pypi.org/simple" }
dependencies = [
    { name = "databind" },
]
sdist = { url = "https://files.pythonhosted.org/packages/e9/78/d05b13cc6aee2e84a3253c193e8dd2487c89ca80b9ecf63721e41cce4b78/databind.core-4.5.2.tar.gz", hash = "sha256:b8ac8127bc5d6b239a2a81aeddb268b0c4cadd53fbce7e8b2c7a9ef6413bccb3", size = 1485, upload-time = "2024-05-31T15:29:09.625Z" }
wheels = [
    { url = "https://files.pythonhosted.org/packages/32/54/eed2d15f7e1465a7a5a00958c0c926d153201c6cf37a5012d9012005bd8b/databind.core-4.5.2-py3-none-any.whl", hash = "sha256:a1dd1c6bd8ca9907d1292d8df9ec763ce91543e27f7eda4268e4a1a84fcd1c42", size = 1477, upload-time = "2024-05-31T15:29:02.264Z" },
]

[[package]]
name = "databind-json"
version = "4.5.2"
source = { registry = "https://pypi.org/simple" }
dependencies = [
    { name = "databind" },
]
sdist = { url = "https://files.pythonhosted.org/packages/14/15/77a84f4b552365119dcc03076daeb0e1e0167b337ec7fbdfabe722f2d5e8/databind.json-4.5.2.tar.gz", hash = "sha256:6cc9b5c6fddaebd49b2433932948eb3be8a41633b90aa37998d7922504b8f165", size = 1466, upload-time = "2024-05-31T15:29:11.626Z" }
wheels = [
    { url = "https://files.pythonhosted.org/packages/46/0f/a2f53f5e7be49bfa98dcb4e552382a6dc8c74ea74e755723654b85062316/databind.json-4.5.2-py3-none-any.whl", hash = "sha256:a803bf440634685984361cb2a5a975887e487c854ed48d81ff7aaf3a1ed1e94c", size = 1473, upload-time = "2024-05-31T15:29:05.857Z" },
]

[[package]]
name = "defusedxml"
version = "0.7.1"
source = { registry = "https://pypi.org/simple" }
sdist = { url = "https://files.pythonhosted.org/packages/0f/d5/c66da9b79e5bdb124974bfe172b4daf3c984ebd9c2a06e2b8a4dc7331c72/defusedxml-0.7.1.tar.gz", hash = "sha256:1bb3032db185915b62d7c6209c5a8792be6a32ab2fedacc84e01b52c51aa3e69", size = 75520, upload-time = "2021-03-08T10:59:26.269Z" }
wheels = [
    { url = "https://files.pythonhosted.org/packages/07/6c/aa3f2f849e01cb6a001cd8554a88d4c77c5c1a31c95bdf1cf9301e6d9ef4/defusedxml-0.7.1-py2.py3-none-any.whl", hash = "sha256:a352e7e428770286cc899e2542b6cdaedb2b4953ff269a210103ec58f6198a61", size = 25604, upload-time = "2021-03-08T10:59:24.45Z" },
]

[[package]]
name = "deprecated"
version = "1.2.18"
source = { registry = "https://pypi.org/simple" }
dependencies = [
    { name = "wrapt" },
]
sdist = { url = "https://files.pythonhosted.org/packages/98/97/06afe62762c9a8a86af0cfb7bfdab22a43ad17138b07af5b1a58442690a2/deprecated-1.2.18.tar.gz", hash = "sha256:422b6f6d859da6f2ef57857761bfb392480502a64c3028ca9bbe86085d72115d", size = 2928744, upload-time = "2025-01-27T10:46:25.7Z" }
wheels = [
    { url = "https://files.pythonhosted.org/packages/6e/c6/ac0b6c1e2d138f1002bcf799d330bd6d85084fece321e662a14223794041/Deprecated-1.2.18-py2.py3-none-any.whl", hash = "sha256:bd5011788200372a32418f888e326a09ff80d0214bd961147cfed01b5c018eec", size = 9998, upload-time = "2025-01-27T10:46:09.186Z" },
]

[[package]]
name = "distlib"
version = "0.4.0"
source = { registry = "https://pypi.org/simple" }
sdist = { url = "https://files.pythonhosted.org/packages/96/8e/709914eb2b5749865801041647dc7f4e6d00b549cfe88b65ca192995f07c/distlib-0.4.0.tar.gz", hash = "sha256:feec40075be03a04501a973d81f633735b4b69f98b05450592310c0f401a4e0d", size = 614605, upload-time = "2025-07-17T16:52:00.465Z" }
wheels = [
    { url = "https://files.pythonhosted.org/packages/33/6b/e0547afaf41bf2c42e52430072fa5658766e3d65bd4b03a563d1b6336f57/distlib-0.4.0-py2.py3-none-any.whl", hash = "sha256:9659f7d87e46584a30b5780e43ac7a2143098441670ff0a49d5f9034c54a6c16", size = 469047, upload-time = "2025-07-17T16:51:58.613Z" },
]

[[package]]
name = "docspec"
version = "2.2.2"
source = { registry = "https://pypi.org/simple" }
dependencies = [
    { name = "databind-core" },
    { name = "databind-json" },
    { name = "deprecated" },
]
sdist = { url = "https://files.pythonhosted.org/packages/8b/fe/1ad244d0ca186b5386050ec30dfd59bd3dbeea5baec33ca861dd43b922e6/docspec-2.2.2.tar.gz", hash = "sha256:c772c6facfce839176b647701082c7a22b3d22d872d392552cf5d65e0348c919", size = 14086, upload-time = "2025-05-06T12:39:59.466Z" }
wheels = [
    { url = "https://files.pythonhosted.org/packages/38/57/1011f2e88743a818cced9a95d54200ba6a05decaf43fd91d8c6ed9f6470d/docspec-2.2.2-py3-none-any.whl", hash = "sha256:854d25401e7ec2d155b0c1e001e25819d16b6df3a7575212a7f340ae8b00122e", size = 9726, upload-time = "2025-05-06T12:39:58.047Z" },
]

[[package]]
name = "docspec-python"
version = "2.2.1"
source = { registry = "https://pypi.org/simple" }
dependencies = [
    { name = "black" },
    { name = "docspec" },
    { name = "nr-util" },
]
sdist = { url = "https://files.pythonhosted.org/packages/52/88/99c5e27a894f01290364563c84838cf68f1a8629474b5bbfc3bf35a8d923/docspec_python-2.2.1.tar.gz", hash = "sha256:c41b850b4d6f4de30999ea6f82c9cdb9183d9bcba45559ee9173d3dab7281559", size = 13838, upload-time = "2023-05-28T11:24:19.846Z" }
wheels = [
    { url = "https://files.pythonhosted.org/packages/7b/49/b8d1a2fa01b6f7a1a9daa1d485efc7684489028d6a356fc2bc5b40131061/docspec_python-2.2.1-py3-none-any.whl", hash = "sha256:76ac41d35a8face35b2d766c2e8a416fb8832359785d396f0d53bcb00f178e54", size = 16093, upload-time = "2023-05-28T11:24:17.261Z" },
]

[[package]]
name = "docstring-parser"
version = "0.11"
source = { registry = "https://pypi.org/simple" }
sdist = { url = "https://files.pythonhosted.org/packages/a2/ce/5d6a3782b9f88097ce3e579265015db3372ae78d12f67629b863a9208c96/docstring_parser-0.11.tar.gz", hash = "sha256:93b3f8f481c7d24e37c5d9f30293c89e2933fa209421c8abd731dd3ef0715ecb", size = 22775, upload-time = "2021-09-30T07:44:10.288Z" }

[[package]]
name = "dycw-pytest-only"
version = "2.1.1"
source = { registry = "https://pypi.org/simple" }
dependencies = [
    { name = "pytest" },
]
sdist = { url = "https://files.pythonhosted.org/packages/b9/71/0c544627c131eee64e41653bf35ebbf02a5aa2318b69c2f9d9415b8005f5/dycw_pytest_only-2.1.1.tar.gz", hash = "sha256:b3c7dce202ee3fac6c83a47d7b9b581737d83db89aab4c624102def18edd00d5", size = 5054, upload-time = "2025-06-03T01:04:47.751Z" }
wheels = [
    { url = "https://files.pythonhosted.org/packages/f8/1a/25272fafd13c92a2e3b8e351127410b9ea5557324bfea3552388d65797fc/dycw_pytest_only-2.1.1-py3-none-any.whl", hash = "sha256:ea8fe48878dd95ad0ca804e549225cf3b7a1928eb188c22a284c1d17b48a7b89", size = 2413, upload-time = "2025-06-03T01:04:46.585Z" },
]

[[package]]
name = "exceptiongroup"
version = "1.3.0"
source = { registry = "https://pypi.org/simple" }
dependencies = [
    { name = "typing-extensions", marker = "python_full_version < '3.13'" },
]
sdist = { url = "https://files.pythonhosted.org/packages/0b/9f/a65090624ecf468cdca03533906e7c69ed7588582240cfe7cc9e770b50eb/exceptiongroup-1.3.0.tar.gz", hash = "sha256:b241f5885f560bc56a59ee63ca4c6a8bfa46ae4ad651af316d4e81817bb9fd88", size = 29749, upload-time = "2025-05-10T17:42:51.123Z" }
wheels = [
    { url = "https://files.pythonhosted.org/packages/36/f4/c6e662dade71f56cd2f3735141b265c3c79293c109549c1e6933b0651ffc/exceptiongroup-1.3.0-py3-none-any.whl", hash = "sha256:4d111e6e0c13d0644cad6ddaa7ed0261a0b36971f6d23e7ec9b4b9097da78a10", size = 16674, upload-time = "2025-05-10T17:42:49.33Z" },
]

[[package]]
name = "execnet"
version = "2.1.1"
source = { registry = "https://pypi.org/simple" }
sdist = { url = "https://files.pythonhosted.org/packages/bb/ff/b4c0dc78fbe20c3e59c0c7334de0c27eb4001a2b2017999af398bf730817/execnet-2.1.1.tar.gz", hash = "sha256:5189b52c6121c24feae288166ab41b32549c7e2348652736540b9e6e7d4e72e3", size = 166524, upload-time = "2024-04-08T09:04:19.245Z" }
wheels = [
    { url = "https://files.pythonhosted.org/packages/43/09/2aea36ff60d16dd8879bdb2f5b3ee0ba8d08cbbdcdfe870e695ce3784385/execnet-2.1.1-py3-none-any.whl", hash = "sha256:26dee51f1b80cebd6d0ca8e74dd8745419761d3bef34163928cbebbdc4749fdc", size = 40612, upload-time = "2024-04-08T09:04:17.414Z" },
]

[[package]]
name = "filelock"
version = "3.19.1"
source = { registry = "https://pypi.org/simple" }
sdist = { url = "https://files.pythonhosted.org/packages/40/bb/0ab3e58d22305b6f5440629d20683af28959bf793d98d11950e305c1c326/filelock-3.19.1.tar.gz", hash = "sha256:66eda1888b0171c998b35be2bcc0f6d75c388a7ce20c3f3f37aa8e96c2dddf58", size = 17687, upload-time = "2025-08-14T16:56:03.016Z" }
wheels = [
    { url = "https://files.pythonhosted.org/packages/42/14/42b2651a2f46b022ccd948bca9f2d5af0fd8929c4eec235b8d6d844fbe67/filelock-3.19.1-py3-none-any.whl", hash = "sha256:d38e30481def20772f5baf097c122c3babc4fcdb7e14e57049eb9d88c6dc017d", size = 15988, upload-time = "2025-08-14T16:56:01.633Z" },
]

[[package]]
name = "griffe"
version = "1.12.1"
source = { registry = "https://pypi.org/simple" }
dependencies = [
    { name = "colorama" },
]
sdist = { url = "https://files.pythonhosted.org/packages/81/ca/29f36e00c74844ae50d139cf5a8b1751887b2f4d5023af65d460268ad7aa/griffe-1.12.1.tar.gz", hash = "sha256:29f5a6114c0aeda7d9c86a570f736883f8a2c5b38b57323d56b3d1c000565567", size = 411863, upload-time = "2025-08-14T21:08:15.38Z" }
wheels = [
    { url = "https://files.pythonhosted.org/packages/13/f2/4fab6c3e5bcaf38a44cc8a974d2752eaad4c129e45d6533d926a30edd133/griffe-1.12.1-py3-none-any.whl", hash = "sha256:2d7c12334de00089c31905424a00abcfd931b45b8b516967f224133903d302cc", size = 138940, upload-time = "2025-08-14T21:08:13.382Z" },
]

[[package]]
name = "h11"
version = "0.16.0"
source = { registry = "https://pypi.org/simple" }
sdist = { url = "https://files.pythonhosted.org/packages/01/ee/02a2c011bdab74c6fb3c75474d40b3052059d95df7e73351460c8588d963/h11-0.16.0.tar.gz", hash = "sha256:4e35b956cf45792e4caa5885e69fba00bdbc6ffafbfa020300e549b208ee5ff1", size = 101250, upload-time = "2025-04-24T03:35:25.427Z" }
wheels = [
    { url = "https://files.pythonhosted.org/packages/04/4b/29cac41a4d98d144bf5f6d33995617b185d14b22401f75ca86f384e87ff1/h11-0.16.0-py3-none-any.whl", hash = "sha256:63cf8bbe7522de3bf65932fda1d9c2772064ffb3dae62d55932da54b31cb6c86", size = 37515, upload-time = "2025-04-24T03:35:24.344Z" },
]

[[package]]
name = "httpcore"
version = "1.0.9"
source = { registry = "https://pypi.org/simple" }
dependencies = [
    { name = "certifi" },
    { name = "h11" },
]
sdist = { url = "https://files.pythonhosted.org/packages/06/94/82699a10bca87a5556c9c59b5963f2d039dbd239f25bc2a63907a05a14cb/httpcore-1.0.9.tar.gz", hash = "sha256:6e34463af53fd2ab5d807f399a9b45ea31c3dfa2276f15a2c3f00afff6e176e8", size = 85484, upload-time = "2025-04-24T22:06:22.219Z" }
wheels = [
    { url = "https://files.pythonhosted.org/packages/7e/f5/f66802a942d491edb555dd61e3a9961140fd64c90bce1eafd741609d334d/httpcore-1.0.9-py3-none-any.whl", hash = "sha256:2d400746a40668fc9dec9810239072b40b4484b640a8c38fd654a024c7a1bf55", size = 78784, upload-time = "2025-04-24T22:06:20.566Z" },
]

[[package]]
name = "httptools"
version = "0.6.4"
source = { registry = "https://pypi.org/simple" }
sdist = { url = "https://files.pythonhosted.org/packages/a7/9a/ce5e1f7e131522e6d3426e8e7a490b3a01f39a6696602e1c4f33f9e94277/httptools-0.6.4.tar.gz", hash = "sha256:4e93eee4add6493b59a5c514da98c939b244fce4a0d8879cd3f466562f4b7d5c", size = 240639, upload-time = "2024-10-16T19:45:08.902Z" }
wheels = [
    { url = "https://files.pythonhosted.org/packages/3b/6f/972f8eb0ea7d98a1c6be436e2142d51ad2a64ee18e02b0e7ff1f62171ab1/httptools-0.6.4-cp310-cp310-macosx_10_9_universal2.whl", hash = "sha256:3c73ce323711a6ffb0d247dcd5a550b8babf0f757e86a52558fe5b86d6fefcc0", size = 198780, upload-time = "2024-10-16T19:44:06.882Z" },
    { url = "https://files.pythonhosted.org/packages/6a/b0/17c672b4bc5c7ba7f201eada4e96c71d0a59fbc185e60e42580093a86f21/httptools-0.6.4-cp310-cp310-macosx_11_0_arm64.whl", hash = "sha256:345c288418f0944a6fe67be8e6afa9262b18c7626c3ef3c28adc5eabc06a68da", size = 103297, upload-time = "2024-10-16T19:44:08.129Z" },
    { url = "https://files.pythonhosted.org/packages/92/5e/b4a826fe91971a0b68e8c2bd4e7db3e7519882f5a8ccdb1194be2b3ab98f/httptools-0.6.4-cp310-cp310-manylinux_2_17_aarch64.manylinux2014_aarch64.whl", hash = "sha256:deee0e3343f98ee8047e9f4c5bc7cedbf69f5734454a94c38ee829fb2d5fa3c1", size = 443130, upload-time = "2024-10-16T19:44:09.45Z" },
    { url = "https://files.pythonhosted.org/packages/b0/51/ce61e531e40289a681a463e1258fa1e05e0be54540e40d91d065a264cd8f/httptools-0.6.4-cp310-cp310-manylinux_2_5_x86_64.manylinux1_x86_64.manylinux_2_17_x86_64.manylinux2014_x86_64.whl", hash = "sha256:ca80b7485c76f768a3bc83ea58373f8db7b015551117375e4918e2aa77ea9b50", size = 442148, upload-time = "2024-10-16T19:44:11.539Z" },
    { url = "https://files.pythonhosted.org/packages/ea/9e/270b7d767849b0c96f275c695d27ca76c30671f8eb8cc1bab6ced5c5e1d0/httptools-0.6.4-cp310-cp310-musllinux_1_2_aarch64.whl", hash = "sha256:90d96a385fa941283ebd231464045187a31ad932ebfa541be8edf5b3c2328959", size = 415949, upload-time = "2024-10-16T19:44:13.388Z" },
    { url = "https://files.pythonhosted.org/packages/81/86/ced96e3179c48c6f656354e106934e65c8963d48b69be78f355797f0e1b3/httptools-0.6.4-cp310-cp310-musllinux_1_2_x86_64.whl", hash = "sha256:59e724f8b332319e2875efd360e61ac07f33b492889284a3e05e6d13746876f4", size = 417591, upload-time = "2024-10-16T19:44:15.258Z" },
    { url = "https://files.pythonhosted.org/packages/75/73/187a3f620ed3175364ddb56847d7a608a6fc42d551e133197098c0143eca/httptools-0.6.4-cp310-cp310-win_amd64.whl", hash = "sha256:c26f313951f6e26147833fc923f78f95604bbec812a43e5ee37f26dc9e5a686c", size = 88344, upload-time = "2024-10-16T19:44:16.54Z" },
    { url = "https://files.pythonhosted.org/packages/7b/26/bb526d4d14c2774fe07113ca1db7255737ffbb119315839af2065abfdac3/httptools-0.6.4-cp311-cp311-macosx_10_9_universal2.whl", hash = "sha256:f47f8ed67cc0ff862b84a1189831d1d33c963fb3ce1ee0c65d3b0cbe7b711069", size = 199029, upload-time = "2024-10-16T19:44:18.427Z" },
    { url = "https://files.pythonhosted.org/packages/a6/17/3e0d3e9b901c732987a45f4f94d4e2c62b89a041d93db89eafb262afd8d5/httptools-0.6.4-cp311-cp311-macosx_11_0_arm64.whl", hash = "sha256:0614154d5454c21b6410fdf5262b4a3ddb0f53f1e1721cfd59d55f32138c578a", size = 103492, upload-time = "2024-10-16T19:44:19.515Z" },
    { url = "https://files.pythonhosted.org/packages/b7/24/0fe235d7b69c42423c7698d086d4db96475f9b50b6ad26a718ef27a0bce6/httptools-0.6.4-cp311-cp311-manylinux_2_17_aarch64.manylinux2014_aarch64.whl", hash = "sha256:f8787367fbdfccae38e35abf7641dafc5310310a5987b689f4c32cc8cc3ee975", size = 462891, upload-time = "2024-10-16T19:44:21.067Z" },
    { url = "https://files.pythonhosted.org/packages/b1/2f/205d1f2a190b72da6ffb5f41a3736c26d6fa7871101212b15e9b5cd8f61d/httptools-0.6.4-cp311-cp311-manylinux_2_5_x86_64.manylinux1_x86_64.manylinux_2_17_x86_64.manylinux2014_x86_64.whl", hash = "sha256:40b0f7fe4fd38e6a507bdb751db0379df1e99120c65fbdc8ee6c1d044897a636", size = 459788, upload-time = "2024-10-16T19:44:22.958Z" },
    { url = "https://files.pythonhosted.org/packages/6e/4c/d09ce0eff09057a206a74575ae8f1e1e2f0364d20e2442224f9e6612c8b9/httptools-0.6.4-cp311-cp311-musllinux_1_2_aarch64.whl", hash = "sha256:40a5ec98d3f49904b9fe36827dcf1aadfef3b89e2bd05b0e35e94f97c2b14721", size = 433214, upload-time = "2024-10-16T19:44:24.513Z" },
    { url = "https://files.pythonhosted.org/packages/3e/d2/84c9e23edbccc4a4c6f96a1b8d99dfd2350289e94f00e9ccc7aadde26fb5/httptools-0.6.4-cp311-cp311-musllinux_1_2_x86_64.whl", hash = "sha256:dacdd3d10ea1b4ca9df97a0a303cbacafc04b5cd375fa98732678151643d4988", size = 434120, upload-time = "2024-10-16T19:44:26.295Z" },
    { url = "https://files.pythonhosted.org/packages/d0/46/4d8e7ba9581416de1c425b8264e2cadd201eb709ec1584c381f3e98f51c1/httptools-0.6.4-cp311-cp311-win_amd64.whl", hash = "sha256:288cd628406cc53f9a541cfaf06041b4c71d751856bab45e3702191f931ccd17", size = 88565, upload-time = "2024-10-16T19:44:29.188Z" },
    { url = "https://files.pythonhosted.org/packages/bb/0e/d0b71465c66b9185f90a091ab36389a7352985fe857e352801c39d6127c8/httptools-0.6.4-cp312-cp312-macosx_10_13_universal2.whl", hash = "sha256:df017d6c780287d5c80601dafa31f17bddb170232d85c066604d8558683711a2", size = 200683, upload-time = "2024-10-16T19:44:30.175Z" },
    { url = "https://files.pythonhosted.org/packages/e2/b8/412a9bb28d0a8988de3296e01efa0bd62068b33856cdda47fe1b5e890954/httptools-0.6.4-cp312-cp312-macosx_11_0_arm64.whl", hash = "sha256:85071a1e8c2d051b507161f6c3e26155b5c790e4e28d7f236422dbacc2a9cc44", size = 104337, upload-time = "2024-10-16T19:44:31.786Z" },
    { url = "https://files.pythonhosted.org/packages/9b/01/6fb20be3196ffdc8eeec4e653bc2a275eca7f36634c86302242c4fbb2760/httptools-0.6.4-cp312-cp312-manylinux_2_17_aarch64.manylinux2014_aarch64.whl", hash = "sha256:69422b7f458c5af875922cdb5bd586cc1f1033295aa9ff63ee196a87519ac8e1", size = 508796, upload-time = "2024-10-16T19:44:32.825Z" },
    { url = "https://files.pythonhosted.org/packages/f7/d8/b644c44acc1368938317d76ac991c9bba1166311880bcc0ac297cb9d6bd7/httptools-0.6.4-cp312-cp312-manylinux_2_5_x86_64.manylinux1_x86_64.manylinux_2_17_x86_64.manylinux2014_x86_64.whl", hash = "sha256:16e603a3bff50db08cd578d54f07032ca1631450ceb972c2f834c2b860c28ea2", size = 510837, upload-time = "2024-10-16T19:44:33.974Z" },
    { url = "https://files.pythonhosted.org/packages/52/d8/254d16a31d543073a0e57f1c329ca7378d8924e7e292eda72d0064987486/httptools-0.6.4-cp312-cp312-musllinux_1_2_aarch64.whl", hash = "sha256:ec4f178901fa1834d4a060320d2f3abc5c9e39766953d038f1458cb885f47e81", size = 485289, upload-time = "2024-10-16T19:44:35.111Z" },
    { url = "https://files.pythonhosted.org/packages/5f/3c/4aee161b4b7a971660b8be71a92c24d6c64372c1ab3ae7f366b3680df20f/httptools-0.6.4-cp312-cp312-musllinux_1_2_x86_64.whl", hash = "sha256:f9eb89ecf8b290f2e293325c646a211ff1c2493222798bb80a530c5e7502494f", size = 489779, upload-time = "2024-10-16T19:44:36.253Z" },
    { url = "https://files.pythonhosted.org/packages/12/b7/5cae71a8868e555f3f67a50ee7f673ce36eac970f029c0c5e9d584352961/httptools-0.6.4-cp312-cp312-win_amd64.whl", hash = "sha256:db78cb9ca56b59b016e64b6031eda5653be0589dba2b1b43453f6e8b405a0970", size = 88634, upload-time = "2024-10-16T19:44:37.357Z" },
    { url = "https://files.pythonhosted.org/packages/94/a3/9fe9ad23fd35f7de6b91eeb60848986058bd8b5a5c1e256f5860a160cc3e/httptools-0.6.4-cp313-cp313-macosx_10_13_universal2.whl", hash = "sha256:ade273d7e767d5fae13fa637f4d53b6e961fb7fd93c7797562663f0171c26660", size = 197214, upload-time = "2024-10-16T19:44:38.738Z" },
    { url = "https://files.pythonhosted.org/packages/ea/d9/82d5e68bab783b632023f2fa31db20bebb4e89dfc4d2293945fd68484ee4/httptools-0.6.4-cp313-cp313-macosx_11_0_arm64.whl", hash = "sha256:856f4bc0478ae143bad54a4242fccb1f3f86a6e1be5548fecfd4102061b3a083", size = 102431, upload-time = "2024-10-16T19:44:39.818Z" },
    { url = "https://files.pythonhosted.org/packages/96/c1/cb499655cbdbfb57b577734fde02f6fa0bbc3fe9fb4d87b742b512908dff/httptools-0.6.4-cp313-cp313-manylinux_2_17_aarch64.manylinux2014_aarch64.whl", hash = "sha256:322d20ea9cdd1fa98bd6a74b77e2ec5b818abdc3d36695ab402a0de8ef2865a3", size = 473121, upload-time = "2024-10-16T19:44:41.189Z" },
    { url = "https://files.pythonhosted.org/packages/af/71/ee32fd358f8a3bb199b03261f10921716990808a675d8160b5383487a317/httptools-0.6.4-cp313-cp313-manylinux_2_5_x86_64.manylinux1_x86_64.manylinux_2_17_x86_64.manylinux2014_x86_64.whl", hash = "sha256:4d87b29bd4486c0093fc64dea80231f7c7f7eb4dc70ae394d70a495ab8436071", size = 473805, upload-time = "2024-10-16T19:44:42.384Z" },
    { url = "https://files.pythonhosted.org/packages/8a/0a/0d4df132bfca1507114198b766f1737d57580c9ad1cf93c1ff673e3387be/httptools-0.6.4-cp313-cp313-musllinux_1_2_aarch64.whl", hash = "sha256:342dd6946aa6bda4b8f18c734576106b8a31f2fe31492881a9a160ec84ff4bd5", size = 448858, upload-time = "2024-10-16T19:44:43.959Z" },
    { url = "https://files.pythonhosted.org/packages/1e/6a/787004fdef2cabea27bad1073bf6a33f2437b4dbd3b6fb4a9d71172b1c7c/httptools-0.6.4-cp313-cp313-musllinux_1_2_x86_64.whl", hash = "sha256:4b36913ba52008249223042dca46e69967985fb4051951f94357ea681e1f5dc0", size = 452042, upload-time = "2024-10-16T19:44:45.071Z" },
    { url = "https://files.pythonhosted.org/packages/4d/dc/7decab5c404d1d2cdc1bb330b1bf70e83d6af0396fd4fc76fc60c0d522bf/httptools-0.6.4-cp313-cp313-win_amd64.whl", hash = "sha256:28908df1b9bb8187393d5b5db91435ccc9c8e891657f9cbb42a2541b44c82fc8", size = 87682, upload-time = "2024-10-16T19:44:46.46Z" },
]

[[package]]
name = "httpx"
version = "0.28.1"
source = { registry = "https://pypi.org/simple" }
dependencies = [
    { name = "anyio" },
    { name = "certifi" },
    { name = "httpcore" },
    { name = "idna" },
]
sdist = { url = "https://files.pythonhosted.org/packages/b1/df/48c586a5fe32a0f01324ee087459e112ebb7224f646c0b5023f5e79e9956/httpx-0.28.1.tar.gz", hash = "sha256:75e98c5f16b0f35b567856f597f06ff2270a374470a5c2392242528e3e3e42fc", size = 141406, upload-time = "2024-12-06T15:37:23.222Z" }
wheels = [
    { url = "https://files.pythonhosted.org/packages/2a/39/e50c7c3a983047577ee07d2a9e53faf5a69493943ec3f6a384bdc792deb2/httpx-0.28.1-py3-none-any.whl", hash = "sha256:d909fcccc110f8c7faf814ca82a9a4d816bc5a6dbfea25d6591d6985b8ba59ad", size = 73517, upload-time = "2024-12-06T15:37:21.509Z" },
]

[[package]]
name = "hyperlink"
version = "21.0.0"
source = { registry = "https://pypi.org/simple" }
dependencies = [
    { name = "idna" },
]
sdist = { url = "https://files.pythonhosted.org/packages/3a/51/1947bd81d75af87e3bb9e34593a4cf118115a8feb451ce7a69044ef1412e/hyperlink-21.0.0.tar.gz", hash = "sha256:427af957daa58bc909471c6c40f74c5450fa123dd093fc53efd2e91d2705a56b", size = 140743, upload-time = "2021-01-08T05:51:20.972Z" }
wheels = [
    { url = "https://files.pythonhosted.org/packages/6e/aa/8caf6a0a3e62863cbb9dab27135660acba46903b703e224f14f447e57934/hyperlink-21.0.0-py2.py3-none-any.whl", hash = "sha256:e6b14c37ecb73e89c77d78cdb4c2cc8f3fb59a885c5b3f819ff4ed80f25af1b4", size = 74638, upload-time = "2021-01-08T05:51:22.906Z" },
]

[[package]]
name = "identify"
version = "2.6.13"
source = { registry = "https://pypi.org/simple" }
sdist = { url = "https://files.pythonhosted.org/packages/82/ca/ffbabe3635bb839aa36b3a893c91a9b0d368cb4d8073e03a12896970af82/identify-2.6.13.tar.gz", hash = "sha256:da8d6c828e773620e13bfa86ea601c5a5310ba4bcd65edf378198b56a1f9fb32", size = 99243, upload-time = "2025-08-09T19:35:00.6Z" }
wheels = [
    { url = "https://files.pythonhosted.org/packages/e7/ce/461b60a3ee109518c055953729bf9ed089a04db895d47e95444071dcdef2/identify-2.6.13-py2.py3-none-any.whl", hash = "sha256:60381139b3ae39447482ecc406944190f690d4a2997f2584062089848361b33b", size = 99153, upload-time = "2025-08-09T19:34:59.1Z" },
]

[[package]]
name = "idna"
version = "3.10"
source = { registry = "https://pypi.org/simple" }
sdist = { url = "https://files.pythonhosted.org/packages/f1/70/7703c29685631f5a7590aa73f1f1d3fa9a380e654b86af429e0934a32f7d/idna-3.10.tar.gz", hash = "sha256:12f65c9b470abda6dc35cf8e63cc574b1c52b11df2c86030af0ac09b01b13ea9", size = 190490, upload-time = "2024-09-15T18:07:39.745Z" }
wheels = [
    { url = "https://files.pythonhosted.org/packages/76/c6/c88e154df9c4e1a2a66ccf0005a88dfb2650c1dffb6f5ce603dfbd452ce3/idna-3.10-py3-none-any.whl", hash = "sha256:946d195a0d259cbba61165e88e65941f16e9b36ea6ddb97f00452bae8b1287d3", size = 70442, upload-time = "2024-09-15T18:07:37.964Z" },
]

[[package]]
name = "impit"
version = "0.5.3"
source = { registry = "https://pypi.org/simple" }
sdist = { url = "https://files.pythonhosted.org/packages/53/c8/9d9f389521b254ac184410daa673c0b1272956acf499f85d6caa7e389363/impit-0.5.3.tar.gz", hash = "sha256:d1e60637620044f4cebe5c773890ad5825d6000b9741b880b05f1fa27d40bf48", size = 92865, upload-time = "2025-08-13T13:27:14.986Z" }
wheels = [
    { url = "https://files.pythonhosted.org/packages/ba/27/62060ce17059a8558d61ae320e56fd8a543bfe094789fc53e75b39db9977/impit-0.5.3-cp310-cp310-macosx_10_12_x86_64.whl", hash = "sha256:c56b94e03248a23d9d7b32c257bec75f9faf475e17699eedce096b363c11b562", size = 3845861, upload-time = "2025-08-13T13:25:58.124Z" },
    { url = "https://files.pythonhosted.org/packages/df/3a/bb5d093d96f599e60f04ca701925ca1773e3b00673426775cf2203270096/impit-0.5.3-cp310-cp310-macosx_11_0_arm64.whl", hash = "sha256:df62f62190126fae89f9b53e697821df7cd6f3aa0cc0b96dd9d6c8a03abe18c2", size = 3672069, upload-time = "2025-08-13T13:26:00.535Z" },
    { url = "https://files.pythonhosted.org/packages/ce/c4/4c76d039a646a2e1c4efe55af0fab43ed516e1cbebb2e8e8bc8b049f53c6/impit-0.5.3-cp310-cp310-manylinux_2_17_x86_64.manylinux2014_x86_64.whl", hash = "sha256:b75399aa181da3e7d9400d5cd0716110cd4445977b7c3ff2839d57fa2f30dcdd", size = 6080651, upload-time = "2025-08-13T13:26:02.212Z" },
    { url = "https://files.pythonhosted.org/packages/04/c0/57a0dcda2e3d8c12c34a79553e0d69f00d58a352d25bd182cdd50770ae4f/impit-0.5.3-cp310-cp310-musllinux_1_2_aarch64.whl", hash = "sha256:0bd37f055ede7a7e5d552182658b820c0a307f4e0b1e2ddc508d77579b2624cb", size = 6380773, upload-time = "2025-08-13T13:26:03.895Z" },
    { url = "https://files.pythonhosted.org/packages/5a/1d/d80bdf2ef3258b2415fe418f74e5403514a2dacf064dd70af99594ec7d84/impit-0.5.3-cp310-cp310-musllinux_1_2_x86_64.whl", hash = "sha256:600b11704bb8ff404f003a6275a2337750192f1a3deae4fa10aa2c961d7587bb", size = 6231628, upload-time = "2025-08-13T13:26:05.526Z" },
    { url = "https://files.pythonhosted.org/packages/54/53/0aa79afa0020ae20749050601629e2bf2f1ed9d68a28805e66f6d3bd3309/impit-0.5.3-cp310-cp310-win_amd64.whl", hash = "sha256:aa67eb0071b482ec96bac6fac5cafe3bd86f6cefae36a66070342775907cc3ca", size = 3873476, upload-time = "2025-08-13T13:26:07.139Z" },
    { url = "https://files.pythonhosted.org/packages/8f/42/27efa4e8242b2b236d3f1273439259341f4ea3f61dc4b0bf2dd12cc3a425/impit-0.5.3-cp311-cp311-macosx_10_12_x86_64.whl", hash = "sha256:c66ed9e5bbcd9ce2b0ff44bfa568d637bf3c2c61863c7495775a0e5464c8fffc", size = 3845871, upload-time = "2025-08-13T13:26:08.744Z" },
    { url = "https://files.pythonhosted.org/packages/83/8c/658cf77fec7abfb561818775bb0ab159ec52a749fc5dd9e3dbbd215c9cec/impit-0.5.3-cp311-cp311-macosx_11_0_arm64.whl", hash = "sha256:93d7f42d6d308553260f4ba69bb4725693191f332a219cb4f7d42f3f8cefbf8f", size = 3671992, upload-time = "2025-08-13T13:26:11.034Z" },
    { url = "https://files.pythonhosted.org/packages/f3/d8/dee3c3be6e1c2720b10cdbd285f2254a63d66509cf5591246d8de9b18bd8/impit-0.5.3-cp311-cp311-manylinux_2_17_x86_64.manylinux2014_x86_64.whl", hash = "sha256:51bee78ba62aa24dc58ca041206582ced8bcd45d3ec0878dc779d0286e01234f", size = 6080654, upload-time = "2025-08-13T13:26:12.641Z" },
    { url = "https://files.pythonhosted.org/packages/9b/3b/7e171f51b01f4ec3d00afff1e22a9c460295db4cf3d66f34467198cc1571/impit-0.5.3-cp311-cp311-musllinux_1_2_aarch64.whl", hash = "sha256:408f161bc18b320bd6488a9192cc1608c21f175002a2539df944c5d9d83cc744", size = 6380952, upload-time = "2025-08-13T13:26:14.695Z" },
    { url = "https://files.pythonhosted.org/packages/99/3f/497592e3d6d31acfba7e32499e6ac895a33d68c033118bcbe84e19d9e333/impit-0.5.3-cp311-cp311-musllinux_1_2_x86_64.whl", hash = "sha256:d66848eb0cf15610334c366a74a30dbae38359a66040e97fdd3db55cb1c7c141", size = 6231660, upload-time = "2025-08-13T13:26:17.034Z" },
    { url = "https://files.pythonhosted.org/packages/92/ce/4e37de0d402adec3c522dfe118e31d04ce64d6738c575d34cc6054ff9d6b/impit-0.5.3-cp311-cp311-win_amd64.whl", hash = "sha256:af9cfe6d857639bae5aa291e01a98ad3153ea92d245815484ca4b073d24c5975", size = 3873307, upload-time = "2025-08-13T13:26:19.037Z" },
    { url = "https://files.pythonhosted.org/packages/38/11/0bd34da1a301c9deb1da95503aed960ba2b1c50a63b0ecb17a6f3a291d7d/impit-0.5.3-cp312-cp312-macosx_10_12_x86_64.whl", hash = "sha256:d0e384950939b3c016df82db29d45ba273582fd04d31c9b26bbe0601a7cd4e31", size = 3845487, upload-time = "2025-08-13T13:26:20.683Z" },
    { url = "https://files.pythonhosted.org/packages/05/3b/ffe8aff8bda7df5cc301625db069ffb3b8447b9c01e88641ab5bd9ce295f/impit-0.5.3-cp312-cp312-macosx_11_0_arm64.whl", hash = "sha256:8b818347a22ddcb3e558e8c3adf5bce16a6956788c8f076a8bccd96b1d559440", size = 3671137, upload-time = "2025-08-13T13:26:23.521Z" },
    { url = "https://files.pythonhosted.org/packages/7a/a7/85dbdf70b823970d9a50bd227068a160387c092b2d19dc61c52869bf98dc/impit-0.5.3-cp312-cp312-manylinux_2_17_x86_64.manylinux2014_x86_64.whl", hash = "sha256:9cafa9c81e0aa5f3f75b7791f7fbbe22862293e9fe457f1ebe0c2f6a62ab6124", size = 6079679, upload-time = "2025-08-13T13:26:25.508Z" },
    { url = "https://files.pythonhosted.org/packages/4c/22/dcd59bf7839dd14e1c3bc5156f6f838a36cdb2a421ab22e3b78d010216f8/impit-0.5.3-cp312-cp312-musllinux_1_2_aarch64.whl", hash = "sha256:e4563388cdf155f8ecddc514b0eee0fc3c5d4f3cb62680093c7b018b1e58c135", size = 6379652, upload-time = "2025-08-13T13:26:27.298Z" },
    { url = "https://files.pythonhosted.org/packages/cc/0f/9fa7a13a111c9e0d2e13571d31a8d4ce918718f58c09a0ac91d2eb37ad79/impit-0.5.3-cp312-cp312-musllinux_1_2_x86_64.whl", hash = "sha256:9881e3125dd371c37a3222707b6642e2b0c29c59ea9beb1750fb0f13f85e54f5", size = 6228239, upload-time = "2025-08-13T13:26:28.929Z" },
    { url = "https://files.pythonhosted.org/packages/b4/9b/c026d4ed7ff2524497ac3cd04d77d22be2cb38bd20abd79888a18c06ab52/impit-0.5.3-cp312-cp312-win_amd64.whl", hash = "sha256:8e5aa8799f3df6f77af8bc3fcb2ba0972afabef0850e8f0ee29b6884dafa2fe0", size = 3872515, upload-time = "2025-08-13T13:26:30.484Z" },
    { url = "https://files.pythonhosted.org/packages/0c/3a/930fa974f7bd0feb90eeb3995444d9f5d0b83b327bf94f3522f818c90f01/impit-0.5.3-cp313-cp313-macosx_10_12_x86_64.whl", hash = "sha256:f5813136ca3745d8be9c3f99951bdb14cbacbc67dda8f4dac4dc71a67cc25de1", size = 3845375, upload-time = "2025-08-13T13:26:32.003Z" },
    { url = "https://files.pythonhosted.org/packages/d1/a8/fbe6149d51ce0977643da2d30f1ef683e3b5993b70c32f4f8304dbad1e96/impit-0.5.3-cp313-cp313-macosx_11_0_arm64.whl", hash = "sha256:8f6838b6570be457219868a9ffb446934e0e066c59b37a1ac5e4a12e52d37ee4", size = 3671230, upload-time = "2025-08-13T13:26:33.592Z" },
    { url = "https://files.pythonhosted.org/packages/be/4e/0b272492f35d22ceed98217e06381dab060f9420c91d2e0fdb7f3cf351ac/impit-0.5.3-cp313-cp313-manylinux_2_17_x86_64.manylinux2014_x86_64.whl", hash = "sha256:c0e102bf619dc1e6f11c353278de7b7d48d39d3f34a56619358f5660a63c4c13", size = 6080113, upload-time = "2025-08-13T13:26:35.573Z" },
    { url = "https://files.pythonhosted.org/packages/7a/12/83e36fed1e4ada02d2253fb9f984993ff1678c4e665d7b096c99b2bb2c3d/impit-0.5.3-cp313-cp313-musllinux_1_2_aarch64.whl", hash = "sha256:02f2402bd9f6d1952e563bfc89c3055716c167b666a275d4a2e0d423dced77e8", size = 6379750, upload-time = "2025-08-13T13:26:37.526Z" },
    { url = "https://files.pythonhosted.org/packages/c3/69/d0eaf130e7dddca01e7a4ca33a9743fd4b72e20d7ebf79f445573664b5a4/impit-0.5.3-cp313-cp313-musllinux_1_2_x86_64.whl", hash = "sha256:67a2d2ddeec1c255723beb6c2c1b03ece33aa1c1f69902fbd553aebc50930b84", size = 6228395, upload-time = "2025-08-13T13:26:39.753Z" },
    { url = "https://files.pythonhosted.org/packages/b8/6d/c59e76b0b32fc05bd56500db4bae164a92382c6c4ecb9c26bbee32edbd7d/impit-0.5.3-cp313-cp313-win_amd64.whl", hash = "sha256:6efab1a1e8cb890770716c4b3944e85387ef7ec85cd341e1bcca6821f88b4bd8", size = 3872809, upload-time = "2025-08-13T13:26:41.632Z" },
    { url = "https://files.pythonhosted.org/packages/dc/32/459f1619067d6dd4374b475fcb9a5288f6c0c009ce800553054792ede3b1/impit-0.5.3-cp313-cp313t-musllinux_1_2_aarch64.whl", hash = "sha256:1904348747dd261cc44d9f2cba57994c3cd09c9c1a57022354483e132e3551a6", size = 6380287, upload-time = "2025-08-13T13:26:43.26Z" },
    { url = "https://files.pythonhosted.org/packages/84/0f/a6a07c677b6b8f590bdea4665808aa08016b9df4775373c37e8d39b0d79f/impit-0.5.3-cp313-cp313t-musllinux_1_2_x86_64.whl", hash = "sha256:316a405ef2837b82a94a99d260ea899a0899c97324e93fb2feafde520871044f", size = 6228540, upload-time = "2025-08-13T13:26:45.167Z" },
    { url = "https://files.pythonhosted.org/packages/26/9b/a77e3e9e72deb218b4b0f8833fa559cea14d9ce2ded979ad159d86092fd4/impit-0.5.3-cp314-cp314-manylinux_2_17_x86_64.manylinux2014_x86_64.whl", hash = "sha256:cd04a339477148d98fa22688b018c83e801890c3d279dda218c4b3f8bfc17a79", size = 6079959, upload-time = "2025-08-13T13:26:47.129Z" },
    { url = "https://files.pythonhosted.org/packages/be/80/5cb18728a35dac8e9eaaf80faa73cafd420193de6c38cd2d3d1358c9508e/impit-0.5.3-pp310-pypy310_pp73-manylinux_2_17_x86_64.manylinux2014_x86_64.whl", hash = "sha256:8557ec98cb0da3ce895ea4f4251b77b331b8d9aa294be67d38fa6619eb7fa0a1", size = 6080789, upload-time = "2025-08-13T13:27:00.317Z" },
    { url = "https://files.pythonhosted.org/packages/07/8e/58e31d45496aa2347ed3fe041b130dee76b9f07863f613af55d4e29cd5e1/impit-0.5.3-pp310-pypy310_pp73-musllinux_1_2_aarch64.whl", hash = "sha256:166d1854bb39c49a564ca79806ab2108db574b870e1dccf0fcf9cd9a2756b1a7", size = 6380588, upload-time = "2025-08-13T13:27:02.427Z" },
    { url = "https://files.pythonhosted.org/packages/bc/9b/a928218c729763628079cb635e91fc318488b4028d7f4f87d693562870fc/impit-0.5.3-pp310-pypy310_pp73-musllinux_1_2_x86_64.whl", hash = "sha256:ebffdb5cadd5331e79b080b9c2562d7cc527aa1e68b6a2541aa4d1da994acc5e", size = 6231759, upload-time = "2025-08-13T13:27:04.147Z" },
    { url = "https://files.pythonhosted.org/packages/58/7b/43e8bfc3dfe8cf27bcc92ca31f1d179abec163e0d4520838a11ca225c202/impit-0.5.3-pp311-pypy311_pp73-manylinux_2_17_x86_64.manylinux2014_x86_64.whl", hash = "sha256:6283f3e18d96e9dfd11ede7a62befe62e389a6ed5a0da7b7d97b80d91464bc77", size = 6081197, upload-time = "2025-08-13T13:27:05.769Z" },
    { url = "https://files.pythonhosted.org/packages/ec/56/e659b5161a2da471d58bba7897a1c6ef0f5faeb39aaa2836e0b9f81e1be1/impit-0.5.3-pp311-pypy311_pp73-musllinux_1_2_aarch64.whl", hash = "sha256:fcb69f075b0365ac04d17c1debbc9b3ee65b7eeac7fd6396a2c946ab8f3a8c0f", size = 6380852, upload-time = "2025-08-13T13:27:07.425Z" },
    { url = "https://files.pythonhosted.org/packages/24/b8/905597c2c53faeb8a08bf1c2c4663ba60afe73185008067bb652bae8f3f5/impit-0.5.3-pp311-pypy311_pp73-musllinux_1_2_x86_64.whl", hash = "sha256:8402894065839a56a02b517e8c9194ac948c40ff74faf8b8641c3208e8337fd8", size = 6232025, upload-time = "2025-08-13T13:27:09.161Z" },
]

[[package]]
name = "importlib-metadata"
version = "8.7.0"
source = { registry = "https://pypi.org/simple" }
dependencies = [
    { name = "zipp" },
]
sdist = { url = "https://files.pythonhosted.org/packages/76/66/650a33bd90f786193e4de4b3ad86ea60b53c89b669a5c7be931fac31cdb0/importlib_metadata-8.7.0.tar.gz", hash = "sha256:d13b81ad223b890aa16c5471f2ac3056cf76c5f10f82d6f9292f0b415f389000", size = 56641, upload-time = "2025-04-27T15:29:01.736Z" }
wheels = [
    { url = "https://files.pythonhosted.org/packages/20/b0/36bd937216ec521246249be3bf9855081de4c5e06a0c9b4219dbeda50373/importlib_metadata-8.7.0-py3-none-any.whl", hash = "sha256:e5dd1551894c77868a30651cef00984d50e1002d06942a7101d34870c5f02afd", size = 27656, upload-time = "2025-04-27T15:29:00.214Z" },
]

[[package]]
name = "incremental"
version = "24.7.2"
source = { registry = "https://pypi.org/simple" }
dependencies = [
    { name = "setuptools" },
    { name = "tomli", marker = "python_full_version < '3.11'" },
]
sdist = { url = "https://files.pythonhosted.org/packages/27/87/156b374ff6578062965afe30cc57627d35234369b3336cf244b240c8d8e6/incremental-24.7.2.tar.gz", hash = "sha256:fb4f1d47ee60efe87d4f6f0ebb5f70b9760db2b2574c59c8e8912be4ebd464c9", size = 28157, upload-time = "2024-07-29T20:03:55.441Z" }
wheels = [
    { url = "https://files.pythonhosted.org/packages/0d/38/221e5b2ae676a3938c2c1919131410c342b6efc2baffeda395dd66eeca8f/incremental-24.7.2-py3-none-any.whl", hash = "sha256:8cb2c3431530bec48ad70513931a760f446ad6c25e8333ca5d95e24b0ed7b8fe", size = 20516, upload-time = "2024-07-29T20:03:53.677Z" },
]

[[package]]
name = "iniconfig"
version = "2.1.0"
source = { registry = "https://pypi.org/simple" }
sdist = { url = "https://files.pythonhosted.org/packages/f2/97/ebf4da567aa6827c909642694d71c9fcf53e5b504f2d96afea02718862f3/iniconfig-2.1.0.tar.gz", hash = "sha256:3abbd2e30b36733fee78f9c7f7308f2d0050e88f0087fd25c2645f63c773e1c7", size = 4793, upload-time = "2025-03-19T20:09:59.721Z" }
wheels = [
    { url = "https://files.pythonhosted.org/packages/2c/e1/e6716421ea10d38022b952c159d5161ca1193197fb744506875fbb87ea7b/iniconfig-2.1.0-py3-none-any.whl", hash = "sha256:9deba5723312380e77435581c6bf4935c94cbfab9b1ed33ef8d238ea168eb760", size = 6050, upload-time = "2025-03-19T20:10:01.071Z" },
]

[[package]]
name = "itemadapter"
version = "0.12.1"
source = { registry = "https://pypi.org/simple" }
sdist = { url = "https://files.pythonhosted.org/packages/d6/04/c4ba7ab4ef30c4390e7867d79971146d8b6d0566395bb358a671016ad0bb/itemadapter-0.12.1.tar.gz", hash = "sha256:a0431fe5b3f9d95b7e9a20e05789672bc733c173d9989dc9d515ba6b0b9b6a08", size = 31543, upload-time = "2025-08-08T10:13:43.499Z" }
wheels = [
    { url = "https://files.pythonhosted.org/packages/35/a1/808e7115c6d6529f8009c57044a2a48e1a92787cd9e9c429cf7125c675f2/itemadapter-0.12.1-py3-none-any.whl", hash = "sha256:9fafe3af16d71c66e06415b618b463cee9a5937792d76325fe02f143a6f521a2", size = 18375, upload-time = "2025-08-08T10:13:42.332Z" },
]

[[package]]
name = "itemloaders"
version = "1.3.2"
source = { registry = "https://pypi.org/simple" }
dependencies = [
    { name = "itemadapter" },
    { name = "jmespath" },
    { name = "parsel" },
]
sdist = { url = "https://files.pythonhosted.org/packages/b6/3e/c549370e95c9dc7ec5e155c075e2700fa75abe5625608a4ce5009eabe0bf/itemloaders-1.3.2.tar.gz", hash = "sha256:4faf5b3abe83bf014476e3fd9ccf66867282971d9f1d4e96d9a61b60c3786770", size = 19707, upload-time = "2024-09-30T13:48:49.417Z" }
wheels = [
    { url = "https://files.pythonhosted.org/packages/d5/68/9592dcfd9c24467b545fac17b098a171e372bf0d775400fa1971712bca57/itemloaders-1.3.2-py3-none-any.whl", hash = "sha256:6a91465f721c7bad8b07e1fbb0560cf99f4845156ed9f7bf2ca424336c6a677c", size = 12194, upload-time = "2024-09-30T13:48:47.82Z" },
]

[[package]]
name = "jinja2"
version = "3.1.6"
source = { registry = "https://pypi.org/simple" }
dependencies = [
    { name = "markupsafe" },
]
sdist = { url = "https://files.pythonhosted.org/packages/df/bf/f7da0350254c0ed7c72f3e33cef02e048281fec7ecec5f032d4aac52226b/jinja2-3.1.6.tar.gz", hash = "sha256:0137fb05990d35f1275a587e9aee6d56da821fc83491a0fb838183be43f66d6d", size = 245115, upload-time = "2025-03-05T20:05:02.478Z" }
wheels = [
    { url = "https://files.pythonhosted.org/packages/62/a1/3d680cbfd5f4b8f15abc1d571870c5fc3e594bb582bc3b64ea099db13e56/jinja2-3.1.6-py3-none-any.whl", hash = "sha256:85ece4451f492d0c13c5dd7c13a64681a86afae63a5f347908daf103ce6d2f67", size = 134899, upload-time = "2025-03-05T20:05:00.369Z" },
]

[[package]]
name = "jmespath"
version = "1.0.1"
source = { registry = "https://pypi.org/simple" }
sdist = { url = "https://files.pythonhosted.org/packages/00/2a/e867e8531cf3e36b41201936b7fa7ba7b5702dbef42922193f05c8976cd6/jmespath-1.0.1.tar.gz", hash = "sha256:90261b206d6defd58fdd5e85f478bf633a2901798906be2ad389150c5c60edbe", size = 25843, upload-time = "2022-06-17T18:00:12.224Z" }
wheels = [
    { url = "https://files.pythonhosted.org/packages/31/b4/b9b800c45527aadd64d5b442f9b932b00648617eb5d63d2c7a6587b7cafc/jmespath-1.0.1-py3-none-any.whl", hash = "sha256:02e2e4cc71b5bcab88332eebf907519190dd9e6e82107fa7f83b1003a6252980", size = 20256, upload-time = "2022-06-17T18:00:10.251Z" },
]

[[package]]
name = "lazy-object-proxy"
version = "1.10.0"
source = { registry = "https://pypi.org/simple" }
sdist = { url = "https://files.pythonhosted.org/packages/2c/f0/f02e2d150d581a294efded4020094a371bbab42423fe78625ac18854d89b/lazy-object-proxy-1.10.0.tar.gz", hash = "sha256:78247b6d45f43a52ef35c25b5581459e85117225408a4128a3daf8bf9648ac69", size = 43271, upload-time = "2023-12-15T15:11:41.75Z" }
wheels = [
    { url = "https://files.pythonhosted.org/packages/8d/42/a96d9d153f6ea38b925494cb9b42cf4a9f98fd30cad3124fc22e9d04ec34/lazy_object_proxy-1.10.0-cp310-cp310-macosx_10_9_x86_64.whl", hash = "sha256:855e068b0358ab916454464a884779c7ffa312b8925c6f7401e952dcf3b89977", size = 27432, upload-time = "2023-12-15T15:10:44.599Z" },
    { url = "https://files.pythonhosted.org/packages/4a/0d/b325461e43dde8d7644e9b9e9dd57f2a4af472b588c51ccbc92778e60ea4/lazy_object_proxy-1.10.0-cp310-cp310-manylinux_2_17_aarch64.manylinux2014_aarch64.whl", hash = "sha256:7ab7004cf2e59f7c2e4345604a3e6ea0d92ac44e1c2375527d56492014e690c3", size = 69133, upload-time = "2023-12-15T15:10:46.936Z" },
    { url = "https://files.pythonhosted.org/packages/8b/fc/83711d743fb5aaca5747bbf225fe3b5cbe085c7f6c115856b5cce80f3224/lazy_object_proxy-1.10.0-cp310-cp310-manylinux_2_5_x86_64.manylinux1_x86_64.manylinux_2_17_x86_64.manylinux2014_x86_64.whl", hash = "sha256:dc0d2fc424e54c70c4bc06787e4072c4f3b1aa2f897dfdc34ce1013cf3ceef05", size = 68272, upload-time = "2023-12-15T15:10:48.935Z" },
    { url = "https://files.pythonhosted.org/packages/8d/b5/ea47215abd4da45791664d7bbfe2976ca0de2c37af38b5e9e6cf89e0e65e/lazy_object_proxy-1.10.0-cp310-cp310-musllinux_1_1_aarch64.whl", hash = "sha256:e2adb09778797da09d2b5ebdbceebf7dd32e2c96f79da9052b2e87b6ea495895", size = 70891, upload-time = "2023-12-15T15:10:50.543Z" },
    { url = "https://files.pythonhosted.org/packages/8b/9b/908e12e5fa265ea1579261ff80f7b2136fd2ba254bc7f4f7e3dba83fd0f2/lazy_object_proxy-1.10.0-cp310-cp310-musllinux_1_1_x86_64.whl", hash = "sha256:b1f711e2c6dcd4edd372cf5dec5c5a30d23bba06ee012093267b3376c079ec83", size = 70451, upload-time = "2023-12-15T15:10:51.841Z" },
    { url = "https://files.pythonhosted.org/packages/16/ab/d9a47f2e70767af5ee311d71109be6ef2991c66c77bfa18e66707edd9f8c/lazy_object_proxy-1.10.0-cp310-cp310-win32.whl", hash = "sha256:76a095cfe6045c7d0ca77db9934e8f7b71b14645f0094ffcd842349ada5c5fb9", size = 25778, upload-time = "2023-12-15T15:10:53.707Z" },
    { url = "https://files.pythonhosted.org/packages/74/d6/0104e4154d2c30227eb54491dda8a4132be046b4cb37fb4ce915a5abc0d5/lazy_object_proxy-1.10.0-cp310-cp310-win_amd64.whl", hash = "sha256:b4f87d4ed9064b2628da63830986c3d2dca7501e6018347798313fcf028e2fd4", size = 27551, upload-time = "2023-12-15T15:10:54.991Z" },
    { url = "https://files.pythonhosted.org/packages/ff/e1/99a7ec68b892c9b8c6212617f54e7e9b0304d47edad8c0ff043ae3aeb1a9/lazy_object_proxy-1.10.0-cp311-cp311-macosx_10_9_x86_64.whl", hash = "sha256:fec03caabbc6b59ea4a638bee5fce7117be8e99a4103d9d5ad77f15d6f81020c", size = 27434, upload-time = "2023-12-15T15:10:56.157Z" },
    { url = "https://files.pythonhosted.org/packages/1a/76/6a41de4b44d1dcfe4c720d4606de0d7b69b6b450f0bdce16f2e1fb8abc89/lazy_object_proxy-1.10.0-cp311-cp311-manylinux_2_17_aarch64.manylinux2014_aarch64.whl", hash = "sha256:02c83f957782cbbe8136bee26416686a6ae998c7b6191711a04da776dc9e47d4", size = 70687, upload-time = "2023-12-15T15:10:57.949Z" },
    { url = "https://files.pythonhosted.org/packages/1e/5d/eaa12126e8989c9bdd21d864cbba2b258cb9ee2f574ada1462a0004cfad8/lazy_object_proxy-1.10.0-cp311-cp311-manylinux_2_5_x86_64.manylinux1_x86_64.manylinux_2_17_x86_64.manylinux2014_x86_64.whl", hash = "sha256:009e6bb1f1935a62889ddc8541514b6a9e1fcf302667dcb049a0be5c8f613e56", size = 69757, upload-time = "2023-12-15T15:10:59.937Z" },
    { url = "https://files.pythonhosted.org/packages/53/a9/6f22cfe9572929656988b72c0de266c5d10755369b575322725f67364c4e/lazy_object_proxy-1.10.0-cp311-cp311-musllinux_1_1_aarch64.whl", hash = "sha256:75fc59fc450050b1b3c203c35020bc41bd2695ed692a392924c6ce180c6f1dc9", size = 73709, upload-time = "2023-12-15T15:11:02.161Z" },
    { url = "https://files.pythonhosted.org/packages/bd/e6/b10fd94710a99a6309f3ad61a4eb480944bbb17fcb41bd2d852fdbee57ee/lazy_object_proxy-1.10.0-cp311-cp311-musllinux_1_1_x86_64.whl", hash = "sha256:782e2c9b2aab1708ffb07d4bf377d12901d7a1d99e5e410d648d892f8967ab1f", size = 73191, upload-time = "2023-12-15T15:11:03.511Z" },
    { url = "https://files.pythonhosted.org/packages/c9/78/a9b9d314da02fe66b632f2354e20e40fc3508befb450b5a17987a222b383/lazy_object_proxy-1.10.0-cp311-cp311-win32.whl", hash = "sha256:edb45bb8278574710e68a6b021599a10ce730d156e5b254941754a9cc0b17d03", size = 25773, upload-time = "2023-12-15T15:11:04.781Z" },
    { url = "https://files.pythonhosted.org/packages/94/e6/e2d3b0c9efe61f72dc327ce2355941f540e0b0d1f2b3490cbab6bab7d3ea/lazy_object_proxy-1.10.0-cp311-cp311-win_amd64.whl", hash = "sha256:e271058822765ad5e3bca7f05f2ace0de58a3f4e62045a8c90a0dfd2f8ad8cc6", size = 27550, upload-time = "2023-12-15T15:11:05.915Z" },
    { url = "https://files.pythonhosted.org/packages/d0/5d/768a7f2ccebb29604def61842fd54f6f5f75c79e366ee8748dda84de0b13/lazy_object_proxy-1.10.0-cp312-cp312-macosx_10_9_x86_64.whl", hash = "sha256:e98c8af98d5707dcdecc9ab0863c0ea6e88545d42ca7c3feffb6b4d1e370c7ba", size = 27560, upload-time = "2023-12-15T15:11:07.122Z" },
    { url = "https://files.pythonhosted.org/packages/b3/ce/f369815549dbfa4bebed541fa4e1561d69e4f268a1f6f77da886df182dab/lazy_object_proxy-1.10.0-cp312-cp312-manylinux_2_17_aarch64.manylinux2014_aarch64.whl", hash = "sha256:952c81d415b9b80ea261d2372d2a4a2332a3890c2b83e0535f263ddfe43f0d43", size = 72403, upload-time = "2023-12-15T15:11:08.426Z" },
    { url = "https://files.pythonhosted.org/packages/44/46/3771e0a4315044aa7b67da892b2fb1f59dfcf0eaff2c8967b2a0a85d5896/lazy_object_proxy-1.10.0-cp312-cp312-manylinux_2_5_x86_64.manylinux1_x86_64.manylinux_2_17_x86_64.manylinux2014_x86_64.whl", hash = "sha256:80b39d3a151309efc8cc48675918891b865bdf742a8616a337cb0090791a0de9", size = 72401, upload-time = "2023-12-15T15:11:09.78Z" },
    { url = "https://files.pythonhosted.org/packages/81/39/84ce4740718e1c700bd04d3457ac92b2e9ce76529911583e7a2bf4d96eb2/lazy_object_proxy-1.10.0-cp312-cp312-musllinux_1_1_aarch64.whl", hash = "sha256:e221060b701e2aa2ea991542900dd13907a5c90fa80e199dbf5a03359019e7a3", size = 75375, upload-time = "2023-12-15T15:11:12.382Z" },
    { url = "https://files.pythonhosted.org/packages/86/3b/d6b65da2b864822324745c0a73fe7fd86c67ccea54173682c3081d7adea8/lazy_object_proxy-1.10.0-cp312-cp312-musllinux_1_1_x86_64.whl", hash = "sha256:92f09ff65ecff3108e56526f9e2481b8116c0b9e1425325e13245abfd79bdb1b", size = 75466, upload-time = "2023-12-15T15:11:14.746Z" },
    { url = "https://files.pythonhosted.org/packages/f5/33/467a093bf004a70022cb410c590d937134bba2faa17bf9dc42a48f49af35/lazy_object_proxy-1.10.0-cp312-cp312-win32.whl", hash = "sha256:3ad54b9ddbe20ae9f7c1b29e52f123120772b06dbb18ec6be9101369d63a4074", size = 25914, upload-time = "2023-12-15T15:11:16.987Z" },
    { url = "https://files.pythonhosted.org/packages/77/ce/7956dc5ac2f8b62291b798c8363c81810e22a9effe469629d297d087e350/lazy_object_proxy-1.10.0-cp312-cp312-win_amd64.whl", hash = "sha256:127a789c75151db6af398b8972178afe6bda7d6f68730c057fbbc2e96b08d282", size = 27525, upload-time = "2023-12-15T15:11:18.335Z" },
    { url = "https://files.pythonhosted.org/packages/31/8b/94dc8d58704ab87b39faed6f2fc0090b9d90e2e2aa2bbec35c79f3d2a054/lazy_object_proxy-1.10.0-pp310.pp311.pp312.pp38.pp39-none-any.whl", hash = "sha256:80fa48bd89c8f2f456fc0765c11c23bf5af827febacd2f523ca5bc1893fcc09d", size = 16405, upload-time = "2023-12-15T15:11:40.453Z" },
]

[[package]]
name = "lxml"
version = "6.0.0"
source = { registry = "https://pypi.org/simple" }
sdist = { url = "https://files.pythonhosted.org/packages/c5/ed/60eb6fa2923602fba988d9ca7c5cdbd7cf25faa795162ed538b527a35411/lxml-6.0.0.tar.gz", hash = "sha256:032e65120339d44cdc3efc326c9f660f5f7205f3a535c1fdbf898b29ea01fb72", size = 4096938, upload-time = "2025-06-26T16:28:19.373Z" }
wheels = [
    { url = "https://files.pythonhosted.org/packages/4b/e9/9c3ca02fbbb7585116c2e274b354a2d92b5c70561687dd733ec7b2018490/lxml-6.0.0-cp310-cp310-macosx_10_9_universal2.whl", hash = "sha256:35bc626eec405f745199200ccb5c6b36f202675d204aa29bb52e27ba2b71dea8", size = 8399057, upload-time = "2025-06-26T16:25:02.169Z" },
    { url = "https://files.pythonhosted.org/packages/86/25/10a6e9001191854bf283515020f3633b1b1f96fd1b39aa30bf8fff7aa666/lxml-6.0.0-cp310-cp310-macosx_10_9_x86_64.whl", hash = "sha256:246b40f8a4aec341cbbf52617cad8ab7c888d944bfe12a6abd2b1f6cfb6f6082", size = 4569676, upload-time = "2025-06-26T16:25:05.431Z" },
    { url = "https://files.pythonhosted.org/packages/f5/a5/378033415ff61d9175c81de23e7ad20a3ffb614df4ffc2ffc86bc6746ffd/lxml-6.0.0-cp310-cp310-manylinux2010_i686.manylinux2014_i686.manylinux_2_12_i686.manylinux_2_17_i686.whl", hash = "sha256:2793a627e95d119e9f1e19720730472f5543a6d84c50ea33313ce328d870f2dd", size = 5291361, upload-time = "2025-06-26T16:25:07.901Z" },
    { url = "https://files.pythonhosted.org/packages/5a/a6/19c87c4f3b9362b08dc5452a3c3bce528130ac9105fc8fff97ce895ce62e/lxml-6.0.0-cp310-cp310-manylinux2014_aarch64.manylinux_2_17_aarch64.whl", hash = "sha256:46b9ed911f36bfeb6338e0b482e7fe7c27d362c52fde29f221fddbc9ee2227e7", size = 5008290, upload-time = "2025-06-28T18:47:13.196Z" },
    { url = "https://files.pythonhosted.org/packages/09/d1/e9b7ad4b4164d359c4d87ed8c49cb69b443225cb495777e75be0478da5d5/lxml-6.0.0-cp310-cp310-manylinux2014_x86_64.manylinux_2_17_x86_64.whl", hash = "sha256:2b4790b558bee331a933e08883c423f65bbcd07e278f91b2272489e31ab1e2b4", size = 5163192, upload-time = "2025-06-28T18:47:17.279Z" },
    { url = "https://files.pythonhosted.org/packages/56/d6/b3eba234dc1584744b0b374a7f6c26ceee5dc2147369a7e7526e25a72332/lxml-6.0.0-cp310-cp310-manylinux_2_27_aarch64.manylinux_2_28_aarch64.whl", hash = "sha256:e2030956cf4886b10be9a0285c6802e078ec2391e1dd7ff3eb509c2c95a69b76", size = 5076973, upload-time = "2025-06-26T16:25:10.936Z" },
    { url = "https://files.pythonhosted.org/packages/8e/47/897142dd9385dcc1925acec0c4afe14cc16d310ce02c41fcd9010ac5d15d/lxml-6.0.0-cp310-cp310-manylinux_2_27_x86_64.manylinux_2_28_x86_64.whl", hash = "sha256:4d23854ecf381ab1facc8f353dcd9adeddef3652268ee75297c1164c987c11dc", size = 5297795, upload-time = "2025-06-26T16:25:14.282Z" },
    { url = "https://files.pythonhosted.org/packages/fb/db/551ad84515c6f415cea70193a0ff11d70210174dc0563219f4ce711655c6/lxml-6.0.0-cp310-cp310-manylinux_2_31_armv7l.whl", hash = "sha256:43fe5af2d590bf4691531b1d9a2495d7aab2090547eaacd224a3afec95706d76", size = 4776547, upload-time = "2025-06-26T16:25:17.123Z" },
    { url = "https://files.pythonhosted.org/packages/e0/14/c4a77ab4f89aaf35037a03c472f1ccc54147191888626079bd05babd6808/lxml-6.0.0-cp310-cp310-musllinux_1_2_aarch64.whl", hash = "sha256:74e748012f8c19b47f7d6321ac929a9a94ee92ef12bc4298c47e8b7219b26541", size = 5124904, upload-time = "2025-06-26T16:25:19.485Z" },
    { url = "https://files.pythonhosted.org/packages/70/b4/12ae6a51b8da106adec6a2e9c60f532350a24ce954622367f39269e509b1/lxml-6.0.0-cp310-cp310-musllinux_1_2_armv7l.whl", hash = "sha256:43cfbb7db02b30ad3926e8fceaef260ba2fb7df787e38fa2df890c1ca7966c3b", size = 4805804, upload-time = "2025-06-26T16:25:21.949Z" },
    { url = "https://files.pythonhosted.org/packages/a9/b6/2e82d34d49f6219cdcb6e3e03837ca5fb8b7f86c2f35106fb8610ac7f5b8/lxml-6.0.0-cp310-cp310-musllinux_1_2_x86_64.whl", hash = "sha256:34190a1ec4f1e84af256495436b2d196529c3f2094f0af80202947567fdbf2e7", size = 5323477, upload-time = "2025-06-26T16:25:24.475Z" },
    { url = "https://files.pythonhosted.org/packages/a1/e6/b83ddc903b05cd08a5723fefd528eee84b0edd07bdf87f6c53a1fda841fd/lxml-6.0.0-cp310-cp310-win32.whl", hash = "sha256:5967fe415b1920a3877a4195e9a2b779249630ee49ece22021c690320ff07452", size = 3613840, upload-time = "2025-06-26T16:25:27.345Z" },
    { url = "https://files.pythonhosted.org/packages/40/af/874fb368dd0c663c030acb92612341005e52e281a102b72a4c96f42942e1/lxml-6.0.0-cp310-cp310-win_amd64.whl", hash = "sha256:f3389924581d9a770c6caa4df4e74b606180869043b9073e2cec324bad6e306e", size = 3993584, upload-time = "2025-06-26T16:25:29.391Z" },
    { url = "https://files.pythonhosted.org/packages/4a/f4/d296bc22c17d5607653008f6dd7b46afdfda12efd31021705b507df652bb/lxml-6.0.0-cp310-cp310-win_arm64.whl", hash = "sha256:522fe7abb41309e9543b0d9b8b434f2b630c5fdaf6482bee642b34c8c70079c8", size = 3681400, upload-time = "2025-06-26T16:25:31.421Z" },
    { url = "https://files.pythonhosted.org/packages/7c/23/828d4cc7da96c611ec0ce6147bbcea2fdbde023dc995a165afa512399bbf/lxml-6.0.0-cp311-cp311-macosx_10_9_universal2.whl", hash = "sha256:4ee56288d0df919e4aac43b539dd0e34bb55d6a12a6562038e8d6f3ed07f9e36", size = 8438217, upload-time = "2025-06-26T16:25:34.349Z" },
    { url = "https://files.pythonhosted.org/packages/f1/33/5ac521212c5bcb097d573145d54b2b4a3c9766cda88af5a0e91f66037c6e/lxml-6.0.0-cp311-cp311-macosx_10_9_x86_64.whl", hash = "sha256:b8dd6dd0e9c1992613ccda2bcb74fc9d49159dbe0f0ca4753f37527749885c25", size = 4590317, upload-time = "2025-06-26T16:25:38.103Z" },
    { url = "https://files.pythonhosted.org/packages/2b/2e/45b7ca8bee304c07f54933c37afe7dd4d39ff61ba2757f519dcc71bc5d44/lxml-6.0.0-cp311-cp311-manylinux2010_i686.manylinux2014_i686.manylinux_2_12_i686.manylinux_2_17_i686.whl", hash = "sha256:d7ae472f74afcc47320238b5dbfd363aba111a525943c8a34a1b657c6be934c3", size = 5221628, upload-time = "2025-06-26T16:25:40.878Z" },
    { url = "https://files.pythonhosted.org/packages/32/23/526d19f7eb2b85da1f62cffb2556f647b049ebe2a5aa8d4d41b1fb2c7d36/lxml-6.0.0-cp311-cp311-manylinux2014_aarch64.manylinux_2_17_aarch64.whl", hash = "sha256:5592401cdf3dc682194727c1ddaa8aa0f3ddc57ca64fd03226a430b955eab6f6", size = 4949429, upload-time = "2025-06-28T18:47:20.046Z" },
    { url = "https://files.pythonhosted.org/packages/ac/cc/f6be27a5c656a43a5344e064d9ae004d4dcb1d3c9d4f323c8189ddfe4d13/lxml-6.0.0-cp311-cp311-manylinux2014_x86_64.manylinux_2_17_x86_64.whl", hash = "sha256:58ffd35bd5425c3c3b9692d078bf7ab851441434531a7e517c4984d5634cd65b", size = 5087909, upload-time = "2025-06-28T18:47:22.834Z" },
    { url = "https://files.pythonhosted.org/packages/3b/e6/8ec91b5bfbe6972458bc105aeb42088e50e4b23777170404aab5dfb0c62d/lxml-6.0.0-cp311-cp311-manylinux_2_27_aarch64.manylinux_2_28_aarch64.whl", hash = "sha256:f720a14aa102a38907c6d5030e3d66b3b680c3e6f6bc95473931ea3c00c59967", size = 5031713, upload-time = "2025-06-26T16:25:43.226Z" },
    { url = "https://files.pythonhosted.org/packages/33/cf/05e78e613840a40e5be3e40d892c48ad3e475804db23d4bad751b8cadb9b/lxml-6.0.0-cp311-cp311-manylinux_2_27_x86_64.manylinux_2_28_x86_64.whl", hash = "sha256:c2a5e8d207311a0170aca0eb6b160af91adc29ec121832e4ac151a57743a1e1e", size = 5232417, upload-time = "2025-06-26T16:25:46.111Z" },
    { url = "https://files.pythonhosted.org/packages/ac/8c/6b306b3e35c59d5f0b32e3b9b6b3b0739b32c0dc42a295415ba111e76495/lxml-6.0.0-cp311-cp311-manylinux_2_31_armv7l.whl", hash = "sha256:2dd1cc3ea7e60bfb31ff32cafe07e24839df573a5e7c2d33304082a5019bcd58", size = 4681443, upload-time = "2025-06-26T16:25:48.837Z" },
    { url = "https://files.pythonhosted.org/packages/59/43/0bd96bece5f7eea14b7220476835a60d2b27f8e9ca99c175f37c085cb154/lxml-6.0.0-cp311-cp311-musllinux_1_2_aarch64.whl", hash = "sha256:2cfcf84f1defed7e5798ef4f88aa25fcc52d279be731ce904789aa7ccfb7e8d2", size = 5074542, upload-time = "2025-06-26T16:25:51.65Z" },
    { url = "https://files.pythonhosted.org/packages/e2/3d/32103036287a8ca012d8518071f8852c68f2b3bfe048cef2a0202eb05910/lxml-6.0.0-cp311-cp311-musllinux_1_2_armv7l.whl", hash = "sha256:a52a4704811e2623b0324a18d41ad4b9fabf43ce5ff99b14e40a520e2190c851", size = 4729471, upload-time = "2025-06-26T16:25:54.571Z" },
    { url = "https://files.pythonhosted.org/packages/ca/a8/7be5d17df12d637d81854bd8648cd329f29640a61e9a72a3f77add4a311b/lxml-6.0.0-cp311-cp311-musllinux_1_2_x86_64.whl", hash = "sha256:c16304bba98f48a28ae10e32a8e75c349dd742c45156f297e16eeb1ba9287a1f", size = 5256285, upload-time = "2025-06-26T16:25:56.997Z" },
    { url = "https://files.pythonhosted.org/packages/cd/d0/6cb96174c25e0d749932557c8d51d60c6e292c877b46fae616afa23ed31a/lxml-6.0.0-cp311-cp311-win32.whl", hash = "sha256:f8d19565ae3eb956d84da3ef367aa7def14a2735d05bd275cd54c0301f0d0d6c", size = 3612004, upload-time = "2025-06-26T16:25:59.11Z" },
    { url = "https://files.pythonhosted.org/packages/ca/77/6ad43b165dfc6dead001410adeb45e88597b25185f4479b7ca3b16a5808f/lxml-6.0.0-cp311-cp311-win_amd64.whl", hash = "sha256:b2d71cdefda9424adff9a3607ba5bbfc60ee972d73c21c7e3c19e71037574816", size = 4003470, upload-time = "2025-06-26T16:26:01.655Z" },
    { url = "https://files.pythonhosted.org/packages/a0/bc/4c50ec0eb14f932a18efc34fc86ee936a66c0eb5f2fe065744a2da8a68b2/lxml-6.0.0-cp311-cp311-win_arm64.whl", hash = "sha256:8a2e76efbf8772add72d002d67a4c3d0958638696f541734304c7f28217a9cab", size = 3682477, upload-time = "2025-06-26T16:26:03.808Z" },
    { url = "https://files.pythonhosted.org/packages/89/c3/d01d735c298d7e0ddcedf6f028bf556577e5ab4f4da45175ecd909c79378/lxml-6.0.0-cp312-cp312-macosx_10_13_universal2.whl", hash = "sha256:78718d8454a6e928470d511bf8ac93f469283a45c354995f7d19e77292f26108", size = 8429515, upload-time = "2025-06-26T16:26:06.776Z" },
    { url = "https://files.pythonhosted.org/packages/06/37/0e3eae3043d366b73da55a86274a590bae76dc45aa004b7042e6f97803b1/lxml-6.0.0-cp312-cp312-macosx_10_13_x86_64.whl", hash = "sha256:84ef591495ffd3f9dcabffd6391db7bb70d7230b5c35ef5148354a134f56f2be", size = 4601387, upload-time = "2025-06-26T16:26:09.511Z" },
    { url = "https://files.pythonhosted.org/packages/a3/28/e1a9a881e6d6e29dda13d633885d13acb0058f65e95da67841c8dd02b4a8/lxml-6.0.0-cp312-cp312-manylinux2010_i686.manylinux2014_i686.manylinux_2_12_i686.manylinux_2_17_i686.whl", hash = "sha256:2930aa001a3776c3e2601cb8e0a15d21b8270528d89cc308be4843ade546b9ab", size = 5228928, upload-time = "2025-06-26T16:26:12.337Z" },
    { url = "https://files.pythonhosted.org/packages/9a/55/2cb24ea48aa30c99f805921c1c7860c1f45c0e811e44ee4e6a155668de06/lxml-6.0.0-cp312-cp312-manylinux2014_aarch64.manylinux_2_17_aarch64.whl", hash = "sha256:219e0431ea8006e15005767f0351e3f7f9143e793e58519dc97fe9e07fae5563", size = 4952289, upload-time = "2025-06-28T18:47:25.602Z" },
    { url = "https://files.pythonhosted.org/packages/31/c0/b25d9528df296b9a3306ba21ff982fc5b698c45ab78b94d18c2d6ae71fd9/lxml-6.0.0-cp312-cp312-manylinux2014_x86_64.manylinux_2_17_x86_64.whl", hash = "sha256:bd5913b4972681ffc9718bc2d4c53cde39ef81415e1671ff93e9aa30b46595e7", size = 5111310, upload-time = "2025-06-28T18:47:28.136Z" },
    { url = "https://files.pythonhosted.org/packages/e9/af/681a8b3e4f668bea6e6514cbcb297beb6de2b641e70f09d3d78655f4f44c/lxml-6.0.0-cp312-cp312-manylinux_2_27_aarch64.manylinux_2_28_aarch64.whl", hash = "sha256:390240baeb9f415a82eefc2e13285016f9c8b5ad71ec80574ae8fa9605093cd7", size = 5025457, upload-time = "2025-06-26T16:26:15.068Z" },
    { url = "https://files.pythonhosted.org/packages/99/b6/3a7971aa05b7be7dfebc7ab57262ec527775c2c3c5b2f43675cac0458cad/lxml-6.0.0-cp312-cp312-manylinux_2_27_ppc64le.manylinux_2_28_ppc64le.whl", hash = "sha256:d6e200909a119626744dd81bae409fc44134389e03fbf1d68ed2a55a2fb10991", size = 5657016, upload-time = "2025-07-03T19:19:06.008Z" },
    { url = "https://files.pythonhosted.org/packages/69/f8/693b1a10a891197143c0673fcce5b75fc69132afa81a36e4568c12c8faba/lxml-6.0.0-cp312-cp312-manylinux_2_27_x86_64.manylinux_2_28_x86_64.whl", hash = "sha256:ca50bd612438258a91b5b3788c6621c1f05c8c478e7951899f492be42defc0da", size = 5257565, upload-time = "2025-06-26T16:26:17.906Z" },
    { url = "https://files.pythonhosted.org/packages/a8/96/e08ff98f2c6426c98c8964513c5dab8d6eb81dadcd0af6f0c538ada78d33/lxml-6.0.0-cp312-cp312-manylinux_2_31_armv7l.whl", hash = "sha256:c24b8efd9c0f62bad0439283c2c795ef916c5a6b75f03c17799775c7ae3c0c9e", size = 4713390, upload-time = "2025-06-26T16:26:20.292Z" },
    { url = "https://files.pythonhosted.org/packages/a8/83/6184aba6cc94d7413959f6f8f54807dc318fdcd4985c347fe3ea6937f772/lxml-6.0.0-cp312-cp312-musllinux_1_2_aarch64.whl", hash = "sha256:afd27d8629ae94c5d863e32ab0e1d5590371d296b87dae0a751fb22bf3685741", size = 5066103, upload-time = "2025-06-26T16:26:22.765Z" },
    { url = "https://files.pythonhosted.org/packages/ee/01/8bf1f4035852d0ff2e36a4d9aacdbcc57e93a6cd35a54e05fa984cdf73ab/lxml-6.0.0-cp312-cp312-musllinux_1_2_armv7l.whl", hash = "sha256:54c4855eabd9fc29707d30141be99e5cd1102e7d2258d2892314cf4c110726c3", size = 4791428, upload-time = "2025-06-26T16:26:26.461Z" },
    { url = "https://files.pythonhosted.org/packages/29/31/c0267d03b16954a85ed6b065116b621d37f559553d9339c7dcc4943a76f1/lxml-6.0.0-cp312-cp312-musllinux_1_2_ppc64le.whl", hash = "sha256:c907516d49f77f6cd8ead1322198bdfd902003c3c330c77a1c5f3cc32a0e4d16", size = 5678523, upload-time = "2025-07-03T19:19:09.837Z" },
    { url = "https://files.pythonhosted.org/packages/5c/f7/5495829a864bc5f8b0798d2b52a807c89966523140f3d6fa3a58ab6720ea/lxml-6.0.0-cp312-cp312-musllinux_1_2_x86_64.whl", hash = "sha256:36531f81c8214e293097cd2b7873f178997dae33d3667caaae8bdfb9666b76c0", size = 5281290, upload-time = "2025-06-26T16:26:29.406Z" },
    { url = "https://files.pythonhosted.org/packages/79/56/6b8edb79d9ed294ccc4e881f4db1023af56ba451909b9ce79f2a2cd7c532/lxml-6.0.0-cp312-cp312-win32.whl", hash = "sha256:690b20e3388a7ec98e899fd54c924e50ba6693874aa65ef9cb53de7f7de9d64a", size = 3613495, upload-time = "2025-06-26T16:26:31.588Z" },
    { url = "https://files.pythonhosted.org/packages/0b/1e/cc32034b40ad6af80b6fd9b66301fc0f180f300002e5c3eb5a6110a93317/lxml-6.0.0-cp312-cp312-win_amd64.whl", hash = "sha256:310b719b695b3dd442cdfbbe64936b2f2e231bb91d998e99e6f0daf991a3eba3", size = 4014711, upload-time = "2025-06-26T16:26:33.723Z" },
    { url = "https://files.pythonhosted.org/packages/55/10/dc8e5290ae4c94bdc1a4c55865be7e1f31dfd857a88b21cbba68b5fea61b/lxml-6.0.0-cp312-cp312-win_arm64.whl", hash = "sha256:8cb26f51c82d77483cdcd2b4a53cda55bbee29b3c2f3ddeb47182a2a9064e4eb", size = 3674431, upload-time = "2025-06-26T16:26:35.959Z" },
    { url = "https://files.pythonhosted.org/packages/79/21/6e7c060822a3c954ff085e5e1b94b4a25757c06529eac91e550f3f5cd8b8/lxml-6.0.0-cp313-cp313-macosx_10_13_universal2.whl", hash = "sha256:6da7cd4f405fd7db56e51e96bff0865b9853ae70df0e6720624049da76bde2da", size = 8414372, upload-time = "2025-06-26T16:26:39.079Z" },
    { url = "https://files.pythonhosted.org/packages/a4/f6/051b1607a459db670fc3a244fa4f06f101a8adf86cda263d1a56b3a4f9d5/lxml-6.0.0-cp313-cp313-macosx_10_13_x86_64.whl", hash = "sha256:b34339898bb556a2351a1830f88f751679f343eabf9cf05841c95b165152c9e7", size = 4593940, upload-time = "2025-06-26T16:26:41.891Z" },
    { url = "https://files.pythonhosted.org/packages/8e/74/dd595d92a40bda3c687d70d4487b2c7eff93fd63b568acd64fedd2ba00fe/lxml-6.0.0-cp313-cp313-manylinux2010_i686.manylinux2014_i686.manylinux_2_12_i686.manylinux_2_17_i686.whl", hash = "sha256:51a5e4c61a4541bd1cd3ba74766d0c9b6c12d6a1a4964ef60026832aac8e79b3", size = 5214329, upload-time = "2025-06-26T16:26:44.669Z" },
    { url = "https://files.pythonhosted.org/packages/52/46/3572761efc1bd45fcafb44a63b3b0feeb5b3f0066886821e94b0254f9253/lxml-6.0.0-cp313-cp313-manylinux2014_aarch64.manylinux_2_17_aarch64.whl", hash = "sha256:d18a25b19ca7307045581b18b3ec9ead2b1db5ccd8719c291f0cd0a5cec6cb81", size = 4947559, upload-time = "2025-06-28T18:47:31.091Z" },
    { url = "https://files.pythonhosted.org/packages/94/8a/5e40de920e67c4f2eef9151097deb9b52d86c95762d8ee238134aff2125d/lxml-6.0.0-cp313-cp313-manylinux2014_x86_64.manylinux_2_17_x86_64.whl", hash = "sha256:d4f0c66df4386b75d2ab1e20a489f30dc7fd9a06a896d64980541506086be1f1", size = 5102143, upload-time = "2025-06-28T18:47:33.612Z" },
    { url = "https://files.pythonhosted.org/packages/7c/4b/20555bdd75d57945bdabfbc45fdb1a36a1a0ff9eae4653e951b2b79c9209/lxml-6.0.0-cp313-cp313-manylinux_2_27_aarch64.manylinux_2_28_aarch64.whl", hash = "sha256:9f4b481b6cc3a897adb4279216695150bbe7a44c03daba3c894f49d2037e0a24", size = 5021931, upload-time = "2025-06-26T16:26:47.503Z" },
    { url = "https://files.pythonhosted.org/packages/b6/6e/cf03b412f3763d4ca23b25e70c96a74cfece64cec3addf1c4ec639586b13/lxml-6.0.0-cp313-cp313-manylinux_2_27_ppc64le.manylinux_2_28_ppc64le.whl", hash = "sha256:8a78d6c9168f5bcb20971bf3329c2b83078611fbe1f807baadc64afc70523b3a", size = 5645469, upload-time = "2025-07-03T19:19:13.32Z" },
    { url = "https://files.pythonhosted.org/packages/d4/dd/39c8507c16db6031f8c1ddf70ed95dbb0a6d466a40002a3522c128aba472/lxml-6.0.0-cp313-cp313-manylinux_2_27_x86_64.manylinux_2_28_x86_64.whl", hash = "sha256:2ae06fbab4f1bb7db4f7c8ca9897dc8db4447d1a2b9bee78474ad403437bcc29", size = 5247467, upload-time = "2025-06-26T16:26:49.998Z" },
    { url = "https://files.pythonhosted.org/packages/4d/56/732d49def0631ad633844cfb2664563c830173a98d5efd9b172e89a4800d/lxml-6.0.0-cp313-cp313-manylinux_2_31_armv7l.whl", hash = "sha256:1fa377b827ca2023244a06554c6e7dc6828a10aaf74ca41965c5d8a4925aebb4", size = 4720601, upload-time = "2025-06-26T16:26:52.564Z" },
    { url = "https://files.pythonhosted.org/packages/8f/7f/6b956fab95fa73462bca25d1ea7fc8274ddf68fb8e60b78d56c03b65278e/lxml-6.0.0-cp313-cp313-musllinux_1_2_aarch64.whl", hash = "sha256:1676b56d48048a62ef77a250428d1f31f610763636e0784ba67a9740823988ca", size = 5060227, upload-time = "2025-06-26T16:26:55.054Z" },
    { url = "https://files.pythonhosted.org/packages/97/06/e851ac2924447e8b15a294855caf3d543424364a143c001014d22c8ca94c/lxml-6.0.0-cp313-cp313-musllinux_1_2_armv7l.whl", hash = "sha256:0e32698462aacc5c1cf6bdfebc9c781821b7e74c79f13e5ffc8bfe27c42b1abf", size = 4790637, upload-time = "2025-06-26T16:26:57.384Z" },
    { url = "https://files.pythonhosted.org/packages/06/d4/fd216f3cd6625022c25b336c7570d11f4a43adbaf0a56106d3d496f727a7/lxml-6.0.0-cp313-cp313-musllinux_1_2_ppc64le.whl", hash = "sha256:4d6036c3a296707357efb375cfc24bb64cd955b9ec731abf11ebb1e40063949f", size = 5662049, upload-time = "2025-07-03T19:19:16.409Z" },
    { url = "https://files.pythonhosted.org/packages/52/03/0e764ce00b95e008d76b99d432f1807f3574fb2945b496a17807a1645dbd/lxml-6.0.0-cp313-cp313-musllinux_1_2_x86_64.whl", hash = "sha256:7488a43033c958637b1a08cddc9188eb06d3ad36582cebc7d4815980b47e27ef", size = 5272430, upload-time = "2025-06-26T16:27:00.031Z" },
    { url = "https://files.pythonhosted.org/packages/5f/01/d48cc141bc47bc1644d20fe97bbd5e8afb30415ec94f146f2f76d0d9d098/lxml-6.0.0-cp313-cp313-win32.whl", hash = "sha256:5fcd7d3b1d8ecb91445bd71b9c88bdbeae528fefee4f379895becfc72298d181", size = 3612896, upload-time = "2025-06-26T16:27:04.251Z" },
    { url = "https://files.pythonhosted.org/packages/f4/87/6456b9541d186ee7d4cb53bf1b9a0d7f3b1068532676940fdd594ac90865/lxml-6.0.0-cp313-cp313-win_amd64.whl", hash = "sha256:2f34687222b78fff795feeb799a7d44eca2477c3d9d3a46ce17d51a4f383e32e", size = 4013132, upload-time = "2025-06-26T16:27:06.415Z" },
    { url = "https://files.pythonhosted.org/packages/b7/42/85b3aa8f06ca0d24962f8100f001828e1f1f1a38c954c16e71154ed7d53a/lxml-6.0.0-cp313-cp313-win_arm64.whl", hash = "sha256:21db1ec5525780fd07251636eb5f7acb84003e9382c72c18c542a87c416ade03", size = 3672642, upload-time = "2025-06-26T16:27:09.888Z" },
    { url = "https://files.pythonhosted.org/packages/66/e1/2c22a3cff9e16e1d717014a1e6ec2bf671bf56ea8716bb64466fcf820247/lxml-6.0.0-pp310-pypy310_pp73-macosx_10_15_x86_64.whl", hash = "sha256:dbdd7679a6f4f08152818043dbb39491d1af3332128b3752c3ec5cebc0011a72", size = 3898804, upload-time = "2025-06-26T16:27:59.751Z" },
    { url = "https://files.pythonhosted.org/packages/2b/3a/d68cbcb4393a2a0a867528741fafb7ce92dac5c9f4a1680df98e5e53e8f5/lxml-6.0.0-pp310-pypy310_pp73-manylinux2014_aarch64.manylinux_2_17_aarch64.whl", hash = "sha256:40442e2a4456e9910875ac12951476d36c0870dcb38a68719f8c4686609897c4", size = 4216406, upload-time = "2025-06-28T18:47:45.518Z" },
    { url = "https://files.pythonhosted.org/packages/15/8f/d9bfb13dff715ee3b2a1ec2f4a021347ea3caf9aba93dea0cfe54c01969b/lxml-6.0.0-pp310-pypy310_pp73-manylinux2014_x86_64.manylinux_2_17_x86_64.whl", hash = "sha256:db0efd6bae1c4730b9c863fc4f5f3c0fa3e8f05cae2c44ae141cb9dfc7d091dc", size = 4326455, upload-time = "2025-06-28T18:47:48.411Z" },
    { url = "https://files.pythonhosted.org/packages/01/8b/fde194529ee8a27e6f5966d7eef05fa16f0567e4a8e8abc3b855ef6b3400/lxml-6.0.0-pp310-pypy310_pp73-manylinux_2_27_aarch64.manylinux_2_28_aarch64.whl", hash = "sha256:9ab542c91f5a47aaa58abdd8ea84b498e8e49fe4b883d67800017757a3eb78e8", size = 4268788, upload-time = "2025-06-26T16:28:02.776Z" },
    { url = "https://files.pythonhosted.org/packages/99/a8/3b8e2581b4f8370fc9e8dc343af4abdfadd9b9229970fc71e67bd31c7df1/lxml-6.0.0-pp310-pypy310_pp73-manylinux_2_27_x86_64.manylinux_2_28_x86_64.whl", hash = "sha256:013090383863b72c62a702d07678b658fa2567aa58d373d963cca245b017e065", size = 4411394, upload-time = "2025-06-26T16:28:05.179Z" },
    { url = "https://files.pythonhosted.org/packages/e7/a5/899a4719e02ff4383f3f96e5d1878f882f734377f10dfb69e73b5f223e44/lxml-6.0.0-pp310-pypy310_pp73-win_amd64.whl", hash = "sha256:c86df1c9af35d903d2b52d22ea3e66db8058d21dc0f59842ca5deb0595921141", size = 3517946, upload-time = "2025-06-26T16:28:07.665Z" },
]

[[package]]
name = "markupsafe"
version = "3.0.2"
source = { registry = "https://pypi.org/simple" }
sdist = { url = "https://files.pythonhosted.org/packages/b2/97/5d42485e71dfc078108a86d6de8fa46db44a1a9295e89c5d6d4a06e23a62/markupsafe-3.0.2.tar.gz", hash = "sha256:ee55d3edf80167e48ea11a923c7386f4669df67d7994554387f84e7d8b0a2bf0", size = 20537, upload-time = "2024-10-18T15:21:54.129Z" }
wheels = [
    { url = "https://files.pythonhosted.org/packages/04/90/d08277ce111dd22f77149fd1a5d4653eeb3b3eaacbdfcbae5afb2600eebd/MarkupSafe-3.0.2-cp310-cp310-macosx_10_9_universal2.whl", hash = "sha256:7e94c425039cde14257288fd61dcfb01963e658efbc0ff54f5306b06054700f8", size = 14357, upload-time = "2024-10-18T15:20:51.44Z" },
    { url = "https://files.pythonhosted.org/packages/04/e1/6e2194baeae0bca1fae6629dc0cbbb968d4d941469cbab11a3872edff374/MarkupSafe-3.0.2-cp310-cp310-macosx_11_0_arm64.whl", hash = "sha256:9e2d922824181480953426608b81967de705c3cef4d1af983af849d7bd619158", size = 12393, upload-time = "2024-10-18T15:20:52.426Z" },
    { url = "https://files.pythonhosted.org/packages/1d/69/35fa85a8ece0a437493dc61ce0bb6d459dcba482c34197e3efc829aa357f/MarkupSafe-3.0.2-cp310-cp310-manylinux_2_17_aarch64.manylinux2014_aarch64.whl", hash = "sha256:38a9ef736c01fccdd6600705b09dc574584b89bea478200c5fbf112a6b0d5579", size = 21732, upload-time = "2024-10-18T15:20:53.578Z" },
    { url = "https://files.pythonhosted.org/packages/22/35/137da042dfb4720b638d2937c38a9c2df83fe32d20e8c8f3185dbfef05f7/MarkupSafe-3.0.2-cp310-cp310-manylinux_2_17_x86_64.manylinux2014_x86_64.whl", hash = "sha256:bbcb445fa71794da8f178f0f6d66789a28d7319071af7a496d4d507ed566270d", size = 20866, upload-time = "2024-10-18T15:20:55.06Z" },
    { url = "https://files.pythonhosted.org/packages/29/28/6d029a903727a1b62edb51863232152fd335d602def598dade38996887f0/MarkupSafe-3.0.2-cp310-cp310-manylinux_2_5_i686.manylinux1_i686.manylinux_2_17_i686.manylinux2014_i686.whl", hash = "sha256:57cb5a3cf367aeb1d316576250f65edec5bb3be939e9247ae594b4bcbc317dfb", size = 20964, upload-time = "2024-10-18T15:20:55.906Z" },
    { url = "https://files.pythonhosted.org/packages/cc/cd/07438f95f83e8bc028279909d9c9bd39e24149b0d60053a97b2bc4f8aa51/MarkupSafe-3.0.2-cp310-cp310-musllinux_1_2_aarch64.whl", hash = "sha256:3809ede931876f5b2ec92eef964286840ed3540dadf803dd570c3b7e13141a3b", size = 21977, upload-time = "2024-10-18T15:20:57.189Z" },
    { url = "https://files.pythonhosted.org/packages/29/01/84b57395b4cc062f9c4c55ce0df7d3108ca32397299d9df00fedd9117d3d/MarkupSafe-3.0.2-cp310-cp310-musllinux_1_2_i686.whl", hash = "sha256:e07c3764494e3776c602c1e78e298937c3315ccc9043ead7e685b7f2b8d47b3c", size = 21366, upload-time = "2024-10-18T15:20:58.235Z" },
    { url = "https://files.pythonhosted.org/packages/bd/6e/61ebf08d8940553afff20d1fb1ba7294b6f8d279df9fd0c0db911b4bbcfd/MarkupSafe-3.0.2-cp310-cp310-musllinux_1_2_x86_64.whl", hash = "sha256:b424c77b206d63d500bcb69fa55ed8d0e6a3774056bdc4839fc9298a7edca171", size = 21091, upload-time = "2024-10-18T15:20:59.235Z" },
    { url = "https://files.pythonhosted.org/packages/11/23/ffbf53694e8c94ebd1e7e491de185124277964344733c45481f32ede2499/MarkupSafe-3.0.2-cp310-cp310-win32.whl", hash = "sha256:fcabf5ff6eea076f859677f5f0b6b5c1a51e70a376b0579e0eadef8db48c6b50", size = 15065, upload-time = "2024-10-18T15:21:00.307Z" },
    { url = "https://files.pythonhosted.org/packages/44/06/e7175d06dd6e9172d4a69a72592cb3f7a996a9c396eee29082826449bbc3/MarkupSafe-3.0.2-cp310-cp310-win_amd64.whl", hash = "sha256:6af100e168aa82a50e186c82875a5893c5597a0c1ccdb0d8b40240b1f28b969a", size = 15514, upload-time = "2024-10-18T15:21:01.122Z" },
    { url = "https://files.pythonhosted.org/packages/6b/28/bbf83e3f76936960b850435576dd5e67034e200469571be53f69174a2dfd/MarkupSafe-3.0.2-cp311-cp311-macosx_10_9_universal2.whl", hash = "sha256:9025b4018f3a1314059769c7bf15441064b2207cb3f065e6ea1e7359cb46db9d", size = 14353, upload-time = "2024-10-18T15:21:02.187Z" },
    { url = "https://files.pythonhosted.org/packages/6c/30/316d194b093cde57d448a4c3209f22e3046c5bb2fb0820b118292b334be7/MarkupSafe-3.0.2-cp311-cp311-macosx_11_0_arm64.whl", hash = "sha256:93335ca3812df2f366e80509ae119189886b0f3c2b81325d39efdb84a1e2ae93", size = 12392, upload-time = "2024-10-18T15:21:02.941Z" },
    { url = "https://files.pythonhosted.org/packages/f2/96/9cdafba8445d3a53cae530aaf83c38ec64c4d5427d975c974084af5bc5d2/MarkupSafe-3.0.2-cp311-cp311-manylinux_2_17_aarch64.manylinux2014_aarch64.whl", hash = "sha256:2cb8438c3cbb25e220c2ab33bb226559e7afb3baec11c4f218ffa7308603c832", size = 23984, upload-time = "2024-10-18T15:21:03.953Z" },
    { url = "https://files.pythonhosted.org/packages/f1/a4/aefb044a2cd8d7334c8a47d3fb2c9f328ac48cb349468cc31c20b539305f/MarkupSafe-3.0.2-cp311-cp311-manylinux_2_17_x86_64.manylinux2014_x86_64.whl", hash = "sha256:a123e330ef0853c6e822384873bef7507557d8e4a082961e1defa947aa59ba84", size = 23120, upload-time = "2024-10-18T15:21:06.495Z" },
    { url = "https://files.pythonhosted.org/packages/8d/21/5e4851379f88f3fad1de30361db501300d4f07bcad047d3cb0449fc51f8c/MarkupSafe-3.0.2-cp311-cp311-manylinux_2_5_i686.manylinux1_i686.manylinux_2_17_i686.manylinux2014_i686.whl", hash = "sha256:1e084f686b92e5b83186b07e8a17fc09e38fff551f3602b249881fec658d3eca", size = 23032, upload-time = "2024-10-18T15:21:07.295Z" },
    { url = "https://files.pythonhosted.org/packages/00/7b/e92c64e079b2d0d7ddf69899c98842f3f9a60a1ae72657c89ce2655c999d/MarkupSafe-3.0.2-cp311-cp311-musllinux_1_2_aarch64.whl", hash = "sha256:d8213e09c917a951de9d09ecee036d5c7d36cb6cb7dbaece4c71a60d79fb9798", size = 24057, upload-time = "2024-10-18T15:21:08.073Z" },
    { url = "https://files.pythonhosted.org/packages/f9/ac/46f960ca323037caa0a10662ef97d0a4728e890334fc156b9f9e52bcc4ca/MarkupSafe-3.0.2-cp311-cp311-musllinux_1_2_i686.whl", hash = "sha256:5b02fb34468b6aaa40dfc198d813a641e3a63b98c2b05a16b9f80b7ec314185e", size = 23359, upload-time = "2024-10-18T15:21:09.318Z" },
    { url = "https://files.pythonhosted.org/packages/69/84/83439e16197337b8b14b6a5b9c2105fff81d42c2a7c5b58ac7b62ee2c3b1/MarkupSafe-3.0.2-cp311-cp311-musllinux_1_2_x86_64.whl", hash = "sha256:0bff5e0ae4ef2e1ae4fdf2dfd5b76c75e5c2fa4132d05fc1b0dabcd20c7e28c4", size = 23306, upload-time = "2024-10-18T15:21:10.185Z" },
    { url = "https://files.pythonhosted.org/packages/9a/34/a15aa69f01e2181ed8d2b685c0d2f6655d5cca2c4db0ddea775e631918cd/MarkupSafe-3.0.2-cp311-cp311-win32.whl", hash = "sha256:6c89876f41da747c8d3677a2b540fb32ef5715f97b66eeb0c6b66f5e3ef6f59d", size = 15094, upload-time = "2024-10-18T15:21:11.005Z" },
    { url = "https://files.pythonhosted.org/packages/da/b8/3a3bd761922d416f3dc5d00bfbed11f66b1ab89a0c2b6e887240a30b0f6b/MarkupSafe-3.0.2-cp311-cp311-win_amd64.whl", hash = "sha256:70a87b411535ccad5ef2f1df5136506a10775d267e197e4cf531ced10537bd6b", size = 15521, upload-time = "2024-10-18T15:21:12.911Z" },
    { url = "https://files.pythonhosted.org/packages/22/09/d1f21434c97fc42f09d290cbb6350d44eb12f09cc62c9476effdb33a18aa/MarkupSafe-3.0.2-cp312-cp312-macosx_10_13_universal2.whl", hash = "sha256:9778bd8ab0a994ebf6f84c2b949e65736d5575320a17ae8984a77fab08db94cf", size = 14274, upload-time = "2024-10-18T15:21:13.777Z" },
    { url = "https://files.pythonhosted.org/packages/6b/b0/18f76bba336fa5aecf79d45dcd6c806c280ec44538b3c13671d49099fdd0/MarkupSafe-3.0.2-cp312-cp312-macosx_11_0_arm64.whl", hash = "sha256:846ade7b71e3536c4e56b386c2a47adf5741d2d8b94ec9dc3e92e5e1ee1e2225", size = 12348, upload-time = "2024-10-18T15:21:14.822Z" },
    { url = "https://files.pythonhosted.org/packages/e0/25/dd5c0f6ac1311e9b40f4af06c78efde0f3b5cbf02502f8ef9501294c425b/MarkupSafe-3.0.2-cp312-cp312-manylinux_2_17_aarch64.manylinux2014_aarch64.whl", hash = "sha256:1c99d261bd2d5f6b59325c92c73df481e05e57f19837bdca8413b9eac4bd8028", size = 24149, upload-time = "2024-10-18T15:21:15.642Z" },
    { url = "https://files.pythonhosted.org/packages/f3/f0/89e7aadfb3749d0f52234a0c8c7867877876e0a20b60e2188e9850794c17/MarkupSafe-3.0.2-cp312-cp312-manylinux_2_17_x86_64.manylinux2014_x86_64.whl", hash = "sha256:e17c96c14e19278594aa4841ec148115f9c7615a47382ecb6b82bd8fea3ab0c8", size = 23118, upload-time = "2024-10-18T15:21:17.133Z" },
    { url = "https://files.pythonhosted.org/packages/d5/da/f2eeb64c723f5e3777bc081da884b414671982008c47dcc1873d81f625b6/MarkupSafe-3.0.2-cp312-cp312-manylinux_2_5_i686.manylinux1_i686.manylinux_2_17_i686.manylinux2014_i686.whl", hash = "sha256:88416bd1e65dcea10bc7569faacb2c20ce071dd1f87539ca2ab364bf6231393c", size = 22993, upload-time = "2024-10-18T15:21:18.064Z" },
    { url = "https://files.pythonhosted.org/packages/da/0e/1f32af846df486dce7c227fe0f2398dc7e2e51d4a370508281f3c1c5cddc/MarkupSafe-3.0.2-cp312-cp312-musllinux_1_2_aarch64.whl", hash = "sha256:2181e67807fc2fa785d0592dc2d6206c019b9502410671cc905d132a92866557", size = 24178, upload-time = "2024-10-18T15:21:18.859Z" },
    { url = "https://files.pythonhosted.org/packages/c4/f6/bb3ca0532de8086cbff5f06d137064c8410d10779c4c127e0e47d17c0b71/MarkupSafe-3.0.2-cp312-cp312-musllinux_1_2_i686.whl", hash = "sha256:52305740fe773d09cffb16f8ed0427942901f00adedac82ec8b67752f58a1b22", size = 23319, upload-time = "2024-10-18T15:21:19.671Z" },
    { url = "https://files.pythonhosted.org/packages/a2/82/8be4c96ffee03c5b4a034e60a31294daf481e12c7c43ab8e34a1453ee48b/MarkupSafe-3.0.2-cp312-cp312-musllinux_1_2_x86_64.whl", hash = "sha256:ad10d3ded218f1039f11a75f8091880239651b52e9bb592ca27de44eed242a48", size = 23352, upload-time = "2024-10-18T15:21:20.971Z" },
    { url = "https://files.pythonhosted.org/packages/51/ae/97827349d3fcffee7e184bdf7f41cd6b88d9919c80f0263ba7acd1bbcb18/MarkupSafe-3.0.2-cp312-cp312-win32.whl", hash = "sha256:0f4ca02bea9a23221c0182836703cbf8930c5e9454bacce27e767509fa286a30", size = 15097, upload-time = "2024-10-18T15:21:22.646Z" },
    { url = "https://files.pythonhosted.org/packages/c1/80/a61f99dc3a936413c3ee4e1eecac96c0da5ed07ad56fd975f1a9da5bc630/MarkupSafe-3.0.2-cp312-cp312-win_amd64.whl", hash = "sha256:8e06879fc22a25ca47312fbe7c8264eb0b662f6db27cb2d3bbbc74b1df4b9b87", size = 15601, upload-time = "2024-10-18T15:21:23.499Z" },
    { url = "https://files.pythonhosted.org/packages/83/0e/67eb10a7ecc77a0c2bbe2b0235765b98d164d81600746914bebada795e97/MarkupSafe-3.0.2-cp313-cp313-macosx_10_13_universal2.whl", hash = "sha256:ba9527cdd4c926ed0760bc301f6728ef34d841f405abf9d4f959c478421e4efd", size = 14274, upload-time = "2024-10-18T15:21:24.577Z" },
    { url = "https://files.pythonhosted.org/packages/2b/6d/9409f3684d3335375d04e5f05744dfe7e9f120062c9857df4ab490a1031a/MarkupSafe-3.0.2-cp313-cp313-macosx_11_0_arm64.whl", hash = "sha256:f8b3d067f2e40fe93e1ccdd6b2e1d16c43140e76f02fb1319a05cf2b79d99430", size = 12352, upload-time = "2024-10-18T15:21:25.382Z" },
    { url = "https://files.pythonhosted.org/packages/d2/f5/6eadfcd3885ea85fe2a7c128315cc1bb7241e1987443d78c8fe712d03091/MarkupSafe-3.0.2-cp313-cp313-manylinux_2_17_aarch64.manylinux2014_aarch64.whl", hash = "sha256:569511d3b58c8791ab4c2e1285575265991e6d8f8700c7be0e88f86cb0672094", size = 24122, upload-time = "2024-10-18T15:21:26.199Z" },
    { url = "https://files.pythonhosted.org/packages/0c/91/96cf928db8236f1bfab6ce15ad070dfdd02ed88261c2afafd4b43575e9e9/MarkupSafe-3.0.2-cp313-cp313-manylinux_2_17_x86_64.manylinux2014_x86_64.whl", hash = "sha256:15ab75ef81add55874e7ab7055e9c397312385bd9ced94920f2802310c930396", size = 23085, upload-time = "2024-10-18T15:21:27.029Z" },
    { url = "https://files.pythonhosted.org/packages/c2/cf/c9d56af24d56ea04daae7ac0940232d31d5a8354f2b457c6d856b2057d69/MarkupSafe-3.0.2-cp313-cp313-manylinux_2_5_i686.manylinux1_i686.manylinux_2_17_i686.manylinux2014_i686.whl", hash = "sha256:f3818cb119498c0678015754eba762e0d61e5b52d34c8b13d770f0719f7b1d79", size = 22978, upload-time = "2024-10-18T15:21:27.846Z" },
    { url = "https://files.pythonhosted.org/packages/2a/9f/8619835cd6a711d6272d62abb78c033bda638fdc54c4e7f4272cf1c0962b/MarkupSafe-3.0.2-cp313-cp313-musllinux_1_2_aarch64.whl", hash = "sha256:cdb82a876c47801bb54a690c5ae105a46b392ac6099881cdfb9f6e95e4014c6a", size = 24208, upload-time = "2024-10-18T15:21:28.744Z" },
    { url = "https://files.pythonhosted.org/packages/f9/bf/176950a1792b2cd2102b8ffeb5133e1ed984547b75db47c25a67d3359f77/MarkupSafe-3.0.2-cp313-cp313-musllinux_1_2_i686.whl", hash = "sha256:cabc348d87e913db6ab4aa100f01b08f481097838bdddf7c7a84b7575b7309ca", size = 23357, upload-time = "2024-10-18T15:21:29.545Z" },
    { url = "https://files.pythonhosted.org/packages/ce/4f/9a02c1d335caabe5c4efb90e1b6e8ee944aa245c1aaaab8e8a618987d816/MarkupSafe-3.0.2-cp313-cp313-musllinux_1_2_x86_64.whl", hash = "sha256:444dcda765c8a838eaae23112db52f1efaf750daddb2d9ca300bcae1039adc5c", size = 23344, upload-time = "2024-10-18T15:21:30.366Z" },
    { url = "https://files.pythonhosted.org/packages/ee/55/c271b57db36f748f0e04a759ace9f8f759ccf22b4960c270c78a394f58be/MarkupSafe-3.0.2-cp313-cp313-win32.whl", hash = "sha256:bcf3e58998965654fdaff38e58584d8937aa3096ab5354d493c77d1fdd66d7a1", size = 15101, upload-time = "2024-10-18T15:21:31.207Z" },
    { url = "https://files.pythonhosted.org/packages/29/88/07df22d2dd4df40aba9f3e402e6dc1b8ee86297dddbad4872bd5e7b0094f/MarkupSafe-3.0.2-cp313-cp313-win_amd64.whl", hash = "sha256:e6a2a455bd412959b57a172ce6328d2dd1f01cb2135efda2e4576e8a23fa3b0f", size = 15603, upload-time = "2024-10-18T15:21:32.032Z" },
    { url = "https://files.pythonhosted.org/packages/62/6a/8b89d24db2d32d433dffcd6a8779159da109842434f1dd2f6e71f32f738c/MarkupSafe-3.0.2-cp313-cp313t-macosx_10_13_universal2.whl", hash = "sha256:b5a6b3ada725cea8a5e634536b1b01c30bcdcd7f9c6fff4151548d5bf6b3a36c", size = 14510, upload-time = "2024-10-18T15:21:33.625Z" },
    { url = "https://files.pythonhosted.org/packages/7a/06/a10f955f70a2e5a9bf78d11a161029d278eeacbd35ef806c3fd17b13060d/MarkupSafe-3.0.2-cp313-cp313t-macosx_11_0_arm64.whl", hash = "sha256:a904af0a6162c73e3edcb969eeeb53a63ceeb5d8cf642fade7d39e7963a22ddb", size = 12486, upload-time = "2024-10-18T15:21:34.611Z" },
    { url = "https://files.pythonhosted.org/packages/34/cf/65d4a571869a1a9078198ca28f39fba5fbb910f952f9dbc5220afff9f5e6/MarkupSafe-3.0.2-cp313-cp313t-manylinux_2_17_aarch64.manylinux2014_aarch64.whl", hash = "sha256:4aa4e5faecf353ed117801a068ebab7b7e09ffb6e1d5e412dc852e0da018126c", size = 25480, upload-time = "2024-10-18T15:21:35.398Z" },
    { url = "https://files.pythonhosted.org/packages/0c/e3/90e9651924c430b885468b56b3d597cabf6d72be4b24a0acd1fa0e12af67/MarkupSafe-3.0.2-cp313-cp313t-manylinux_2_17_x86_64.manylinux2014_x86_64.whl", hash = "sha256:c0ef13eaeee5b615fb07c9a7dadb38eac06a0608b41570d8ade51c56539e509d", size = 23914, upload-time = "2024-10-18T15:21:36.231Z" },
    { url = "https://files.pythonhosted.org/packages/66/8c/6c7cf61f95d63bb866db39085150df1f2a5bd3335298f14a66b48e92659c/MarkupSafe-3.0.2-cp313-cp313t-manylinux_2_5_i686.manylinux1_i686.manylinux_2_17_i686.manylinux2014_i686.whl", hash = "sha256:d16a81a06776313e817c951135cf7340a3e91e8c1ff2fac444cfd75fffa04afe", size = 23796, upload-time = "2024-10-18T15:21:37.073Z" },
    { url = "https://files.pythonhosted.org/packages/bb/35/cbe9238ec3f47ac9a7c8b3df7a808e7cb50fe149dc7039f5f454b3fba218/MarkupSafe-3.0.2-cp313-cp313t-musllinux_1_2_aarch64.whl", hash = "sha256:6381026f158fdb7c72a168278597a5e3a5222e83ea18f543112b2662a9b699c5", size = 25473, upload-time = "2024-10-18T15:21:37.932Z" },
    { url = "https://files.pythonhosted.org/packages/e6/32/7621a4382488aa283cc05e8984a9c219abad3bca087be9ec77e89939ded9/MarkupSafe-3.0.2-cp313-cp313t-musllinux_1_2_i686.whl", hash = "sha256:3d79d162e7be8f996986c064d1c7c817f6df3a77fe3d6859f6f9e7be4b8c213a", size = 24114, upload-time = "2024-10-18T15:21:39.799Z" },
    { url = "https://files.pythonhosted.org/packages/0d/80/0985960e4b89922cb5a0bac0ed39c5b96cbc1a536a99f30e8c220a996ed9/MarkupSafe-3.0.2-cp313-cp313t-musllinux_1_2_x86_64.whl", hash = "sha256:131a3c7689c85f5ad20f9f6fb1b866f402c445b220c19fe4308c0b147ccd2ad9", size = 24098, upload-time = "2024-10-18T15:21:40.813Z" },
    { url = "https://files.pythonhosted.org/packages/82/78/fedb03c7d5380df2427038ec8d973587e90561b2d90cd472ce9254cf348b/MarkupSafe-3.0.2-cp313-cp313t-win32.whl", hash = "sha256:ba8062ed2cf21c07a9e295d5b8a2a5ce678b913b45fdf68c32d95d6c1291e0b6", size = 15208, upload-time = "2024-10-18T15:21:41.814Z" },
    { url = "https://files.pythonhosted.org/packages/4f/65/6079a46068dfceaeabb5dcad6d674f5f5c61a6fa5673746f42a9f4c233b3/MarkupSafe-3.0.2-cp313-cp313t-win_amd64.whl", hash = "sha256:e444a31f8db13eb18ada366ab3cf45fd4b31e4db1236a4448f68778c1d1a5a2f", size = 15739, upload-time = "2024-10-18T15:21:42.784Z" },
]

[[package]]
name = "more-itertools"
version = "10.7.0"
source = { registry = "https://pypi.org/simple" }
sdist = { url = "https://files.pythonhosted.org/packages/ce/a0/834b0cebabbfc7e311f30b46c8188790a37f89fc8d756660346fe5abfd09/more_itertools-10.7.0.tar.gz", hash = "sha256:9fddd5403be01a94b204faadcff459ec3568cf110265d3c54323e1e866ad29d3", size = 127671, upload-time = "2025-04-22T14:17:41.838Z" }
wheels = [
    { url = "https://files.pythonhosted.org/packages/2b/9f/7ba6f94fc1e9ac3d2b853fdff3035fb2fa5afbed898c4a72b8a020610594/more_itertools-10.7.0-py3-none-any.whl", hash = "sha256:d43980384673cb07d2f7d2d918c616b30c659c089ee23953f601d6609c67510e", size = 65278, upload-time = "2025-04-22T14:17:40.49Z" },
]

[[package]]
name = "multidict"
version = "6.6.4"
source = { registry = "https://pypi.org/simple" }
dependencies = [
    { name = "typing-extensions", marker = "python_full_version < '3.11'" },
]
sdist = { url = "https://files.pythonhosted.org/packages/69/7f/0652e6ed47ab288e3756ea9c0df8b14950781184d4bd7883f4d87dd41245/multidict-6.6.4.tar.gz", hash = "sha256:d2d4e4787672911b48350df02ed3fa3fffdc2f2e8ca06dd6afdf34189b76a9dd", size = 101843, upload-time = "2025-08-11T12:08:48.217Z" }
wheels = [
    { url = "https://files.pythonhosted.org/packages/eb/6b/86f353088c1358e76fd30b0146947fddecee812703b604ee901e85cd2a80/multidict-6.6.4-cp310-cp310-macosx_10_9_universal2.whl", hash = "sha256:b8aa6f0bd8125ddd04a6593437bad6a7e70f300ff4180a531654aa2ab3f6d58f", size = 77054, upload-time = "2025-08-11T12:06:02.99Z" },
    { url = "https://files.pythonhosted.org/packages/19/5d/c01dc3d3788bb877bd7f5753ea6eb23c1beeca8044902a8f5bfb54430f63/multidict-6.6.4-cp310-cp310-macosx_10_9_x86_64.whl", hash = "sha256:b9e5853bbd7264baca42ffc53391b490d65fe62849bf2c690fa3f6273dbcd0cb", size = 44914, upload-time = "2025-08-11T12:06:05.264Z" },
    { url = "https://files.pythonhosted.org/packages/46/44/964dae19ea42f7d3e166474d8205f14bb811020e28bc423d46123ddda763/multidict-6.6.4-cp310-cp310-macosx_11_0_arm64.whl", hash = "sha256:0af5f9dee472371e36d6ae38bde009bd8ce65ac7335f55dcc240379d7bed1495", size = 44601, upload-time = "2025-08-11T12:06:06.627Z" },
    { url = "https://files.pythonhosted.org/packages/31/20/0616348a1dfb36cb2ab33fc9521de1f27235a397bf3f59338e583afadd17/multidict-6.6.4-cp310-cp310-manylinux1_i686.manylinux2014_i686.manylinux_2_17_i686.manylinux_2_5_i686.whl", hash = "sha256:d24f351e4d759f5054b641c81e8291e5d122af0fca5c72454ff77f7cbe492de8", size = 224821, upload-time = "2025-08-11T12:06:08.06Z" },
    { url = "https://files.pythonhosted.org/packages/14/26/5d8923c69c110ff51861af05bd27ca6783011b96725d59ccae6d9daeb627/multidict-6.6.4-cp310-cp310-manylinux2014_aarch64.manylinux_2_17_aarch64.manylinux_2_28_aarch64.whl", hash = "sha256:db6a3810eec08280a172a6cd541ff4a5f6a97b161d93ec94e6c4018917deb6b7", size = 242608, upload-time = "2025-08-11T12:06:09.697Z" },
    { url = "https://files.pythonhosted.org/packages/5c/cc/e2ad3ba9459aa34fa65cf1f82a5c4a820a2ce615aacfb5143b8817f76504/multidict-6.6.4-cp310-cp310-manylinux2014_armv7l.manylinux_2_17_armv7l.manylinux_2_31_armv7l.whl", hash = "sha256:a1b20a9d56b2d81e2ff52ecc0670d583eaabaa55f402e8d16dd062373dbbe796", size = 222324, upload-time = "2025-08-11T12:06:10.905Z" },
    { url = "https://files.pythonhosted.org/packages/19/db/4ed0f65701afbc2cb0c140d2d02928bb0fe38dd044af76e58ad7c54fd21f/multidict-6.6.4-cp310-cp310-manylinux2014_ppc64le.manylinux_2_17_ppc64le.manylinux_2_28_ppc64le.whl", hash = "sha256:8c9854df0eaa610a23494c32a6f44a3a550fb398b6b51a56e8c6b9b3689578db", size = 253234, upload-time = "2025-08-11T12:06:12.658Z" },
    { url = "https://files.pythonhosted.org/packages/94/c1/5160c9813269e39ae14b73debb907bfaaa1beee1762da8c4fb95df4764ed/multidict-6.6.4-cp310-cp310-manylinux2014_s390x.manylinux_2_17_s390x.manylinux_2_28_s390x.whl", hash = "sha256:4bb7627fd7a968f41905a4d6343b0d63244a0623f006e9ed989fa2b78f4438a0", size = 251613, upload-time = "2025-08-11T12:06:13.97Z" },
    { url = "https://files.pythonhosted.org/packages/05/a9/48d1bd111fc2f8fb98b2ed7f9a115c55a9355358432a19f53c0b74d8425d/multidict-6.6.4-cp310-cp310-manylinux2014_x86_64.manylinux_2_17_x86_64.manylinux_2_28_x86_64.whl", hash = "sha256:caebafea30ed049c57c673d0b36238b1748683be2593965614d7b0e99125c877", size = 241649, upload-time = "2025-08-11T12:06:15.204Z" },
    { url = "https://files.pythonhosted.org/packages/85/2a/f7d743df0019408768af8a70d2037546a2be7b81fbb65f040d76caafd4c5/multidict-6.6.4-cp310-cp310-musllinux_1_2_aarch64.whl", hash = "sha256:ad887a8250eb47d3ab083d2f98db7f48098d13d42eb7a3b67d8a5c795f224ace", size = 239238, upload-time = "2025-08-11T12:06:16.467Z" },
    { url = "https://files.pythonhosted.org/packages/cb/b8/4f4bb13323c2d647323f7919201493cf48ebe7ded971717bfb0f1a79b6bf/multidict-6.6.4-cp310-cp310-musllinux_1_2_armv7l.whl", hash = "sha256:ed8358ae7d94ffb7c397cecb62cbac9578a83ecefc1eba27b9090ee910e2efb6", size = 233517, upload-time = "2025-08-11T12:06:18.107Z" },
    { url = "https://files.pythonhosted.org/packages/33/29/4293c26029ebfbba4f574febd2ed01b6f619cfa0d2e344217d53eef34192/multidict-6.6.4-cp310-cp310-musllinux_1_2_i686.whl", hash = "sha256:ecab51ad2462197a4c000b6d5701fc8585b80eecb90583635d7e327b7b6923eb", size = 243122, upload-time = "2025-08-11T12:06:19.361Z" },
    { url = "https://files.pythonhosted.org/packages/20/60/a1c53628168aa22447bfde3a8730096ac28086704a0d8c590f3b63388d0c/multidict-6.6.4-cp310-cp310-musllinux_1_2_ppc64le.whl", hash = "sha256:c5c97aa666cf70e667dfa5af945424ba1329af5dd988a437efeb3a09430389fb", size = 248992, upload-time = "2025-08-11T12:06:20.661Z" },
    { url = "https://files.pythonhosted.org/packages/a3/3b/55443a0c372f33cae5d9ec37a6a973802884fa0ab3586659b197cf8cc5e9/multidict-6.6.4-cp310-cp310-musllinux_1_2_s390x.whl", hash = "sha256:9a950b7cf54099c1209f455ac5970b1ea81410f2af60ed9eb3c3f14f0bfcf987", size = 243708, upload-time = "2025-08-11T12:06:21.891Z" },
    { url = "https://files.pythonhosted.org/packages/7c/60/a18c6900086769312560b2626b18e8cca22d9e85b1186ba77f4755b11266/multidict-6.6.4-cp310-cp310-musllinux_1_2_x86_64.whl", hash = "sha256:163c7ea522ea9365a8a57832dea7618e6cbdc3cd75f8c627663587459a4e328f", size = 237498, upload-time = "2025-08-11T12:06:23.206Z" },
    { url = "https://files.pythonhosted.org/packages/11/3d/8bdd8bcaff2951ce2affccca107a404925a2beafedd5aef0b5e4a71120a6/multidict-6.6.4-cp310-cp310-win32.whl", hash = "sha256:17d2cbbfa6ff20821396b25890f155f40c986f9cfbce5667759696d83504954f", size = 41415, upload-time = "2025-08-11T12:06:24.77Z" },
    { url = "https://files.pythonhosted.org/packages/c0/53/cab1ad80356a4cd1b685a254b680167059b433b573e53872fab245e9fc95/multidict-6.6.4-cp310-cp310-win_amd64.whl", hash = "sha256:ce9a40fbe52e57e7edf20113a4eaddfacac0561a0879734e636aa6d4bb5e3fb0", size = 46046, upload-time = "2025-08-11T12:06:25.893Z" },
    { url = "https://files.pythonhosted.org/packages/cf/9a/874212b6f5c1c2d870d0a7adc5bb4cfe9b0624fa15cdf5cf757c0f5087ae/multidict-6.6.4-cp310-cp310-win_arm64.whl", hash = "sha256:01d0959807a451fe9fdd4da3e139cb5b77f7328baf2140feeaf233e1d777b729", size = 43147, upload-time = "2025-08-11T12:06:27.534Z" },
    { url = "https://files.pythonhosted.org/packages/6b/7f/90a7f01e2d005d6653c689039977f6856718c75c5579445effb7e60923d1/multidict-6.6.4-cp311-cp311-macosx_10_9_universal2.whl", hash = "sha256:c7a0e9b561e6460484318a7612e725df1145d46b0ef57c6b9866441bf6e27e0c", size = 76472, upload-time = "2025-08-11T12:06:29.006Z" },
    { url = "https://files.pythonhosted.org/packages/54/a3/bed07bc9e2bb302ce752f1dabc69e884cd6a676da44fb0e501b246031fdd/multidict-6.6.4-cp311-cp311-macosx_10_9_x86_64.whl", hash = "sha256:6bf2f10f70acc7a2446965ffbc726e5fc0b272c97a90b485857e5c70022213eb", size = 44634, upload-time = "2025-08-11T12:06:30.374Z" },
    { url = "https://files.pythonhosted.org/packages/a7/4b/ceeb4f8f33cf81277da464307afeaf164fb0297947642585884f5cad4f28/multidict-6.6.4-cp311-cp311-macosx_11_0_arm64.whl", hash = "sha256:66247d72ed62d5dd29752ffc1d3b88f135c6a8de8b5f63b7c14e973ef5bda19e", size = 44282, upload-time = "2025-08-11T12:06:31.958Z" },
    { url = "https://files.pythonhosted.org/packages/03/35/436a5da8702b06866189b69f655ffdb8f70796252a8772a77815f1812679/multidict-6.6.4-cp311-cp311-manylinux1_i686.manylinux2014_i686.manylinux_2_17_i686.manylinux_2_5_i686.whl", hash = "sha256:105245cc6b76f51e408451a844a54e6823bbd5a490ebfe5bdfc79798511ceded", size = 229696, upload-time = "2025-08-11T12:06:33.087Z" },
    { url = "https://files.pythonhosted.org/packages/b6/0e/915160be8fecf1fca35f790c08fb74ca684d752fcba62c11daaf3d92c216/multidict-6.6.4-cp311-cp311-manylinux2014_aarch64.manylinux_2_17_aarch64.manylinux_2_28_aarch64.whl", hash = "sha256:cbbc54e58b34c3bae389ef00046be0961f30fef7cb0dd9c7756aee376a4f7683", size = 246665, upload-time = "2025-08-11T12:06:34.448Z" },
    { url = "https://files.pythonhosted.org/packages/08/ee/2f464330acd83f77dcc346f0b1a0eaae10230291450887f96b204b8ac4d3/multidict-6.6.4-cp311-cp311-manylinux2014_armv7l.manylinux_2_17_armv7l.manylinux_2_31_armv7l.whl", hash = "sha256:56c6b3652f945c9bc3ac6c8178cd93132b8d82dd581fcbc3a00676c51302bc1a", size = 225485, upload-time = "2025-08-11T12:06:35.672Z" },
    { url = "https://files.pythonhosted.org/packages/71/cc/9a117f828b4d7fbaec6adeed2204f211e9caf0a012692a1ee32169f846ae/multidict-6.6.4-cp311-cp311-manylinux2014_ppc64le.manylinux_2_17_ppc64le.manylinux_2_28_ppc64le.whl", hash = "sha256:b95494daf857602eccf4c18ca33337dd2be705bccdb6dddbfc9d513e6addb9d9", size = 257318, upload-time = "2025-08-11T12:06:36.98Z" },
    { url = "https://files.pythonhosted.org/packages/25/77/62752d3dbd70e27fdd68e86626c1ae6bccfebe2bb1f84ae226363e112f5a/multidict-6.6.4-cp311-cp311-manylinux2014_s390x.manylinux_2_17_s390x.manylinux_2_28_s390x.whl", hash = "sha256:e5b1413361cef15340ab9dc61523e653d25723e82d488ef7d60a12878227ed50", size = 254689, upload-time = "2025-08-11T12:06:38.233Z" },
    { url = "https://files.pythonhosted.org/packages/00/6e/fac58b1072a6fc59af5e7acb245e8754d3e1f97f4f808a6559951f72a0d4/multidict-6.6.4-cp311-cp311-manylinux2014_x86_64.manylinux_2_17_x86_64.manylinux_2_28_x86_64.whl", hash = "sha256:e167bf899c3d724f9662ef00b4f7fef87a19c22b2fead198a6f68b263618df52", size = 246709, upload-time = "2025-08-11T12:06:39.517Z" },
    { url = "https://files.pythonhosted.org/packages/01/ef/4698d6842ef5e797c6db7744b0081e36fb5de3d00002cc4c58071097fac3/multidict-6.6.4-cp311-cp311-musllinux_1_2_aarch64.whl", hash = "sha256:aaea28ba20a9026dfa77f4b80369e51cb767c61e33a2d4043399c67bd95fb7c6", size = 243185, upload-time = "2025-08-11T12:06:40.796Z" },
    { url = "https://files.pythonhosted.org/packages/aa/c9/d82e95ae1d6e4ef396934e9b0e942dfc428775f9554acf04393cce66b157/multidict-6.6.4-cp311-cp311-musllinux_1_2_armv7l.whl", hash = "sha256:8c91cdb30809a96d9ecf442ec9bc45e8cfaa0f7f8bdf534e082c2443a196727e", size = 237838, upload-time = "2025-08-11T12:06:42.595Z" },
    { url = "https://files.pythonhosted.org/packages/57/cf/f94af5c36baaa75d44fab9f02e2a6bcfa0cd90acb44d4976a80960759dbc/multidict-6.6.4-cp311-cp311-musllinux_1_2_i686.whl", hash = "sha256:1a0ccbfe93ca114c5d65a2471d52d8829e56d467c97b0e341cf5ee45410033b3", size = 246368, upload-time = "2025-08-11T12:06:44.304Z" },
    { url = "https://files.pythonhosted.org/packages/4a/fe/29f23460c3d995f6a4b678cb2e9730e7277231b981f0b234702f0177818a/multidict-6.6.4-cp311-cp311-musllinux_1_2_ppc64le.whl", hash = "sha256:55624b3f321d84c403cb7d8e6e982f41ae233d85f85db54ba6286f7295dc8a9c", size = 253339, upload-time = "2025-08-11T12:06:45.597Z" },
    { url = "https://files.pythonhosted.org/packages/29/b6/fd59449204426187b82bf8a75f629310f68c6adc9559dc922d5abe34797b/multidict-6.6.4-cp311-cp311-musllinux_1_2_s390x.whl", hash = "sha256:4a1fb393a2c9d202cb766c76208bd7945bc194eba8ac920ce98c6e458f0b524b", size = 246933, upload-time = "2025-08-11T12:06:46.841Z" },
    { url = "https://files.pythonhosted.org/packages/19/52/d5d6b344f176a5ac3606f7a61fb44dc746e04550e1a13834dff722b8d7d6/multidict-6.6.4-cp311-cp311-musllinux_1_2_x86_64.whl", hash = "sha256:43868297a5759a845fa3a483fb4392973a95fb1de891605a3728130c52b8f40f", size = 242225, upload-time = "2025-08-11T12:06:48.588Z" },
    { url = "https://files.pythonhosted.org/packages/ec/d3/5b2281ed89ff4d5318d82478a2a2450fcdfc3300da48ff15c1778280ad26/multidict-6.6.4-cp311-cp311-win32.whl", hash = "sha256:ed3b94c5e362a8a84d69642dbeac615452e8af9b8eb825b7bc9f31a53a1051e2", size = 41306, upload-time = "2025-08-11T12:06:49.95Z" },
    { url = "https://files.pythonhosted.org/packages/74/7d/36b045c23a1ab98507aefd44fd8b264ee1dd5e5010543c6fccf82141ccef/multidict-6.6.4-cp311-cp311-win_amd64.whl", hash = "sha256:d8c112f7a90d8ca5d20213aa41eac690bb50a76da153e3afb3886418e61cb22e", size = 46029, upload-time = "2025-08-11T12:06:51.082Z" },
    { url = "https://files.pythonhosted.org/packages/0f/5e/553d67d24432c5cd52b49047f2d248821843743ee6d29a704594f656d182/multidict-6.6.4-cp311-cp311-win_arm64.whl", hash = "sha256:3bb0eae408fa1996d87247ca0d6a57b7fc1dcf83e8a5c47ab82c558c250d4adf", size = 43017, upload-time = "2025-08-11T12:06:52.243Z" },
    { url = "https://files.pythonhosted.org/packages/05/f6/512ffd8fd8b37fb2680e5ac35d788f1d71bbaf37789d21a820bdc441e565/multidict-6.6.4-cp312-cp312-macosx_10_13_universal2.whl", hash = "sha256:0ffb87be160942d56d7b87b0fdf098e81ed565add09eaa1294268c7f3caac4c8", size = 76516, upload-time = "2025-08-11T12:06:53.393Z" },
    { url = "https://files.pythonhosted.org/packages/99/58/45c3e75deb8855c36bd66cc1658007589662ba584dbf423d01df478dd1c5/multidict-6.6.4-cp312-cp312-macosx_10_13_x86_64.whl", hash = "sha256:d191de6cbab2aff5de6c5723101705fd044b3e4c7cfd587a1929b5028b9714b3", size = 45394, upload-time = "2025-08-11T12:06:54.555Z" },
    { url = "https://files.pythonhosted.org/packages/fd/ca/e8c4472a93a26e4507c0b8e1f0762c0d8a32de1328ef72fd704ef9cc5447/multidict-6.6.4-cp312-cp312-macosx_11_0_arm64.whl", hash = "sha256:38a0956dd92d918ad5feff3db8fcb4a5eb7dba114da917e1a88475619781b57b", size = 43591, upload-time = "2025-08-11T12:06:55.672Z" },
    { url = "https://files.pythonhosted.org/packages/05/51/edf414f4df058574a7265034d04c935aa84a89e79ce90fcf4df211f47b16/multidict-6.6.4-cp312-cp312-manylinux1_i686.manylinux2014_i686.manylinux_2_17_i686.manylinux_2_5_i686.whl", hash = "sha256:6865f6d3b7900ae020b495d599fcf3765653bc927951c1abb959017f81ae8287", size = 237215, upload-time = "2025-08-11T12:06:57.213Z" },
    { url = "https://files.pythonhosted.org/packages/c8/45/8b3d6dbad8cf3252553cc41abea09ad527b33ce47a5e199072620b296902/multidict-6.6.4-cp312-cp312-manylinux2014_aarch64.manylinux_2_17_aarch64.manylinux_2_28_aarch64.whl", hash = "sha256:0a2088c126b6f72db6c9212ad827d0ba088c01d951cee25e758c450da732c138", size = 258299, upload-time = "2025-08-11T12:06:58.946Z" },
    { url = "https://files.pythonhosted.org/packages/3c/e8/8ca2e9a9f5a435fc6db40438a55730a4bf4956b554e487fa1b9ae920f825/multidict-6.6.4-cp312-cp312-manylinux2014_armv7l.manylinux_2_17_armv7l.manylinux_2_31_armv7l.whl", hash = "sha256:0f37bed7319b848097085d7d48116f545985db988e2256b2e6f00563a3416ee6", size = 242357, upload-time = "2025-08-11T12:07:00.301Z" },
    { url = "https://files.pythonhosted.org/packages/0f/84/80c77c99df05a75c28490b2af8f7cba2a12621186e0a8b0865d8e745c104/multidict-6.6.4-cp312-cp312-manylinux2014_ppc64le.manylinux_2_17_ppc64le.manylinux_2_28_ppc64le.whl", hash = "sha256:01368e3c94032ba6ca0b78e7ccb099643466cf24f8dc8eefcfdc0571d56e58f9", size = 268369, upload-time = "2025-08-11T12:07:01.638Z" },
    { url = "https://files.pythonhosted.org/packages/0d/e9/920bfa46c27b05fb3e1ad85121fd49f441492dca2449c5bcfe42e4565d8a/multidict-6.6.4-cp312-cp312-manylinux2014_s390x.manylinux_2_17_s390x.manylinux_2_28_s390x.whl", hash = "sha256:8fe323540c255db0bffee79ad7f048c909f2ab0edb87a597e1c17da6a54e493c", size = 269341, upload-time = "2025-08-11T12:07:02.943Z" },
    { url = "https://files.pythonhosted.org/packages/af/65/753a2d8b05daf496f4a9c367fe844e90a1b2cac78e2be2c844200d10cc4c/multidict-6.6.4-cp312-cp312-manylinux2014_x86_64.manylinux_2_17_x86_64.manylinux_2_28_x86_64.whl", hash = "sha256:b8eb3025f17b0a4c3cd08cda49acf312a19ad6e8a4edd9dbd591e6506d999402", size = 256100, upload-time = "2025-08-11T12:07:04.564Z" },
    { url = "https://files.pythonhosted.org/packages/09/54/655be13ae324212bf0bc15d665a4e34844f34c206f78801be42f7a0a8aaa/multidict-6.6.4-cp312-cp312-musllinux_1_2_aarch64.whl", hash = "sha256:bbc14f0365534d35a06970d6a83478b249752e922d662dc24d489af1aa0d1be7", size = 253584, upload-time = "2025-08-11T12:07:05.914Z" },
    { url = "https://files.pythonhosted.org/packages/5c/74/ab2039ecc05264b5cec73eb018ce417af3ebb384ae9c0e9ed42cb33f8151/multidict-6.6.4-cp312-cp312-musllinux_1_2_armv7l.whl", hash = "sha256:75aa52fba2d96bf972e85451b99d8e19cc37ce26fd016f6d4aa60da9ab2b005f", size = 251018, upload-time = "2025-08-11T12:07:08.301Z" },
    { url = "https://files.pythonhosted.org/packages/af/0a/ccbb244ac848e56c6427f2392741c06302bbfba49c0042f1eb3c5b606497/multidict-6.6.4-cp312-cp312-musllinux_1_2_i686.whl", hash = "sha256:4fefd4a815e362d4f011919d97d7b4a1e566f1dde83dc4ad8cfb5b41de1df68d", size = 251477, upload-time = "2025-08-11T12:07:10.248Z" },
    { url = "https://files.pythonhosted.org/packages/0e/b0/0ed49bba775b135937f52fe13922bc64a7eaf0a3ead84a36e8e4e446e096/multidict-6.6.4-cp312-cp312-musllinux_1_2_ppc64le.whl", hash = "sha256:db9801fe021f59a5b375ab778973127ca0ac52429a26e2fd86aa9508f4d26eb7", size = 263575, upload-time = "2025-08-11T12:07:11.928Z" },
    { url = "https://files.pythonhosted.org/packages/3e/d9/7fb85a85e14de2e44dfb6a24f03c41e2af8697a6df83daddb0e9b7569f73/multidict-6.6.4-cp312-cp312-musllinux_1_2_s390x.whl", hash = "sha256:a650629970fa21ac1fb06ba25dabfc5b8a2054fcbf6ae97c758aa956b8dba802", size = 259649, upload-time = "2025-08-11T12:07:13.244Z" },
    { url = "https://files.pythonhosted.org/packages/03/9e/b3a459bcf9b6e74fa461a5222a10ff9b544cb1cd52fd482fb1b75ecda2a2/multidict-6.6.4-cp312-cp312-musllinux_1_2_x86_64.whl", hash = "sha256:452ff5da78d4720d7516a3a2abd804957532dd69296cb77319c193e3ffb87e24", size = 251505, upload-time = "2025-08-11T12:07:14.57Z" },
    { url = "https://files.pythonhosted.org/packages/86/a2/8022f78f041dfe6d71e364001a5cf987c30edfc83c8a5fb7a3f0974cff39/multidict-6.6.4-cp312-cp312-win32.whl", hash = "sha256:8c2fcb12136530ed19572bbba61b407f655e3953ba669b96a35036a11a485793", size = 41888, upload-time = "2025-08-11T12:07:15.904Z" },
    { url = "https://files.pythonhosted.org/packages/c7/eb/d88b1780d43a56db2cba24289fa744a9d216c1a8546a0dc3956563fd53ea/multidict-6.6.4-cp312-cp312-win_amd64.whl", hash = "sha256:047d9425860a8c9544fed1b9584f0c8bcd31bcde9568b047c5e567a1025ecd6e", size = 46072, upload-time = "2025-08-11T12:07:17.045Z" },
    { url = "https://files.pythonhosted.org/packages/9f/16/b929320bf5750e2d9d4931835a4c638a19d2494a5b519caaaa7492ebe105/multidict-6.6.4-cp312-cp312-win_arm64.whl", hash = "sha256:14754eb72feaa1e8ae528468f24250dd997b8e2188c3d2f593f9eba259e4b364", size = 43222, upload-time = "2025-08-11T12:07:18.328Z" },
    { url = "https://files.pythonhosted.org/packages/3a/5d/e1db626f64f60008320aab00fbe4f23fc3300d75892a3381275b3d284580/multidict-6.6.4-cp313-cp313-macosx_10_13_universal2.whl", hash = "sha256:f46a6e8597f9bd71b31cc708195d42b634c8527fecbcf93febf1052cacc1f16e", size = 75848, upload-time = "2025-08-11T12:07:19.912Z" },
    { url = "https://files.pythonhosted.org/packages/4c/aa/8b6f548d839b6c13887253af4e29c939af22a18591bfb5d0ee6f1931dae8/multidict-6.6.4-cp313-cp313-macosx_10_13_x86_64.whl", hash = "sha256:22e38b2bc176c5eb9c0a0e379f9d188ae4cd8b28c0f53b52bce7ab0a9e534657", size = 45060, upload-time = "2025-08-11T12:07:21.163Z" },
    { url = "https://files.pythonhosted.org/packages/eb/c6/f5e97e5d99a729bc2aa58eb3ebfa9f1e56a9b517cc38c60537c81834a73f/multidict-6.6.4-cp313-cp313-macosx_11_0_arm64.whl", hash = "sha256:5df8afd26f162da59e218ac0eefaa01b01b2e6cd606cffa46608f699539246da", size = 43269, upload-time = "2025-08-11T12:07:22.392Z" },
    { url = "https://files.pythonhosted.org/packages/dc/31/d54eb0c62516776f36fe67f84a732f97e0b0e12f98d5685bebcc6d396910/multidict-6.6.4-cp313-cp313-manylinux1_i686.manylinux2014_i686.manylinux_2_17_i686.manylinux_2_5_i686.whl", hash = "sha256:49517449b58d043023720aa58e62b2f74ce9b28f740a0b5d33971149553d72aa", size = 237158, upload-time = "2025-08-11T12:07:23.636Z" },
    { url = "https://files.pythonhosted.org/packages/c4/1c/8a10c1c25b23156e63b12165a929d8eb49a6ed769fdbefb06e6f07c1e50d/multidict-6.6.4-cp313-cp313-manylinux2014_aarch64.manylinux_2_17_aarch64.manylinux_2_28_aarch64.whl", hash = "sha256:ae9408439537c5afdca05edd128a63f56a62680f4b3c234301055d7a2000220f", size = 257076, upload-time = "2025-08-11T12:07:25.049Z" },
    { url = "https://files.pythonhosted.org/packages/ad/86/90e20b5771d6805a119e483fd3d1e8393e745a11511aebca41f0da38c3e2/multidict-6.6.4-cp313-cp313-manylinux2014_armv7l.manylinux_2_17_armv7l.manylinux_2_31_armv7l.whl", hash = "sha256:87a32d20759dc52a9e850fe1061b6e41ab28e2998d44168a8a341b99ded1dba0", size = 240694, upload-time = "2025-08-11T12:07:26.458Z" },
    { url = "https://files.pythonhosted.org/packages/e7/49/484d3e6b535bc0555b52a0a26ba86e4d8d03fd5587d4936dc59ba7583221/multidict-6.6.4-cp313-cp313-manylinux2014_ppc64le.manylinux_2_17_ppc64le.manylinux_2_28_ppc64le.whl", hash = "sha256:52e3c8d43cdfff587ceedce9deb25e6ae77daba560b626e97a56ddcad3756879", size = 266350, upload-time = "2025-08-11T12:07:27.94Z" },
    { url = "https://files.pythonhosted.org/packages/bf/b4/aa4c5c379b11895083d50021e229e90c408d7d875471cb3abf721e4670d6/multidict-6.6.4-cp313-cp313-manylinux2014_s390x.manylinux_2_17_s390x.manylinux_2_28_s390x.whl", hash = "sha256:ad8850921d3a8d8ff6fbef790e773cecfc260bbfa0566998980d3fa8f520bc4a", size = 267250, upload-time = "2025-08-11T12:07:29.303Z" },
    { url = "https://files.pythonhosted.org/packages/80/e5/5e22c5bf96a64bdd43518b1834c6d95a4922cc2066b7d8e467dae9b6cee6/multidict-6.6.4-cp313-cp313-manylinux2014_x86_64.manylinux_2_17_x86_64.manylinux_2_28_x86_64.whl", hash = "sha256:497a2954adc25c08daff36f795077f63ad33e13f19bfff7736e72c785391534f", size = 254900, upload-time = "2025-08-11T12:07:30.764Z" },
    { url = "https://files.pythonhosted.org/packages/17/38/58b27fed927c07035abc02befacab42491e7388ca105e087e6e0215ead64/multidict-6.6.4-cp313-cp313-musllinux_1_2_aarch64.whl", hash = "sha256:024ce601f92d780ca1617ad4be5ac15b501cc2414970ffa2bb2bbc2bd5a68fa5", size = 252355, upload-time = "2025-08-11T12:07:32.205Z" },
    { url = "https://files.pythonhosted.org/packages/d0/a1/dad75d23a90c29c02b5d6f3d7c10ab36c3197613be5d07ec49c7791e186c/multidict-6.6.4-cp313-cp313-musllinux_1_2_armv7l.whl", hash = "sha256:a693fc5ed9bdd1c9e898013e0da4dcc640de7963a371c0bd458e50e046bf6438", size = 250061, upload-time = "2025-08-11T12:07:33.623Z" },
    { url = "https://files.pythonhosted.org/packages/b8/1a/ac2216b61c7f116edab6dc3378cca6c70dc019c9a457ff0d754067c58b20/multidict-6.6.4-cp313-cp313-musllinux_1_2_i686.whl", hash = "sha256:190766dac95aab54cae5b152a56520fd99298f32a1266d66d27fdd1b5ac00f4e", size = 249675, upload-time = "2025-08-11T12:07:34.958Z" },
    { url = "https://files.pythonhosted.org/packages/d4/79/1916af833b800d13883e452e8e0977c065c4ee3ab7a26941fbfdebc11895/multidict-6.6.4-cp313-cp313-musllinux_1_2_ppc64le.whl", hash = "sha256:34d8f2a5ffdceab9dcd97c7a016deb2308531d5f0fced2bb0c9e1df45b3363d7", size = 261247, upload-time = "2025-08-11T12:07:36.588Z" },
    { url = "https://files.pythonhosted.org/packages/c5/65/d1f84fe08ac44a5fc7391cbc20a7cedc433ea616b266284413fd86062f8c/multidict-6.6.4-cp313-cp313-musllinux_1_2_s390x.whl", hash = "sha256:59e8d40ab1f5a8597abcef00d04845155a5693b5da00d2c93dbe88f2050f2812", size = 257960, upload-time = "2025-08-11T12:07:39.735Z" },
    { url = "https://files.pythonhosted.org/packages/13/b5/29ec78057d377b195ac2c5248c773703a6b602e132a763e20ec0457e7440/multidict-6.6.4-cp313-cp313-musllinux_1_2_x86_64.whl", hash = "sha256:467fe64138cfac771f0e949b938c2e1ada2b5af22f39692aa9258715e9ea613a", size = 250078, upload-time = "2025-08-11T12:07:41.525Z" },
    { url = "https://files.pythonhosted.org/packages/c4/0e/7e79d38f70a872cae32e29b0d77024bef7834b0afb406ddae6558d9e2414/multidict-6.6.4-cp313-cp313-win32.whl", hash = "sha256:14616a30fe6d0a48d0a48d1a633ab3b8bec4cf293aac65f32ed116f620adfd69", size = 41708, upload-time = "2025-08-11T12:07:43.405Z" },
    { url = "https://files.pythonhosted.org/packages/9d/34/746696dffff742e97cd6a23da953e55d0ea51fa601fa2ff387b3edcfaa2c/multidict-6.6.4-cp313-cp313-win_amd64.whl", hash = "sha256:40cd05eaeb39e2bc8939451f033e57feaa2ac99e07dbca8afe2be450a4a3b6cf", size = 45912, upload-time = "2025-08-11T12:07:45.082Z" },
    { url = "https://files.pythonhosted.org/packages/c7/87/3bac136181e271e29170d8d71929cdeddeb77f3e8b6a0c08da3a8e9da114/multidict-6.6.4-cp313-cp313-win_arm64.whl", hash = "sha256:f6eb37d511bfae9e13e82cb4d1af36b91150466f24d9b2b8a9785816deb16605", size = 43076, upload-time = "2025-08-11T12:07:46.746Z" },
    { url = "https://files.pythonhosted.org/packages/64/94/0a8e63e36c049b571c9ae41ee301ada29c3fee9643d9c2548d7d558a1d99/multidict-6.6.4-cp313-cp313t-macosx_10_13_universal2.whl", hash = "sha256:6c84378acd4f37d1b507dfa0d459b449e2321b3ba5f2338f9b085cf7a7ba95eb", size = 82812, upload-time = "2025-08-11T12:07:48.402Z" },
    { url = "https://files.pythonhosted.org/packages/25/1a/be8e369dfcd260d2070a67e65dd3990dd635cbd735b98da31e00ea84cd4e/multidict-6.6.4-cp313-cp313t-macosx_10_13_x86_64.whl", hash = "sha256:0e0558693063c75f3d952abf645c78f3c5dfdd825a41d8c4d8156fc0b0da6e7e", size = 48313, upload-time = "2025-08-11T12:07:49.679Z" },
    { url = "https://files.pythonhosted.org/packages/26/5a/dd4ade298674b2f9a7b06a32c94ffbc0497354df8285f27317c66433ce3b/multidict-6.6.4-cp313-cp313t-macosx_11_0_arm64.whl", hash = "sha256:3f8e2384cb83ebd23fd07e9eada8ba64afc4c759cd94817433ab8c81ee4b403f", size = 46777, upload-time = "2025-08-11T12:07:51.318Z" },
    { url = "https://files.pythonhosted.org/packages/89/db/98aa28bc7e071bfba611ac2ae803c24e96dd3a452b4118c587d3d872c64c/multidict-6.6.4-cp313-cp313t-manylinux1_i686.manylinux2014_i686.manylinux_2_17_i686.manylinux_2_5_i686.whl", hash = "sha256:f996b87b420995a9174b2a7c1a8daf7db4750be6848b03eb5e639674f7963773", size = 229321, upload-time = "2025-08-11T12:07:52.965Z" },
    { url = "https://files.pythonhosted.org/packages/c7/bc/01ddda2a73dd9d167bd85d0e8ef4293836a8f82b786c63fb1a429bc3e678/multidict-6.6.4-cp313-cp313t-manylinux2014_aarch64.manylinux_2_17_aarch64.manylinux_2_28_aarch64.whl", hash = "sha256:cc356250cffd6e78416cf5b40dc6a74f1edf3be8e834cf8862d9ed5265cf9b0e", size = 249954, upload-time = "2025-08-11T12:07:54.423Z" },
    { url = "https://files.pythonhosted.org/packages/06/78/6b7c0f020f9aa0acf66d0ab4eb9f08375bac9a50ff5e3edb1c4ccd59eafc/multidict-6.6.4-cp313-cp313t-manylinux2014_armv7l.manylinux_2_17_armv7l.manylinux_2_31_armv7l.whl", hash = "sha256:dadf95aa862714ea468a49ad1e09fe00fcc9ec67d122f6596a8d40caf6cec7d0", size = 228612, upload-time = "2025-08-11T12:07:55.914Z" },
    { url = "https://files.pythonhosted.org/packages/00/44/3faa416f89b2d5d76e9d447296a81521e1c832ad6e40b92f990697b43192/multidict-6.6.4-cp313-cp313t-manylinux2014_ppc64le.manylinux_2_17_ppc64le.manylinux_2_28_ppc64le.whl", hash = "sha256:7dd57515bebffd8ebd714d101d4c434063322e4fe24042e90ced41f18b6d3395", size = 257528, upload-time = "2025-08-11T12:07:57.371Z" },
    { url = "https://files.pythonhosted.org/packages/05/5f/77c03b89af0fcb16f018f668207768191fb9dcfb5e3361a5e706a11db2c9/multidict-6.6.4-cp313-cp313t-manylinux2014_s390x.manylinux_2_17_s390x.manylinux_2_28_s390x.whl", hash = "sha256:967af5f238ebc2eb1da4e77af5492219fbd9b4b812347da39a7b5f5c72c0fa45", size = 256329, upload-time = "2025-08-11T12:07:58.844Z" },
    { url = "https://files.pythonhosted.org/packages/cf/e9/ed750a2a9afb4f8dc6f13dc5b67b514832101b95714f1211cd42e0aafc26/multidict-6.6.4-cp313-cp313t-manylinux2014_x86_64.manylinux_2_17_x86_64.manylinux_2_28_x86_64.whl", hash = "sha256:2a4c6875c37aae9794308ec43e3530e4aa0d36579ce38d89979bbf89582002bb", size = 247928, upload-time = "2025-08-11T12:08:01.037Z" },
    { url = "https://files.pythonhosted.org/packages/1f/b5/e0571bc13cda277db7e6e8a532791d4403dacc9850006cb66d2556e649c0/multidict-6.6.4-cp313-cp313t-musllinux_1_2_aarch64.whl", hash = "sha256:7f683a551e92bdb7fac545b9c6f9fa2aebdeefa61d607510b3533286fcab67f5", size = 245228, upload-time = "2025-08-11T12:08:02.96Z" },
    { url = "https://files.pythonhosted.org/packages/f3/a3/69a84b0eccb9824491f06368f5b86e72e4af54c3067c37c39099b6687109/multidict-6.6.4-cp313-cp313t-musllinux_1_2_armv7l.whl", hash = "sha256:3ba5aaf600edaf2a868a391779f7a85d93bed147854925f34edd24cc70a3e141", size = 235869, upload-time = "2025-08-11T12:08:04.746Z" },
    { url = "https://files.pythonhosted.org/packages/a9/9d/28802e8f9121a6a0804fa009debf4e753d0a59969ea9f70be5f5fdfcb18f/multidict-6.6.4-cp313-cp313t-musllinux_1_2_i686.whl", hash = "sha256:580b643b7fd2c295d83cad90d78419081f53fd532d1f1eb67ceb7060f61cff0d", size = 243446, upload-time = "2025-08-11T12:08:06.332Z" },
    { url = "https://files.pythonhosted.org/packages/38/ea/6c98add069b4878c1d66428a5f5149ddb6d32b1f9836a826ac764b9940be/multidict-6.6.4-cp313-cp313t-musllinux_1_2_ppc64le.whl", hash = "sha256:37b7187197da6af3ee0b044dbc9625afd0c885f2800815b228a0e70f9a7f473d", size = 252299, upload-time = "2025-08-11T12:08:07.931Z" },
    { url = "https://files.pythonhosted.org/packages/3a/09/8fe02d204473e14c0af3affd50af9078839dfca1742f025cca765435d6b4/multidict-6.6.4-cp313-cp313t-musllinux_1_2_s390x.whl", hash = "sha256:e1b93790ed0bc26feb72e2f08299691ceb6da5e9e14a0d13cc74f1869af327a0", size = 246926, upload-time = "2025-08-11T12:08:09.467Z" },
    { url = "https://files.pythonhosted.org/packages/37/3d/7b1e10d774a6df5175ecd3c92bff069e77bed9ec2a927fdd4ff5fe182f67/multidict-6.6.4-cp313-cp313t-musllinux_1_2_x86_64.whl", hash = "sha256:a506a77ddee1efcca81ecbeae27ade3e09cdf21a8ae854d766c2bb4f14053f92", size = 243383, upload-time = "2025-08-11T12:08:10.981Z" },
    { url = "https://files.pythonhosted.org/packages/50/b0/a6fae46071b645ae98786ab738447de1ef53742eaad949f27e960864bb49/multidict-6.6.4-cp313-cp313t-win32.whl", hash = "sha256:f93b2b2279883d1d0a9e1bd01f312d6fc315c5e4c1f09e112e4736e2f650bc4e", size = 47775, upload-time = "2025-08-11T12:08:12.439Z" },
    { url = "https://files.pythonhosted.org/packages/b2/0a/2436550b1520091af0600dff547913cb2d66fbac27a8c33bc1b1bccd8d98/multidict-6.6.4-cp313-cp313t-win_amd64.whl", hash = "sha256:6d46a180acdf6e87cc41dc15d8f5c2986e1e8739dc25dbb7dac826731ef381a4", size = 53100, upload-time = "2025-08-11T12:08:13.823Z" },
    { url = "https://files.pythonhosted.org/packages/97/ea/43ac51faff934086db9c072a94d327d71b7d8b40cd5dcb47311330929ef0/multidict-6.6.4-cp313-cp313t-win_arm64.whl", hash = "sha256:756989334015e3335d087a27331659820d53ba432befdef6a718398b0a8493ad", size = 45501, upload-time = "2025-08-11T12:08:15.173Z" },
    { url = "https://files.pythonhosted.org/packages/fd/69/b547032297c7e63ba2af494edba695d781af8a0c6e89e4d06cf848b21d80/multidict-6.6.4-py3-none-any.whl", hash = "sha256:27d8f8e125c07cb954e54d75d04905a9bba8a439c1d84aca94949d4d03d8601c", size = 12313, upload-time = "2025-08-11T12:08:46.891Z" },
]

[[package]]
name = "mypy"
version = "1.17.1"
source = { registry = "https://pypi.org/simple" }
dependencies = [
    { name = "mypy-extensions" },
    { name = "pathspec" },
    { name = "tomli", marker = "python_full_version < '3.11'" },
    { name = "typing-extensions" },
]
sdist = { url = "https://files.pythonhosted.org/packages/8e/22/ea637422dedf0bf36f3ef238eab4e455e2a0dcc3082b5cc067615347ab8e/mypy-1.17.1.tar.gz", hash = "sha256:25e01ec741ab5bb3eec8ba9cdb0f769230368a22c959c4937360efb89b7e9f01", size = 3352570, upload-time = "2025-07-31T07:54:19.204Z" }
wheels = [
    { url = "https://files.pythonhosted.org/packages/77/a9/3d7aa83955617cdf02f94e50aab5c830d205cfa4320cf124ff64acce3a8e/mypy-1.17.1-cp310-cp310-macosx_10_9_x86_64.whl", hash = "sha256:3fbe6d5555bf608c47203baa3e72dbc6ec9965b3d7c318aa9a4ca76f465bd972", size = 11003299, upload-time = "2025-07-31T07:54:06.425Z" },
    { url = "https://files.pythonhosted.org/packages/83/e8/72e62ff837dd5caaac2b4a5c07ce769c8e808a00a65e5d8f94ea9c6f20ab/mypy-1.17.1-cp310-cp310-macosx_11_0_arm64.whl", hash = "sha256:80ef5c058b7bce08c83cac668158cb7edea692e458d21098c7d3bce35a5d43e7", size = 10125451, upload-time = "2025-07-31T07:53:52.974Z" },
    { url = "https://files.pythonhosted.org/packages/7d/10/f3f3543f6448db11881776f26a0ed079865926b0c841818ee22de2c6bbab/mypy-1.17.1-cp310-cp310-manylinux2014_aarch64.manylinux_2_17_aarch64.manylinux_2_28_aarch64.whl", hash = "sha256:c4a580f8a70c69e4a75587bd925d298434057fe2a428faaf927ffe6e4b9a98df", size = 11916211, upload-time = "2025-07-31T07:53:18.879Z" },
    { url = "https://files.pythonhosted.org/packages/06/bf/63e83ed551282d67bb3f7fea2cd5561b08d2bb6eb287c096539feb5ddbc5/mypy-1.17.1-cp310-cp310-manylinux2014_x86_64.manylinux_2_17_x86_64.manylinux_2_28_x86_64.whl", hash = "sha256:dd86bb649299f09d987a2eebb4d52d10603224500792e1bee18303bbcc1ce390", size = 12652687, upload-time = "2025-07-31T07:53:30.544Z" },
    { url = "https://files.pythonhosted.org/packages/69/66/68f2eeef11facf597143e85b694a161868b3b006a5fbad50e09ea117ef24/mypy-1.17.1-cp310-cp310-musllinux_1_2_x86_64.whl", hash = "sha256:a76906f26bd8d51ea9504966a9c25419f2e668f012e0bdf3da4ea1526c534d94", size = 12896322, upload-time = "2025-07-31T07:53:50.74Z" },
    { url = "https://files.pythonhosted.org/packages/a3/87/8e3e9c2c8bd0d7e071a89c71be28ad088aaecbadf0454f46a540bda7bca6/mypy-1.17.1-cp310-cp310-win_amd64.whl", hash = "sha256:e79311f2d904ccb59787477b7bd5d26f3347789c06fcd7656fa500875290264b", size = 9507962, upload-time = "2025-07-31T07:53:08.431Z" },
    { url = "https://files.pythonhosted.org/packages/46/cf/eadc80c4e0a70db1c08921dcc220357ba8ab2faecb4392e3cebeb10edbfa/mypy-1.17.1-cp311-cp311-macosx_10_9_x86_64.whl", hash = "sha256:ad37544be07c5d7fba814eb370e006df58fed8ad1ef33ed1649cb1889ba6ff58", size = 10921009, upload-time = "2025-07-31T07:53:23.037Z" },
    { url = "https://files.pythonhosted.org/packages/5d/c1/c869d8c067829ad30d9bdae051046561552516cfb3a14f7f0347b7d973ee/mypy-1.17.1-cp311-cp311-macosx_11_0_arm64.whl", hash = "sha256:064e2ff508e5464b4bd807a7c1625bc5047c5022b85c70f030680e18f37273a5", size = 10047482, upload-time = "2025-07-31T07:53:26.151Z" },
    { url = "https://files.pythonhosted.org/packages/98/b9/803672bab3fe03cee2e14786ca056efda4bb511ea02dadcedde6176d06d0/mypy-1.17.1-cp311-cp311-manylinux2014_aarch64.manylinux_2_17_aarch64.manylinux_2_28_aarch64.whl", hash = "sha256:70401bbabd2fa1aa7c43bb358f54037baf0586f41e83b0ae67dd0534fc64edfd", size = 11832883, upload-time = "2025-07-31T07:53:47.948Z" },
    { url = "https://files.pythonhosted.org/packages/88/fb/fcdac695beca66800918c18697b48833a9a6701de288452b6715a98cfee1/mypy-1.17.1-cp311-cp311-manylinux2014_x86_64.manylinux_2_17_x86_64.manylinux_2_28_x86_64.whl", hash = "sha256:e92bdc656b7757c438660f775f872a669b8ff374edc4d18277d86b63edba6b8b", size = 12566215, upload-time = "2025-07-31T07:54:04.031Z" },
    { url = "https://files.pythonhosted.org/packages/7f/37/a932da3d3dace99ee8eb2043b6ab03b6768c36eb29a02f98f46c18c0da0e/mypy-1.17.1-cp311-cp311-musllinux_1_2_x86_64.whl", hash = "sha256:c1fdf4abb29ed1cb091cf432979e162c208a5ac676ce35010373ff29247bcad5", size = 12751956, upload-time = "2025-07-31T07:53:36.263Z" },
    { url = "https://files.pythonhosted.org/packages/8c/cf/6438a429e0f2f5cab8bc83e53dbebfa666476f40ee322e13cac5e64b79e7/mypy-1.17.1-cp311-cp311-win_amd64.whl", hash = "sha256:ff2933428516ab63f961644bc49bc4cbe42bbffb2cd3b71cc7277c07d16b1a8b", size = 9507307, upload-time = "2025-07-31T07:53:59.734Z" },
    { url = "https://files.pythonhosted.org/packages/17/a2/7034d0d61af8098ec47902108553122baa0f438df8a713be860f7407c9e6/mypy-1.17.1-cp312-cp312-macosx_10_13_x86_64.whl", hash = "sha256:69e83ea6553a3ba79c08c6e15dbd9bfa912ec1e493bf75489ef93beb65209aeb", size = 11086295, upload-time = "2025-07-31T07:53:28.124Z" },
    { url = "https://files.pythonhosted.org/packages/14/1f/19e7e44b594d4b12f6ba8064dbe136505cec813549ca3e5191e40b1d3cc2/mypy-1.17.1-cp312-cp312-macosx_11_0_arm64.whl", hash = "sha256:1b16708a66d38abb1e6b5702f5c2c87e133289da36f6a1d15f6a5221085c6403", size = 10112355, upload-time = "2025-07-31T07:53:21.121Z" },
    { url = "https://files.pythonhosted.org/packages/5b/69/baa33927e29e6b4c55d798a9d44db5d394072eef2bdc18c3e2048c9ed1e9/mypy-1.17.1-cp312-cp312-manylinux2014_aarch64.manylinux_2_17_aarch64.manylinux_2_28_aarch64.whl", hash = "sha256:89e972c0035e9e05823907ad5398c5a73b9f47a002b22359b177d40bdaee7056", size = 11875285, upload-time = "2025-07-31T07:53:55.293Z" },
    { url = "https://files.pythonhosted.org/packages/90/13/f3a89c76b0a41e19490b01e7069713a30949d9a6c147289ee1521bcea245/mypy-1.17.1-cp312-cp312-manylinux2014_x86_64.manylinux_2_17_x86_64.manylinux_2_28_x86_64.whl", hash = "sha256:03b6d0ed2b188e35ee6d5c36b5580cffd6da23319991c49ab5556c023ccf1341", size = 12737895, upload-time = "2025-07-31T07:53:43.623Z" },
    { url = "https://files.pythonhosted.org/packages/23/a1/c4ee79ac484241301564072e6476c5a5be2590bc2e7bfd28220033d2ef8f/mypy-1.17.1-cp312-cp312-musllinux_1_2_x86_64.whl", hash = "sha256:c837b896b37cd103570d776bda106eabb8737aa6dd4f248451aecf53030cdbeb", size = 12931025, upload-time = "2025-07-31T07:54:17.125Z" },
    { url = "https://files.pythonhosted.org/packages/89/b8/7409477be7919a0608900e6320b155c72caab4fef46427c5cc75f85edadd/mypy-1.17.1-cp312-cp312-win_amd64.whl", hash = "sha256:665afab0963a4b39dff7c1fa563cc8b11ecff7910206db4b2e64dd1ba25aed19", size = 9584664, upload-time = "2025-07-31T07:54:12.842Z" },
    { url = "https://files.pythonhosted.org/packages/5b/82/aec2fc9b9b149f372850291827537a508d6c4d3664b1750a324b91f71355/mypy-1.17.1-cp313-cp313-macosx_10_13_x86_64.whl", hash = "sha256:93378d3203a5c0800c6b6d850ad2f19f7a3cdf1a3701d3416dbf128805c6a6a7", size = 11075338, upload-time = "2025-07-31T07:53:38.873Z" },
    { url = "https://files.pythonhosted.org/packages/07/ac/ee93fbde9d2242657128af8c86f5d917cd2887584cf948a8e3663d0cd737/mypy-1.17.1-cp313-cp313-macosx_11_0_arm64.whl", hash = "sha256:15d54056f7fe7a826d897789f53dd6377ec2ea8ba6f776dc83c2902b899fee81", size = 10113066, upload-time = "2025-07-31T07:54:14.707Z" },
    { url = "https://files.pythonhosted.org/packages/5a/68/946a1e0be93f17f7caa56c45844ec691ca153ee8b62f21eddda336a2d203/mypy-1.17.1-cp313-cp313-manylinux2014_aarch64.manylinux_2_17_aarch64.manylinux_2_28_aarch64.whl", hash = "sha256:209a58fed9987eccc20f2ca94afe7257a8f46eb5df1fb69958650973230f91e6", size = 11875473, upload-time = "2025-07-31T07:53:14.504Z" },
    { url = "https://files.pythonhosted.org/packages/9f/0f/478b4dce1cb4f43cf0f0d00fba3030b21ca04a01b74d1cd272a528cf446f/mypy-1.17.1-cp313-cp313-manylinux2014_x86_64.manylinux_2_17_x86_64.manylinux_2_28_x86_64.whl", hash = "sha256:099b9a5da47de9e2cb5165e581f158e854d9e19d2e96b6698c0d64de911dd849", size = 12744296, upload-time = "2025-07-31T07:53:03.896Z" },
    { url = "https://files.pythonhosted.org/packages/ca/70/afa5850176379d1b303f992a828de95fc14487429a7139a4e0bdd17a8279/mypy-1.17.1-cp313-cp313-musllinux_1_2_x86_64.whl", hash = "sha256:fa6ffadfbe6994d724c5a1bb6123a7d27dd68fc9c059561cd33b664a79578e14", size = 12914657, upload-time = "2025-07-31T07:54:08.576Z" },
    { url = "https://files.pythonhosted.org/packages/53/f9/4a83e1c856a3d9c8f6edaa4749a4864ee98486e9b9dbfbc93842891029c2/mypy-1.17.1-cp313-cp313-win_amd64.whl", hash = "sha256:9a2b7d9180aed171f033c9f2fc6c204c1245cf60b0cb61cf2e7acc24eea78e0a", size = 9593320, upload-time = "2025-07-31T07:53:01.341Z" },
    { url = "https://files.pythonhosted.org/packages/38/56/79c2fac86da57c7d8c48622a05873eaab40b905096c33597462713f5af90/mypy-1.17.1-cp314-cp314-macosx_10_13_x86_64.whl", hash = "sha256:15a83369400454c41ed3a118e0cc58bd8123921a602f385cb6d6ea5df050c733", size = 11040037, upload-time = "2025-07-31T07:54:10.942Z" },
    { url = "https://files.pythonhosted.org/packages/4d/c3/adabe6ff53638e3cad19e3547268482408323b1e68bf082c9119000cd049/mypy-1.17.1-cp314-cp314-macosx_11_0_arm64.whl", hash = "sha256:55b918670f692fc9fba55c3298d8a3beae295c5cded0a55dccdc5bbead814acd", size = 10131550, upload-time = "2025-07-31T07:53:41.307Z" },
    { url = "https://files.pythonhosted.org/packages/b8/c5/2e234c22c3bdeb23a7817af57a58865a39753bde52c74e2c661ee0cfc640/mypy-1.17.1-cp314-cp314-manylinux2014_aarch64.manylinux_2_17_aarch64.manylinux_2_28_aarch64.whl", hash = "sha256:62761474061feef6f720149d7ba876122007ddc64adff5ba6f374fda35a018a0", size = 11872963, upload-time = "2025-07-31T07:53:16.878Z" },
    { url = "https://files.pythonhosted.org/packages/ab/26/c13c130f35ca8caa5f2ceab68a247775648fdcd6c9a18f158825f2bc2410/mypy-1.17.1-cp314-cp314-manylinux2014_x86_64.manylinux_2_17_x86_64.manylinux_2_28_x86_64.whl", hash = "sha256:c49562d3d908fd49ed0938e5423daed8d407774a479b595b143a3d7f87cdae6a", size = 12710189, upload-time = "2025-07-31T07:54:01.962Z" },
    { url = "https://files.pythonhosted.org/packages/82/df/c7d79d09f6de8383fe800521d066d877e54d30b4fb94281c262be2df84ef/mypy-1.17.1-cp314-cp314-musllinux_1_2_x86_64.whl", hash = "sha256:397fba5d7616a5bc60b45c7ed204717eaddc38f826e3645402c426057ead9a91", size = 12900322, upload-time = "2025-07-31T07:53:10.551Z" },
    { url = "https://files.pythonhosted.org/packages/b8/98/3d5a48978b4f708c55ae832619addc66d677f6dc59f3ebad71bae8285ca6/mypy-1.17.1-cp314-cp314-win_amd64.whl", hash = "sha256:9d6b20b97d373f41617bd0708fd46aa656059af57f2ef72aa8c7d6a2b73b74ed", size = 9751879, upload-time = "2025-07-31T07:52:56.683Z" },
    { url = "https://files.pythonhosted.org/packages/1d/f3/8fcd2af0f5b806f6cf463efaffd3c9548a28f84220493ecd38d127b6b66d/mypy-1.17.1-py3-none-any.whl", hash = "sha256:a9f52c0351c21fe24c21d8c0eb1f62967b262d6729393397b6f443c3b773c3b9", size = 2283411, upload-time = "2025-07-31T07:53:24.664Z" },
]

[[package]]
name = "mypy-extensions"
version = "1.1.0"
source = { registry = "https://pypi.org/simple" }
sdist = { url = "https://files.pythonhosted.org/packages/a2/6e/371856a3fb9d31ca8dac321cda606860fa4548858c0cc45d9d1d4ca2628b/mypy_extensions-1.1.0.tar.gz", hash = "sha256:52e68efc3284861e772bbcd66823fde5ae21fd2fdb51c62a211403730b916558", size = 6343, upload-time = "2025-04-22T14:54:24.164Z" }
wheels = [
    { url = "https://files.pythonhosted.org/packages/79/7b/2c79738432f5c924bef5071f933bcc9efd0473bac3b4aa584a6f7c1c8df8/mypy_extensions-1.1.0-py3-none-any.whl", hash = "sha256:1be4cccdb0f2482337c4743e60421de3a356cd97508abadd57d47403e94f5505", size = 4963, upload-time = "2025-04-22T14:54:22.983Z" },
]

[[package]]
name = "nodeenv"
version = "1.9.1"
source = { registry = "https://pypi.org/simple" }
sdist = { url = "https://files.pythonhosted.org/packages/43/16/fc88b08840de0e0a72a2f9d8c6bae36be573e475a6326ae854bcc549fc45/nodeenv-1.9.1.tar.gz", hash = "sha256:6ec12890a2dab7946721edbfbcd91f3319c6ccc9aec47be7c7e6b7011ee6645f", size = 47437, upload-time = "2024-06-04T18:44:11.171Z" }
wheels = [
    { url = "https://files.pythonhosted.org/packages/d2/1d/1b658dbd2b9fa9c4c9f32accbfc0205d532c8c6194dc0f2a4c0428e7128a/nodeenv-1.9.1-py2.py3-none-any.whl", hash = "sha256:ba11c9782d29c27c70ffbdda2d7415098754709be8a7056d79a737cd901155c9", size = 22314, upload-time = "2024-06-04T18:44:08.352Z" },
]

[[package]]
name = "nr-date"
version = "2.1.0"
source = { registry = "https://pypi.org/simple" }
sdist = { url = "https://files.pythonhosted.org/packages/a0/92/08110dd3d7ff5e2b852a220752eb6c40183839f5b7cc91f9f38dd2298e7d/nr_date-2.1.0.tar.gz", hash = "sha256:0643aea13bcdc2a8bc56af9d5e6a89ef244c9744a1ef00cdc735902ba7f7d2e6", size = 8789, upload-time = "2023-08-16T13:46:04.114Z" }
wheels = [
    { url = "https://files.pythonhosted.org/packages/f9/10/1d2b00172537c1522fe64bbc6fb16b015632a02f7b3864e788ccbcb4dd85/nr_date-2.1.0-py3-none-any.whl", hash = "sha256:bd672a9dfbdcf7c4b9289fea6750c42490eaee08036a72059dcc78cb236ed568", size = 10496, upload-time = "2023-08-16T13:46:02.627Z" },
]

[[package]]
name = "nr-stream"
version = "1.1.5"
source = { registry = "https://pypi.org/simple" }
sdist = { url = "https://files.pythonhosted.org/packages/b7/37/e4d36d852c441233c306c5fbd98147685dce3ac9b0a8bbf4a587d0ea29ea/nr_stream-1.1.5.tar.gz", hash = "sha256:eb0216c6bfc61a46d4568dba3b588502c610ec8ddef4ac98f3932a2bd7264f65", size = 10053, upload-time = "2023-02-14T22:44:09.074Z" }
wheels = [
    { url = "https://files.pythonhosted.org/packages/1d/e1/f93485fe09aa36c0e1a3b76363efa1791241f7f863a010f725c95e8a74fe/nr_stream-1.1.5-py3-none-any.whl", hash = "sha256:47e12150b331ad2cb729cfd9d2abd281c9949809729ba461c6aa87dd9927b2d4", size = 10448, upload-time = "2023-02-14T22:44:07.72Z" },
]

[[package]]
name = "nr-util"
version = "0.8.12"
source = { registry = "https://pypi.org/simple" }
dependencies = [
    { name = "deprecated" },
    { name = "typing-extensions" },
]
sdist = { url = "https://files.pythonhosted.org/packages/20/0c/078c567d95e25564bc1ede3c2cf6ce1c91f50648c83786354b47224326da/nr.util-0.8.12.tar.gz", hash = "sha256:a4549c2033d99d2f0379b3f3d233fd2a8ade286bbf0b3ad0cc7cea16022214f4", size = 63707, upload-time = "2022-06-20T13:29:29.192Z" }
wheels = [
    { url = "https://files.pythonhosted.org/packages/ba/58/eab08df9dbd69d9e21fc5e7be6f67454f386336ec71e6b64e378a2dddea4/nr.util-0.8.12-py3-none-any.whl", hash = "sha256:91da02ac9795eb8e015372275c1efe54bac9051231ee9b0e7e6f96b0b4e7d2bb", size = 90319, upload-time = "2022-06-20T13:29:27.312Z" },
]

[[package]]
name = "packaging"
version = "25.0"
source = { registry = "https://pypi.org/simple" }
sdist = { url = "https://files.pythonhosted.org/packages/a1/d4/1fc4078c65507b51b96ca8f8c3ba19e6a61c8253c72794544580a7b6c24d/packaging-25.0.tar.gz", hash = "sha256:d443872c98d677bf60f6a1f2f8c1cb748e8fe762d2bf9d3148b5599295b0fc4f", size = 165727, upload-time = "2025-04-19T11:48:59.673Z" }
wheels = [
    { url = "https://files.pythonhosted.org/packages/20/12/38679034af332785aac8774540895e234f4d07f7545804097de4b666afd8/packaging-25.0-py3-none-any.whl", hash = "sha256:29572ef2b1f17581046b3a2227d5c611fb25ec70ca1ba8554b24b0e69331a484", size = 66469, upload-time = "2025-04-19T11:48:57.875Z" },
]

[[package]]
name = "parsel"
version = "1.10.0"
source = { registry = "https://pypi.org/simple" }
dependencies = [
    { name = "cssselect" },
    { name = "jmespath" },
    { name = "lxml" },
    { name = "packaging" },
    { name = "w3lib" },
]
sdist = { url = "https://files.pythonhosted.org/packages/f6/df/acd504c154c0b9028b0d8491a77fdd5f86e9c06ee04f986abf85e36d9a5f/parsel-1.10.0.tar.gz", hash = "sha256:14f17db9559f51b43357b9dfe43cec870a8efb5ea4857abb624ec6ff80d8a080", size = 51421, upload-time = "2025-01-17T15:38:31.941Z" }
wheels = [
    { url = "https://files.pythonhosted.org/packages/12/18/35d1d947553d24909dca37e2ff11720eecb601360d1bac8d7a9a1bc7eb08/parsel-1.10.0-py2.py3-none-any.whl", hash = "sha256:6a0c28bd81f9df34ba665884c88efa0b18b8d2c44c81f64e27f2f0cb37d46169", size = 17266, upload-time = "2025-01-17T15:38:27.83Z" },
]

[[package]]
name = "pathspec"
version = "0.12.1"
source = { registry = "https://pypi.org/simple" }
sdist = { url = "https://files.pythonhosted.org/packages/ca/bc/f35b8446f4531a7cb215605d100cd88b7ac6f44ab3fc94870c120ab3adbf/pathspec-0.12.1.tar.gz", hash = "sha256:a482d51503a1ab33b1c67a6c3813a26953dbdc71c31dacaef9a838c4e29f5712", size = 51043, upload-time = "2023-12-10T22:30:45Z" }
wheels = [
    { url = "https://files.pythonhosted.org/packages/cc/20/ff623b09d963f88bfde16306a54e12ee5ea43e9b597108672ff3a408aad6/pathspec-0.12.1-py3-none-any.whl", hash = "sha256:a0d503e138a4c123b27490a4f7beda6a01c6f288df0e4a8b79c7eb0dc7b4cc08", size = 31191, upload-time = "2023-12-10T22:30:43.14Z" },
]

[[package]]
name = "platformdirs"
version = "4.3.8"
source = { registry = "https://pypi.org/simple" }
sdist = { url = "https://files.pythonhosted.org/packages/fe/8b/3c73abc9c759ecd3f1f7ceff6685840859e8070c4d947c93fae71f6a0bf2/platformdirs-4.3.8.tar.gz", hash = "sha256:3d512d96e16bcb959a814c9f348431070822a6496326a4be0911c40b5a74c2bc", size = 21362, upload-time = "2025-05-07T22:47:42.121Z" }
wheels = [
    { url = "https://files.pythonhosted.org/packages/fe/39/979e8e21520d4e47a0bbe349e2713c0aac6f3d853d0e5b34d76206c439aa/platformdirs-4.3.8-py3-none-any.whl", hash = "sha256:ff7059bb7eb1179e2685604f4aaf157cfd9535242bd23742eadc3c13542139b4", size = 18567, upload-time = "2025-05-07T22:47:40.376Z" },
]

[[package]]
name = "pluggy"
version = "1.6.0"
source = { registry = "https://pypi.org/simple" }
sdist = { url = "https://files.pythonhosted.org/packages/f9/e2/3e91f31a7d2b083fe6ef3fa267035b518369d9511ffab804f839851d2779/pluggy-1.6.0.tar.gz", hash = "sha256:7dcc130b76258d33b90f61b658791dede3486c3e6bfb003ee5c9bfb396dd22f3", size = 69412, upload-time = "2025-05-15T12:30:07.975Z" }
wheels = [
    { url = "https://files.pythonhosted.org/packages/54/20/4d324d65cc6d9205fabedc306948156824eb9f0ee1633355a8f7ec5c66bf/pluggy-1.6.0-py3-none-any.whl", hash = "sha256:e920276dd6813095e9377c0bc5566d94c932c33b27a3e3945d8389c374dd4746", size = 20538, upload-time = "2025-05-15T12:30:06.134Z" },
]

[[package]]
name = "pre-commit"
version = "4.3.0"
source = { registry = "https://pypi.org/simple" }
dependencies = [
    { name = "cfgv" },
    { name = "identify" },
    { name = "nodeenv" },
    { name = "pyyaml" },
    { name = "virtualenv" },
]
sdist = { url = "https://files.pythonhosted.org/packages/ff/29/7cf5bbc236333876e4b41f56e06857a87937ce4bf91e117a6991a2dbb02a/pre_commit-4.3.0.tar.gz", hash = "sha256:499fe450cc9d42e9d58e606262795ecb64dd05438943c62b66f6a8673da30b16", size = 193792, upload-time = "2025-08-09T18:56:14.651Z" }
wheels = [
    { url = "https://files.pythonhosted.org/packages/5b/a5/987a405322d78a73b66e39e4a90e4ef156fd7141bf71df987e50717c321b/pre_commit-4.3.0-py2.py3-none-any.whl", hash = "sha256:2b0747ad7e6e967169136edffee14c16e148a778a54e4f967921aa1ebf2308d8", size = 220965, upload-time = "2025-08-09T18:56:13.192Z" },
]

[[package]]
name = "propcache"
version = "0.3.2"
source = { registry = "https://pypi.org/simple" }
sdist = { url = "https://files.pythonhosted.org/packages/a6/16/43264e4a779dd8588c21a70f0709665ee8f611211bdd2c87d952cfa7c776/propcache-0.3.2.tar.gz", hash = "sha256:20d7d62e4e7ef05f221e0db2856b979540686342e7dd9973b815599c7057e168", size = 44139, upload-time = "2025-06-09T22:56:06.081Z" }
wheels = [
    { url = "https://files.pythonhosted.org/packages/ab/14/510deed325e262afeb8b360043c5d7c960da7d3ecd6d6f9496c9c56dc7f4/propcache-0.3.2-cp310-cp310-macosx_10_9_universal2.whl", hash = "sha256:22d9962a358aedbb7a2e36187ff273adeaab9743373a272976d2e348d08c7770", size = 73178, upload-time = "2025-06-09T22:53:40.126Z" },
    { url = "https://files.pythonhosted.org/packages/cd/4e/ad52a7925ff01c1325653a730c7ec3175a23f948f08626a534133427dcff/propcache-0.3.2-cp310-cp310-macosx_10_9_x86_64.whl", hash = "sha256:0d0fda578d1dc3f77b6b5a5dce3b9ad69a8250a891760a548df850a5e8da87f3", size = 43133, upload-time = "2025-06-09T22:53:41.965Z" },
    { url = "https://files.pythonhosted.org/packages/63/7c/e9399ba5da7780871db4eac178e9c2e204c23dd3e7d32df202092a1ed400/propcache-0.3.2-cp310-cp310-macosx_11_0_arm64.whl", hash = "sha256:3def3da3ac3ce41562d85db655d18ebac740cb3fa4367f11a52b3da9d03a5cc3", size = 43039, upload-time = "2025-06-09T22:53:43.268Z" },
    { url = "https://files.pythonhosted.org/packages/22/e1/58da211eb8fdc6fc854002387d38f415a6ca5f5c67c1315b204a5d3e9d7a/propcache-0.3.2-cp310-cp310-manylinux_2_17_aarch64.manylinux2014_aarch64.whl", hash = "sha256:9bec58347a5a6cebf239daba9bda37dffec5b8d2ce004d9fe4edef3d2815137e", size = 201903, upload-time = "2025-06-09T22:53:44.872Z" },
    { url = "https://files.pythonhosted.org/packages/c4/0a/550ea0f52aac455cb90111c8bab995208443e46d925e51e2f6ebdf869525/propcache-0.3.2-cp310-cp310-manylinux_2_17_ppc64le.manylinux2014_ppc64le.whl", hash = "sha256:55ffda449a507e9fbd4aca1a7d9aa6753b07d6166140e5a18d2ac9bc49eac220", size = 213362, upload-time = "2025-06-09T22:53:46.707Z" },
    { url = "https://files.pythonhosted.org/packages/5a/af/9893b7d878deda9bb69fcf54600b247fba7317761b7db11fede6e0f28bd0/propcache-0.3.2-cp310-cp310-manylinux_2_17_s390x.manylinux2014_s390x.whl", hash = "sha256:64a67fb39229a8a8491dd42f864e5e263155e729c2e7ff723d6e25f596b1e8cb", size = 210525, upload-time = "2025-06-09T22:53:48.547Z" },
    { url = "https://files.pythonhosted.org/packages/7c/bb/38fd08b278ca85cde36d848091ad2b45954bc5f15cce494bb300b9285831/propcache-0.3.2-cp310-cp310-manylinux_2_17_x86_64.manylinux2014_x86_64.whl", hash = "sha256:9da1cf97b92b51253d5b68cf5a2b9e0dafca095e36b7f2da335e27dc6172a614", size = 198283, upload-time = "2025-06-09T22:53:50.067Z" },
    { url = "https://files.pythonhosted.org/packages/78/8c/9fe55bd01d362bafb413dfe508c48753111a1e269737fa143ba85693592c/propcache-0.3.2-cp310-cp310-manylinux_2_5_i686.manylinux1_i686.manylinux_2_17_i686.manylinux2014_i686.whl", hash = "sha256:5f559e127134b07425134b4065be45b166183fdcb433cb6c24c8e4149056ad50", size = 191872, upload-time = "2025-06-09T22:53:51.438Z" },
    { url = "https://files.pythonhosted.org/packages/54/14/4701c33852937a22584e08abb531d654c8bcf7948a8f87ad0a4822394147/propcache-0.3.2-cp310-cp310-musllinux_1_2_aarch64.whl", hash = "sha256:aff2e4e06435d61f11a428360a932138d0ec288b0a31dd9bd78d200bd4a2b339", size = 199452, upload-time = "2025-06-09T22:53:53.229Z" },
    { url = "https://files.pythonhosted.org/packages/16/44/447f2253d859602095356007657ee535e0093215ea0b3d1d6a41d16e5201/propcache-0.3.2-cp310-cp310-musllinux_1_2_armv7l.whl", hash = "sha256:4927842833830942a5d0a56e6f4839bc484785b8e1ce8d287359794818633ba0", size = 191567, upload-time = "2025-06-09T22:53:54.541Z" },
    { url = "https://files.pythonhosted.org/packages/f2/b3/e4756258749bb2d3b46defcff606a2f47410bab82be5824a67e84015b267/propcache-0.3.2-cp310-cp310-musllinux_1_2_i686.whl", hash = "sha256:6107ddd08b02654a30fb8ad7a132021759d750a82578b94cd55ee2772b6ebea2", size = 193015, upload-time = "2025-06-09T22:53:56.44Z" },
    { url = "https://files.pythonhosted.org/packages/1e/df/e6d3c7574233164b6330b9fd697beeac402afd367280e6dc377bb99b43d9/propcache-0.3.2-cp310-cp310-musllinux_1_2_ppc64le.whl", hash = "sha256:70bd8b9cd6b519e12859c99f3fc9a93f375ebd22a50296c3a295028bea73b9e7", size = 204660, upload-time = "2025-06-09T22:53:57.839Z" },
    { url = "https://files.pythonhosted.org/packages/b2/53/e4d31dd5170b4a0e2e6b730f2385a96410633b4833dc25fe5dffd1f73294/propcache-0.3.2-cp310-cp310-musllinux_1_2_s390x.whl", hash = "sha256:2183111651d710d3097338dd1893fcf09c9f54e27ff1a8795495a16a469cc90b", size = 206105, upload-time = "2025-06-09T22:53:59.638Z" },
    { url = "https://files.pythonhosted.org/packages/7f/fe/74d54cf9fbe2a20ff786e5f7afcfde446588f0cf15fb2daacfbc267b866c/propcache-0.3.2-cp310-cp310-musllinux_1_2_x86_64.whl", hash = "sha256:fb075ad271405dcad8e2a7ffc9a750a3bf70e533bd86e89f0603e607b93aa64c", size = 196980, upload-time = "2025-06-09T22:54:01.071Z" },
    { url = "https://files.pythonhosted.org/packages/22/ec/c469c9d59dada8a7679625e0440b544fe72e99311a4679c279562051f6fc/propcache-0.3.2-cp310-cp310-win32.whl", hash = "sha256:404d70768080d3d3bdb41d0771037da19d8340d50b08e104ca0e7f9ce55fce70", size = 37679, upload-time = "2025-06-09T22:54:03.003Z" },
    { url = "https://files.pythonhosted.org/packages/38/35/07a471371ac89d418f8d0b699c75ea6dca2041fbda360823de21f6a9ce0a/propcache-0.3.2-cp310-cp310-win_amd64.whl", hash = "sha256:7435d766f978b4ede777002e6b3b6641dd229cd1da8d3d3106a45770365f9ad9", size = 41459, upload-time = "2025-06-09T22:54:04.134Z" },
    { url = "https://files.pythonhosted.org/packages/80/8d/e8b436717ab9c2cfc23b116d2c297305aa4cd8339172a456d61ebf5669b8/propcache-0.3.2-cp311-cp311-macosx_10_9_universal2.whl", hash = "sha256:0b8d2f607bd8f80ddc04088bc2a037fdd17884a6fcadc47a96e334d72f3717be", size = 74207, upload-time = "2025-06-09T22:54:05.399Z" },
    { url = "https://files.pythonhosted.org/packages/d6/29/1e34000e9766d112171764b9fa3226fa0153ab565d0c242c70e9945318a7/propcache-0.3.2-cp311-cp311-macosx_10_9_x86_64.whl", hash = "sha256:06766d8f34733416e2e34f46fea488ad5d60726bb9481d3cddf89a6fa2d9603f", size = 43648, upload-time = "2025-06-09T22:54:08.023Z" },
    { url = "https://files.pythonhosted.org/packages/46/92/1ad5af0df781e76988897da39b5f086c2bf0f028b7f9bd1f409bb05b6874/propcache-0.3.2-cp311-cp311-macosx_11_0_arm64.whl", hash = "sha256:a2dc1f4a1df4fecf4e6f68013575ff4af84ef6f478fe5344317a65d38a8e6dc9", size = 43496, upload-time = "2025-06-09T22:54:09.228Z" },
    { url = "https://files.pythonhosted.org/packages/b3/ce/e96392460f9fb68461fabab3e095cb00c8ddf901205be4eae5ce246e5b7e/propcache-0.3.2-cp311-cp311-manylinux_2_17_aarch64.manylinux2014_aarch64.whl", hash = "sha256:be29c4f4810c5789cf10ddf6af80b041c724e629fa51e308a7a0fb19ed1ef7bf", size = 217288, upload-time = "2025-06-09T22:54:10.466Z" },
    { url = "https://files.pythonhosted.org/packages/c5/2a/866726ea345299f7ceefc861a5e782b045545ae6940851930a6adaf1fca6/propcache-0.3.2-cp311-cp311-manylinux_2_17_ppc64le.manylinux2014_ppc64le.whl", hash = "sha256:59d61f6970ecbd8ff2e9360304d5c8876a6abd4530cb752c06586849ac8a9dc9", size = 227456, upload-time = "2025-06-09T22:54:11.828Z" },
    { url = "https://files.pythonhosted.org/packages/de/03/07d992ccb6d930398689187e1b3c718339a1c06b8b145a8d9650e4726166/propcache-0.3.2-cp311-cp311-manylinux_2_17_s390x.manylinux2014_s390x.whl", hash = "sha256:62180e0b8dbb6b004baec00a7983e4cc52f5ada9cd11f48c3528d8cfa7b96a66", size = 225429, upload-time = "2025-06-09T22:54:13.823Z" },
    { url = "https://files.pythonhosted.org/packages/5d/e6/116ba39448753b1330f48ab8ba927dcd6cf0baea8a0ccbc512dfb49ba670/propcache-0.3.2-cp311-cp311-manylinux_2_17_x86_64.manylinux2014_x86_64.whl", hash = "sha256:c144ca294a204c470f18cf4c9d78887810d04a3e2fbb30eea903575a779159df", size = 213472, upload-time = "2025-06-09T22:54:15.232Z" },
    { url = "https://files.pythonhosted.org/packages/a6/85/f01f5d97e54e428885a5497ccf7f54404cbb4f906688a1690cd51bf597dc/propcache-0.3.2-cp311-cp311-manylinux_2_5_i686.manylinux1_i686.manylinux_2_17_i686.manylinux2014_i686.whl", hash = "sha256:c5c2a784234c28854878d68978265617aa6dc0780e53d44b4d67f3651a17a9a2", size = 204480, upload-time = "2025-06-09T22:54:17.104Z" },
    { url = "https://files.pythonhosted.org/packages/e3/79/7bf5ab9033b8b8194cc3f7cf1aaa0e9c3256320726f64a3e1f113a812dce/propcache-0.3.2-cp311-cp311-musllinux_1_2_aarch64.whl", hash = "sha256:5745bc7acdafa978ca1642891b82c19238eadc78ba2aaa293c6863b304e552d7", size = 214530, upload-time = "2025-06-09T22:54:18.512Z" },
    { url = "https://files.pythonhosted.org/packages/31/0b/bd3e0c00509b609317df4a18e6b05a450ef2d9a963e1d8bc9c9415d86f30/propcache-0.3.2-cp311-cp311-musllinux_1_2_armv7l.whl", hash = "sha256:c0075bf773d66fa8c9d41f66cc132ecc75e5bb9dd7cce3cfd14adc5ca184cb95", size = 205230, upload-time = "2025-06-09T22:54:19.947Z" },
    { url = "https://files.pythonhosted.org/packages/7a/23/fae0ff9b54b0de4e819bbe559508da132d5683c32d84d0dc2ccce3563ed4/propcache-0.3.2-cp311-cp311-musllinux_1_2_i686.whl", hash = "sha256:5f57aa0847730daceff0497f417c9de353c575d8da3579162cc74ac294c5369e", size = 206754, upload-time = "2025-06-09T22:54:21.716Z" },
    { url = "https://files.pythonhosted.org/packages/b7/7f/ad6a3c22630aaa5f618b4dc3c3598974a72abb4c18e45a50b3cdd091eb2f/propcache-0.3.2-cp311-cp311-musllinux_1_2_ppc64le.whl", hash = "sha256:eef914c014bf72d18efb55619447e0aecd5fb7c2e3fa7441e2e5d6099bddff7e", size = 218430, upload-time = "2025-06-09T22:54:23.17Z" },
    { url = "https://files.pythonhosted.org/packages/5b/2c/ba4f1c0e8a4b4c75910742f0d333759d441f65a1c7f34683b4a74c0ee015/propcache-0.3.2-cp311-cp311-musllinux_1_2_s390x.whl", hash = "sha256:2a4092e8549031e82facf3decdbc0883755d5bbcc62d3aea9d9e185549936dcf", size = 223884, upload-time = "2025-06-09T22:54:25.539Z" },
    { url = "https://files.pythonhosted.org/packages/88/e4/ebe30fc399e98572019eee82ad0caf512401661985cbd3da5e3140ffa1b0/propcache-0.3.2-cp311-cp311-musllinux_1_2_x86_64.whl", hash = "sha256:85871b050f174bc0bfb437efbdb68aaf860611953ed12418e4361bc9c392749e", size = 211480, upload-time = "2025-06-09T22:54:26.892Z" },
    { url = "https://files.pythonhosted.org/packages/96/0a/7d5260b914e01d1d0906f7f38af101f8d8ed0dc47426219eeaf05e8ea7c2/propcache-0.3.2-cp311-cp311-win32.whl", hash = "sha256:36c8d9b673ec57900c3554264e630d45980fd302458e4ac801802a7fd2ef7897", size = 37757, upload-time = "2025-06-09T22:54:28.241Z" },
    { url = "https://files.pythonhosted.org/packages/e1/2d/89fe4489a884bc0da0c3278c552bd4ffe06a1ace559db5ef02ef24ab446b/propcache-0.3.2-cp311-cp311-win_amd64.whl", hash = "sha256:e53af8cb6a781b02d2ea079b5b853ba9430fcbe18a8e3ce647d5982a3ff69f39", size = 41500, upload-time = "2025-06-09T22:54:29.4Z" },
    { url = "https://files.pythonhosted.org/packages/a8/42/9ca01b0a6f48e81615dca4765a8f1dd2c057e0540f6116a27dc5ee01dfb6/propcache-0.3.2-cp312-cp312-macosx_10_13_universal2.whl", hash = "sha256:8de106b6c84506b31c27168582cd3cb3000a6412c16df14a8628e5871ff83c10", size = 73674, upload-time = "2025-06-09T22:54:30.551Z" },
    { url = "https://files.pythonhosted.org/packages/af/6e/21293133beb550f9c901bbece755d582bfaf2176bee4774000bd4dd41884/propcache-0.3.2-cp312-cp312-macosx_10_13_x86_64.whl", hash = "sha256:28710b0d3975117239c76600ea351934ac7b5ff56e60953474342608dbbb6154", size = 43570, upload-time = "2025-06-09T22:54:32.296Z" },
    { url = "https://files.pythonhosted.org/packages/0c/c8/0393a0a3a2b8760eb3bde3c147f62b20044f0ddac81e9d6ed7318ec0d852/propcache-0.3.2-cp312-cp312-macosx_11_0_arm64.whl", hash = "sha256:ce26862344bdf836650ed2487c3d724b00fbfec4233a1013f597b78c1cb73615", size = 43094, upload-time = "2025-06-09T22:54:33.929Z" },
    { url = "https://files.pythonhosted.org/packages/37/2c/489afe311a690399d04a3e03b069225670c1d489eb7b044a566511c1c498/propcache-0.3.2-cp312-cp312-manylinux_2_17_aarch64.manylinux2014_aarch64.whl", hash = "sha256:bca54bd347a253af2cf4544bbec232ab982f4868de0dd684246b67a51bc6b1db", size = 226958, upload-time = "2025-06-09T22:54:35.186Z" },
    { url = "https://files.pythonhosted.org/packages/9d/ca/63b520d2f3d418c968bf596839ae26cf7f87bead026b6192d4da6a08c467/propcache-0.3.2-cp312-cp312-manylinux_2_17_ppc64le.manylinux2014_ppc64le.whl", hash = "sha256:55780d5e9a2ddc59711d727226bb1ba83a22dd32f64ee15594b9392b1f544eb1", size = 234894, upload-time = "2025-06-09T22:54:36.708Z" },
    { url = "https://files.pythonhosted.org/packages/11/60/1d0ed6fff455a028d678df30cc28dcee7af77fa2b0e6962ce1df95c9a2a9/propcache-0.3.2-cp312-cp312-manylinux_2_17_s390x.manylinux2014_s390x.whl", hash = "sha256:035e631be25d6975ed87ab23153db6a73426a48db688070d925aa27e996fe93c", size = 233672, upload-time = "2025-06-09T22:54:38.062Z" },
    { url = "https://files.pythonhosted.org/packages/37/7c/54fd5301ef38505ab235d98827207176a5c9b2aa61939b10a460ca53e123/propcache-0.3.2-cp312-cp312-manylinux_2_17_x86_64.manylinux2014_x86_64.whl", hash = "sha256:ee6f22b6eaa39297c751d0e80c0d3a454f112f5c6481214fcf4c092074cecd67", size = 224395, upload-time = "2025-06-09T22:54:39.634Z" },
    { url = "https://files.pythonhosted.org/packages/ee/1a/89a40e0846f5de05fdc6779883bf46ba980e6df4d2ff8fb02643de126592/propcache-0.3.2-cp312-cp312-manylinux_2_5_i686.manylinux1_i686.manylinux_2_17_i686.manylinux2014_i686.whl", hash = "sha256:7ca3aee1aa955438c4dba34fc20a9f390e4c79967257d830f137bd5a8a32ed3b", size = 212510, upload-time = "2025-06-09T22:54:41.565Z" },
    { url = "https://files.pythonhosted.org/packages/5e/33/ca98368586c9566a6b8d5ef66e30484f8da84c0aac3f2d9aec6d31a11bd5/propcache-0.3.2-cp312-cp312-musllinux_1_2_aarch64.whl", hash = "sha256:7a4f30862869fa2b68380d677cc1c5fcf1e0f2b9ea0cf665812895c75d0ca3b8", size = 222949, upload-time = "2025-06-09T22:54:43.038Z" },
    { url = "https://files.pythonhosted.org/packages/ba/11/ace870d0aafe443b33b2f0b7efdb872b7c3abd505bfb4890716ad7865e9d/propcache-0.3.2-cp312-cp312-musllinux_1_2_armv7l.whl", hash = "sha256:b77ec3c257d7816d9f3700013639db7491a434644c906a2578a11daf13176251", size = 217258, upload-time = "2025-06-09T22:54:44.376Z" },
    { url = "https://files.pythonhosted.org/packages/5b/d2/86fd6f7adffcfc74b42c10a6b7db721d1d9ca1055c45d39a1a8f2a740a21/propcache-0.3.2-cp312-cp312-musllinux_1_2_i686.whl", hash = "sha256:cab90ac9d3f14b2d5050928483d3d3b8fb6b4018893fc75710e6aa361ecb2474", size = 213036, upload-time = "2025-06-09T22:54:46.243Z" },
    { url = "https://files.pythonhosted.org/packages/07/94/2d7d1e328f45ff34a0a284cf5a2847013701e24c2a53117e7c280a4316b3/propcache-0.3.2-cp312-cp312-musllinux_1_2_ppc64le.whl", hash = "sha256:0b504d29f3c47cf6b9e936c1852246c83d450e8e063d50562115a6be6d3a2535", size = 227684, upload-time = "2025-06-09T22:54:47.63Z" },
    { url = "https://files.pythonhosted.org/packages/b7/05/37ae63a0087677e90b1d14710e532ff104d44bc1efa3b3970fff99b891dc/propcache-0.3.2-cp312-cp312-musllinux_1_2_s390x.whl", hash = "sha256:ce2ac2675a6aa41ddb2a0c9cbff53780a617ac3d43e620f8fd77ba1c84dcfc06", size = 234562, upload-time = "2025-06-09T22:54:48.982Z" },
    { url = "https://files.pythonhosted.org/packages/a4/7c/3f539fcae630408d0bd8bf3208b9a647ccad10976eda62402a80adf8fc34/propcache-0.3.2-cp312-cp312-musllinux_1_2_x86_64.whl", hash = "sha256:62b4239611205294cc433845b914131b2a1f03500ff3c1ed093ed216b82621e1", size = 222142, upload-time = "2025-06-09T22:54:50.424Z" },
    { url = "https://files.pythonhosted.org/packages/7c/d2/34b9eac8c35f79f8a962546b3e97e9d4b990c420ee66ac8255d5d9611648/propcache-0.3.2-cp312-cp312-win32.whl", hash = "sha256:df4a81b9b53449ebc90cc4deefb052c1dd934ba85012aa912c7ea7b7e38b60c1", size = 37711, upload-time = "2025-06-09T22:54:52.072Z" },
    { url = "https://files.pythonhosted.org/packages/19/61/d582be5d226cf79071681d1b46b848d6cb03d7b70af7063e33a2787eaa03/propcache-0.3.2-cp312-cp312-win_amd64.whl", hash = "sha256:7046e79b989d7fe457bb755844019e10f693752d169076138abf17f31380800c", size = 41479, upload-time = "2025-06-09T22:54:53.234Z" },
    { url = "https://files.pythonhosted.org/packages/dc/d1/8c747fafa558c603c4ca19d8e20b288aa0c7cda74e9402f50f31eb65267e/propcache-0.3.2-cp313-cp313-macosx_10_13_universal2.whl", hash = "sha256:ca592ed634a73ca002967458187109265e980422116c0a107cf93d81f95af945", size = 71286, upload-time = "2025-06-09T22:54:54.369Z" },
    { url = "https://files.pythonhosted.org/packages/61/99/d606cb7986b60d89c36de8a85d58764323b3a5ff07770a99d8e993b3fa73/propcache-0.3.2-cp313-cp313-macosx_10_13_x86_64.whl", hash = "sha256:9ecb0aad4020e275652ba3975740f241bd12a61f1a784df044cf7477a02bc252", size = 42425, upload-time = "2025-06-09T22:54:55.642Z" },
    { url = "https://files.pythonhosted.org/packages/8c/96/ef98f91bbb42b79e9bb82bdd348b255eb9d65f14dbbe3b1594644c4073f7/propcache-0.3.2-cp313-cp313-macosx_11_0_arm64.whl", hash = "sha256:7f08f1cc28bd2eade7a8a3d2954ccc673bb02062e3e7da09bc75d843386b342f", size = 41846, upload-time = "2025-06-09T22:54:57.246Z" },
    { url = "https://files.pythonhosted.org/packages/5b/ad/3f0f9a705fb630d175146cd7b1d2bf5555c9beaed54e94132b21aac098a6/propcache-0.3.2-cp313-cp313-manylinux_2_17_aarch64.manylinux2014_aarch64.whl", hash = "sha256:d1a342c834734edb4be5ecb1e9fb48cb64b1e2320fccbd8c54bf8da8f2a84c33", size = 208871, upload-time = "2025-06-09T22:54:58.975Z" },
    { url = "https://files.pythonhosted.org/packages/3a/38/2085cda93d2c8b6ec3e92af2c89489a36a5886b712a34ab25de9fbca7992/propcache-0.3.2-cp313-cp313-manylinux_2_17_ppc64le.manylinux2014_ppc64le.whl", hash = "sha256:8a544caaae1ac73f1fecfae70ded3e93728831affebd017d53449e3ac052ac1e", size = 215720, upload-time = "2025-06-09T22:55:00.471Z" },
    { url = "https://files.pythonhosted.org/packages/61/c1/d72ea2dc83ac7f2c8e182786ab0fc2c7bd123a1ff9b7975bee671866fe5f/propcache-0.3.2-cp313-cp313-manylinux_2_17_s390x.manylinux2014_s390x.whl", hash = "sha256:310d11aa44635298397db47a3ebce7db99a4cc4b9bbdfcf6c98a60c8d5261cf1", size = 215203, upload-time = "2025-06-09T22:55:01.834Z" },
    { url = "https://files.pythonhosted.org/packages/af/81/b324c44ae60c56ef12007105f1460d5c304b0626ab0cc6b07c8f2a9aa0b8/propcache-0.3.2-cp313-cp313-manylinux_2_17_x86_64.manylinux2014_x86_64.whl", hash = "sha256:4c1396592321ac83157ac03a2023aa6cc4a3cc3cfdecb71090054c09e5a7cce3", size = 206365, upload-time = "2025-06-09T22:55:03.199Z" },
    { url = "https://files.pythonhosted.org/packages/09/73/88549128bb89e66d2aff242488f62869014ae092db63ccea53c1cc75a81d/propcache-0.3.2-cp313-cp313-manylinux_2_5_i686.manylinux1_i686.manylinux_2_17_i686.manylinux2014_i686.whl", hash = "sha256:8cabf5b5902272565e78197edb682017d21cf3b550ba0460ee473753f28d23c1", size = 196016, upload-time = "2025-06-09T22:55:04.518Z" },
    { url = "https://files.pythonhosted.org/packages/b9/3f/3bdd14e737d145114a5eb83cb172903afba7242f67c5877f9909a20d948d/propcache-0.3.2-cp313-cp313-musllinux_1_2_aarch64.whl", hash = "sha256:0a2f2235ac46a7aa25bdeb03a9e7060f6ecbd213b1f9101c43b3090ffb971ef6", size = 205596, upload-time = "2025-06-09T22:55:05.942Z" },
    { url = "https://files.pythonhosted.org/packages/0f/ca/2f4aa819c357d3107c3763d7ef42c03980f9ed5c48c82e01e25945d437c1/propcache-0.3.2-cp313-cp313-musllinux_1_2_armv7l.whl", hash = "sha256:92b69e12e34869a6970fd2f3da91669899994b47c98f5d430b781c26f1d9f387", size = 200977, upload-time = "2025-06-09T22:55:07.792Z" },
    { url = "https://files.pythonhosted.org/packages/cd/4a/e65276c7477533c59085251ae88505caf6831c0e85ff8b2e31ebcbb949b1/propcache-0.3.2-cp313-cp313-musllinux_1_2_i686.whl", hash = "sha256:54e02207c79968ebbdffc169591009f4474dde3b4679e16634d34c9363ff56b4", size = 197220, upload-time = "2025-06-09T22:55:09.173Z" },
    { url = "https://files.pythonhosted.org/packages/7c/54/fc7152e517cf5578278b242396ce4d4b36795423988ef39bb8cd5bf274c8/propcache-0.3.2-cp313-cp313-musllinux_1_2_ppc64le.whl", hash = "sha256:4adfb44cb588001f68c5466579d3f1157ca07f7504fc91ec87862e2b8e556b88", size = 210642, upload-time = "2025-06-09T22:55:10.62Z" },
    { url = "https://files.pythonhosted.org/packages/b9/80/abeb4a896d2767bf5f1ea7b92eb7be6a5330645bd7fb844049c0e4045d9d/propcache-0.3.2-cp313-cp313-musllinux_1_2_s390x.whl", hash = "sha256:fd3e6019dc1261cd0291ee8919dd91fbab7b169bb76aeef6c716833a3f65d206", size = 212789, upload-time = "2025-06-09T22:55:12.029Z" },
    { url = "https://files.pythonhosted.org/packages/b3/db/ea12a49aa7b2b6d68a5da8293dcf50068d48d088100ac016ad92a6a780e6/propcache-0.3.2-cp313-cp313-musllinux_1_2_x86_64.whl", hash = "sha256:4c181cad81158d71c41a2bce88edce078458e2dd5ffee7eddd6b05da85079f43", size = 205880, upload-time = "2025-06-09T22:55:13.45Z" },
    { url = "https://files.pythonhosted.org/packages/d1/e5/9076a0bbbfb65d1198007059c65639dfd56266cf8e477a9707e4b1999ff4/propcache-0.3.2-cp313-cp313-win32.whl", hash = "sha256:8a08154613f2249519e549de2330cf8e2071c2887309a7b07fb56098f5170a02", size = 37220, upload-time = "2025-06-09T22:55:15.284Z" },
    { url = "https://files.pythonhosted.org/packages/d3/f5/b369e026b09a26cd77aa88d8fffd69141d2ae00a2abaaf5380d2603f4b7f/propcache-0.3.2-cp313-cp313-win_amd64.whl", hash = "sha256:e41671f1594fc4ab0a6dec1351864713cb3a279910ae8b58f884a88a0a632c05", size = 40678, upload-time = "2025-06-09T22:55:16.445Z" },
    { url = "https://files.pythonhosted.org/packages/a4/3a/6ece377b55544941a08d03581c7bc400a3c8cd3c2865900a68d5de79e21f/propcache-0.3.2-cp313-cp313t-macosx_10_13_universal2.whl", hash = "sha256:9a3cf035bbaf035f109987d9d55dc90e4b0e36e04bbbb95af3055ef17194057b", size = 76560, upload-time = "2025-06-09T22:55:17.598Z" },
    { url = "https://files.pythonhosted.org/packages/0c/da/64a2bb16418740fa634b0e9c3d29edff1db07f56d3546ca2d86ddf0305e1/propcache-0.3.2-cp313-cp313t-macosx_10_13_x86_64.whl", hash = "sha256:156c03d07dc1323d8dacaa221fbe028c5c70d16709cdd63502778e6c3ccca1b0", size = 44676, upload-time = "2025-06-09T22:55:18.922Z" },
    { url = "https://files.pythonhosted.org/packages/36/7b/f025e06ea51cb72c52fb87e9b395cced02786610b60a3ed51da8af017170/propcache-0.3.2-cp313-cp313t-macosx_11_0_arm64.whl", hash = "sha256:74413c0ba02ba86f55cf60d18daab219f7e531620c15f1e23d95563f505efe7e", size = 44701, upload-time = "2025-06-09T22:55:20.106Z" },
    { url = "https://files.pythonhosted.org/packages/a4/00/faa1b1b7c3b74fc277f8642f32a4c72ba1d7b2de36d7cdfb676db7f4303e/propcache-0.3.2-cp313-cp313t-manylinux_2_17_aarch64.manylinux2014_aarch64.whl", hash = "sha256:f066b437bb3fa39c58ff97ab2ca351db465157d68ed0440abecb21715eb24b28", size = 276934, upload-time = "2025-06-09T22:55:21.5Z" },
    { url = "https://files.pythonhosted.org/packages/74/ab/935beb6f1756e0476a4d5938ff44bf0d13a055fed880caf93859b4f1baf4/propcache-0.3.2-cp313-cp313t-manylinux_2_17_ppc64le.manylinux2014_ppc64le.whl", hash = "sha256:f1304b085c83067914721e7e9d9917d41ad87696bf70f0bc7dee450e9c71ad0a", size = 278316, upload-time = "2025-06-09T22:55:22.918Z" },
    { url = "https://files.pythonhosted.org/packages/f8/9d/994a5c1ce4389610838d1caec74bdf0e98b306c70314d46dbe4fcf21a3e2/propcache-0.3.2-cp313-cp313t-manylinux_2_17_s390x.manylinux2014_s390x.whl", hash = "sha256:ab50cef01b372763a13333b4e54021bdcb291fc9a8e2ccb9c2df98be51bcde6c", size = 282619, upload-time = "2025-06-09T22:55:24.651Z" },
    { url = "https://files.pythonhosted.org/packages/2b/00/a10afce3d1ed0287cef2e09506d3be9822513f2c1e96457ee369adb9a6cd/propcache-0.3.2-cp313-cp313t-manylinux_2_17_x86_64.manylinux2014_x86_64.whl", hash = "sha256:fad3b2a085ec259ad2c2842666b2a0a49dea8463579c606426128925af1ed725", size = 265896, upload-time = "2025-06-09T22:55:26.049Z" },
    { url = "https://files.pythonhosted.org/packages/2e/a8/2aa6716ffa566ca57c749edb909ad27884680887d68517e4be41b02299f3/propcache-0.3.2-cp313-cp313t-manylinux_2_5_i686.manylinux1_i686.manylinux_2_17_i686.manylinux2014_i686.whl", hash = "sha256:261fa020c1c14deafd54c76b014956e2f86991af198c51139faf41c4d5e83892", size = 252111, upload-time = "2025-06-09T22:55:27.381Z" },
    { url = "https://files.pythonhosted.org/packages/36/4f/345ca9183b85ac29c8694b0941f7484bf419c7f0fea2d1e386b4f7893eed/propcache-0.3.2-cp313-cp313t-musllinux_1_2_aarch64.whl", hash = "sha256:46d7f8aa79c927e5f987ee3a80205c987717d3659f035c85cf0c3680526bdb44", size = 268334, upload-time = "2025-06-09T22:55:28.747Z" },
    { url = "https://files.pythonhosted.org/packages/3e/ca/fcd54f78b59e3f97b3b9715501e3147f5340167733d27db423aa321e7148/propcache-0.3.2-cp313-cp313t-musllinux_1_2_armv7l.whl", hash = "sha256:6d8f3f0eebf73e3c0ff0e7853f68be638b4043c65a70517bb575eff54edd8dbe", size = 255026, upload-time = "2025-06-09T22:55:30.184Z" },
    { url = "https://files.pythonhosted.org/packages/8b/95/8e6a6bbbd78ac89c30c225210a5c687790e532ba4088afb8c0445b77ef37/propcache-0.3.2-cp313-cp313t-musllinux_1_2_i686.whl", hash = "sha256:03c89c1b14a5452cf15403e291c0ccd7751d5b9736ecb2c5bab977ad6c5bcd81", size = 250724, upload-time = "2025-06-09T22:55:31.646Z" },
    { url = "https://files.pythonhosted.org/packages/ee/b0/0dd03616142baba28e8b2d14ce5df6631b4673850a3d4f9c0f9dd714a404/propcache-0.3.2-cp313-cp313t-musllinux_1_2_ppc64le.whl", hash = "sha256:0cc17efde71e12bbaad086d679ce575268d70bc123a5a71ea7ad76f70ba30bba", size = 268868, upload-time = "2025-06-09T22:55:33.209Z" },
    { url = "https://files.pythonhosted.org/packages/c5/98/2c12407a7e4fbacd94ddd32f3b1e3d5231e77c30ef7162b12a60e2dd5ce3/propcache-0.3.2-cp313-cp313t-musllinux_1_2_s390x.whl", hash = "sha256:acdf05d00696bc0447e278bb53cb04ca72354e562cf88ea6f9107df8e7fd9770", size = 271322, upload-time = "2025-06-09T22:55:35.065Z" },
    { url = "https://files.pythonhosted.org/packages/35/91/9cb56efbb428b006bb85db28591e40b7736847b8331d43fe335acf95f6c8/propcache-0.3.2-cp313-cp313t-musllinux_1_2_x86_64.whl", hash = "sha256:4445542398bd0b5d32df908031cb1b30d43ac848e20470a878b770ec2dcc6330", size = 265778, upload-time = "2025-06-09T22:55:36.45Z" },
    { url = "https://files.pythonhosted.org/packages/9a/4c/b0fe775a2bdd01e176b14b574be679d84fc83958335790f7c9a686c1f468/propcache-0.3.2-cp313-cp313t-win32.whl", hash = "sha256:f86e5d7cd03afb3a1db8e9f9f6eff15794e79e791350ac48a8c924e6f439f394", size = 41175, upload-time = "2025-06-09T22:55:38.436Z" },
    { url = "https://files.pythonhosted.org/packages/a4/ff/47f08595e3d9b5e149c150f88d9714574f1a7cbd89fe2817158a952674bf/propcache-0.3.2-cp313-cp313t-win_amd64.whl", hash = "sha256:9704bedf6e7cbe3c65eca4379a9b53ee6a83749f047808cbb5044d40d7d72198", size = 44857, upload-time = "2025-06-09T22:55:39.687Z" },
    { url = "https://files.pythonhosted.org/packages/cc/35/cc0aaecf278bb4575b8555f2b137de5ab821595ddae9da9d3cd1da4072c7/propcache-0.3.2-py3-none-any.whl", hash = "sha256:98f1ec44fb675f5052cccc8e609c46ed23a35a1cfd18545ad4e29002d858a43f", size = 12663, upload-time = "2025-06-09T22:56:04.484Z" },
]

[[package]]
name = "protego"
version = "0.5.0"
source = { registry = "https://pypi.org/simple" }
sdist = { url = "https://files.pythonhosted.org/packages/19/9b/9c3a649167c7e43a0818df515d515e66d95a261fdfdf2a6afd45be9db696/protego-0.5.0.tar.gz", hash = "sha256:225dee0acfcc71de8c6f7cef9c618e5a9d3e7baa7ae1470b8d076a064033c463", size = 3137494, upload-time = "2025-06-24T13:58:45.31Z" }
wheels = [
    { url = "https://files.pythonhosted.org/packages/3a/cb/4347985f89ca3e4beb5d0cb85f8b951c9e339564bd2a3f388d6fb78382cc/protego-0.5.0-py3-none-any.whl", hash = "sha256:4237227840a67fdeec289a9b89652455b5657806388c17e1a556e160435f8fc5", size = 10356, upload-time = "2025-06-24T13:58:44.08Z" },
]

[[package]]
name = "psutil"
version = "7.0.0"
source = { registry = "https://pypi.org/simple" }
sdist = { url = "https://files.pythonhosted.org/packages/2a/80/336820c1ad9286a4ded7e845b2eccfcb27851ab8ac6abece774a6ff4d3de/psutil-7.0.0.tar.gz", hash = "sha256:7be9c3eba38beccb6495ea33afd982a44074b78f28c434a1f51cc07fd315c456", size = 497003, upload-time = "2025-02-13T21:54:07.946Z" }
wheels = [
    { url = "https://files.pythonhosted.org/packages/ed/e6/2d26234410f8b8abdbf891c9da62bee396583f713fb9f3325a4760875d22/psutil-7.0.0-cp36-abi3-macosx_10_9_x86_64.whl", hash = "sha256:101d71dc322e3cffd7cea0650b09b3d08b8e7c4109dd6809fe452dfd00e58b25", size = 238051, upload-time = "2025-02-13T21:54:12.36Z" },
    { url = "https://files.pythonhosted.org/packages/04/8b/30f930733afe425e3cbfc0e1468a30a18942350c1a8816acfade80c005c4/psutil-7.0.0-cp36-abi3-macosx_11_0_arm64.whl", hash = "sha256:39db632f6bb862eeccf56660871433e111b6ea58f2caea825571951d4b6aa3da", size = 239535, upload-time = "2025-02-13T21:54:16.07Z" },
    { url = "https://files.pythonhosted.org/packages/2a/ed/d362e84620dd22876b55389248e522338ed1bf134a5edd3b8231d7207f6d/psutil-7.0.0-cp36-abi3-manylinux_2_12_i686.manylinux2010_i686.manylinux_2_17_i686.manylinux2014_i686.whl", hash = "sha256:1fcee592b4c6f146991ca55919ea3d1f8926497a713ed7faaf8225e174581e91", size = 275004, upload-time = "2025-02-13T21:54:18.662Z" },
    { url = "https://files.pythonhosted.org/packages/bf/b9/b0eb3f3cbcb734d930fdf839431606844a825b23eaf9a6ab371edac8162c/psutil-7.0.0-cp36-abi3-manylinux_2_12_x86_64.manylinux2010_x86_64.manylinux_2_17_x86_64.manylinux2014_x86_64.whl", hash = "sha256:4b1388a4f6875d7e2aff5c4ca1cc16c545ed41dd8bb596cefea80111db353a34", size = 277986, upload-time = "2025-02-13T21:54:21.811Z" },
    { url = "https://files.pythonhosted.org/packages/eb/a2/709e0fe2f093556c17fbafda93ac032257242cabcc7ff3369e2cb76a97aa/psutil-7.0.0-cp36-abi3-manylinux_2_17_aarch64.manylinux2014_aarch64.whl", hash = "sha256:a5f098451abc2828f7dc6b58d44b532b22f2088f4999a937557b603ce72b1993", size = 279544, upload-time = "2025-02-13T21:54:24.68Z" },
    { url = "https://files.pythonhosted.org/packages/50/e6/eecf58810b9d12e6427369784efe814a1eec0f492084ce8eb8f4d89d6d61/psutil-7.0.0-cp37-abi3-win32.whl", hash = "sha256:ba3fcef7523064a6c9da440fc4d6bd07da93ac726b5733c29027d7dc95b39d99", size = 241053, upload-time = "2025-02-13T21:54:34.31Z" },
    { url = "https://files.pythonhosted.org/packages/50/1b/6921afe68c74868b4c9fa424dad3be35b095e16687989ebbb50ce4fceb7c/psutil-7.0.0-cp37-abi3-win_amd64.whl", hash = "sha256:4cf3d4eb1aa9b348dec30105c55cd9b7d4629285735a102beb4441e38db90553", size = 244885, upload-time = "2025-02-13T21:54:37.486Z" },
]

[[package]]
name = "pyasn1"
version = "0.6.1"
source = { registry = "https://pypi.org/simple" }
sdist = { url = "https://files.pythonhosted.org/packages/ba/e9/01f1a64245b89f039897cb0130016d79f77d52669aae6ee7b159a6c4c018/pyasn1-0.6.1.tar.gz", hash = "sha256:6f580d2bdd84365380830acf45550f2511469f673cb4a5ae3857a3170128b034", size = 145322, upload-time = "2024-09-10T22:41:42.55Z" }
wheels = [
    { url = "https://files.pythonhosted.org/packages/c8/f1/d6a797abb14f6283c0ddff96bbdd46937f64122b8c925cab503dd37f8214/pyasn1-0.6.1-py3-none-any.whl", hash = "sha256:0d632f46f2ba09143da3a8afe9e33fb6f92fa2320ab7e886e2d0f7672af84629", size = 83135, upload-time = "2024-09-11T16:00:36.122Z" },
]

[[package]]
name = "pyasn1-modules"
version = "0.4.2"
source = { registry = "https://pypi.org/simple" }
dependencies = [
    { name = "pyasn1" },
]
sdist = { url = "https://files.pythonhosted.org/packages/e9/e6/78ebbb10a8c8e4b61a59249394a4a594c1a7af95593dc933a349c8d00964/pyasn1_modules-0.4.2.tar.gz", hash = "sha256:677091de870a80aae844b1ca6134f54652fa2c8c5a52aa396440ac3106e941e6", size = 307892, upload-time = "2025-03-28T02:41:22.17Z" }
wheels = [
    { url = "https://files.pythonhosted.org/packages/47/8d/d529b5d697919ba8c11ad626e835d4039be708a35b0d22de83a269a6682c/pyasn1_modules-0.4.2-py3-none-any.whl", hash = "sha256:29253a9207ce32b64c3ac6600edc75368f98473906e8fd1043bd6b5b1de2c14a", size = 181259, upload-time = "2025-03-28T02:41:19.028Z" },
]

[[package]]
name = "pycparser"
version = "2.22"
source = { registry = "https://pypi.org/simple" }
sdist = { url = "https://files.pythonhosted.org/packages/1d/b2/31537cf4b1ca988837256c910a668b553fceb8f069bedc4b1c826024b52c/pycparser-2.22.tar.gz", hash = "sha256:491c8be9c040f5390f5bf44a5b07752bd07f56edf992381b05c701439eec10f6", size = 172736, upload-time = "2024-03-30T13:22:22.564Z" }
wheels = [
    { url = "https://files.pythonhosted.org/packages/13/a3/a812df4e2dd5696d1f351d58b8fe16a405b234ad2886a0dab9183fb78109/pycparser-2.22-py3-none-any.whl", hash = "sha256:c3702b6d3dd8c7abc1afa565d7e63d53a1d0bd86cdc24edd75470f4de499cfcc", size = 117552, upload-time = "2024-03-30T13:22:20.476Z" },
]

[[package]]
name = "pydantic"
version = "2.11.7"
source = { registry = "https://pypi.org/simple" }
dependencies = [
    { name = "annotated-types" },
    { name = "pydantic-core" },
    { name = "typing-extensions" },
    { name = "typing-inspection" },
]
sdist = { url = "https://files.pythonhosted.org/packages/00/dd/4325abf92c39ba8623b5af936ddb36ffcfe0beae70405d456ab1fb2f5b8c/pydantic-2.11.7.tar.gz", hash = "sha256:d989c3c6cb79469287b1569f7447a17848c998458d49ebe294e975b9baf0f0db", size = 788350, upload-time = "2025-06-14T08:33:17.137Z" }
wheels = [
    { url = "https://files.pythonhosted.org/packages/6a/c0/ec2b1c8712ca690e5d61979dee872603e92b8a32f94cc1b72d53beab008a/pydantic-2.11.7-py3-none-any.whl", hash = "sha256:dde5df002701f6de26248661f6835bbe296a47bf73990135c7d07ce741b9623b", size = 444782, upload-time = "2025-06-14T08:33:14.905Z" },
]

[[package]]
name = "pydantic-core"
version = "2.33.2"
source = { registry = "https://pypi.org/simple" }
dependencies = [
    { name = "typing-extensions" },
]
sdist = { url = "https://files.pythonhosted.org/packages/ad/88/5f2260bdfae97aabf98f1778d43f69574390ad787afb646292a638c923d4/pydantic_core-2.33.2.tar.gz", hash = "sha256:7cb8bc3605c29176e1b105350d2e6474142d7c1bd1d9327c4a9bdb46bf827acc", size = 435195, upload-time = "2025-04-23T18:33:52.104Z" }
wheels = [
    { url = "https://files.pythonhosted.org/packages/e5/92/b31726561b5dae176c2d2c2dc43a9c5bfba5d32f96f8b4c0a600dd492447/pydantic_core-2.33.2-cp310-cp310-macosx_10_12_x86_64.whl", hash = "sha256:2b3d326aaef0c0399d9afffeb6367d5e26ddc24d351dbc9c636840ac355dc5d8", size = 2028817, upload-time = "2025-04-23T18:30:43.919Z" },
    { url = "https://files.pythonhosted.org/packages/a3/44/3f0b95fafdaca04a483c4e685fe437c6891001bf3ce8b2fded82b9ea3aa1/pydantic_core-2.33.2-cp310-cp310-macosx_11_0_arm64.whl", hash = "sha256:0e5b2671f05ba48b94cb90ce55d8bdcaaedb8ba00cc5359f6810fc918713983d", size = 1861357, upload-time = "2025-04-23T18:30:46.372Z" },
    { url = "https://files.pythonhosted.org/packages/30/97/e8f13b55766234caae05372826e8e4b3b96e7b248be3157f53237682e43c/pydantic_core-2.33.2-cp310-cp310-manylinux_2_17_aarch64.manylinux2014_aarch64.whl", hash = "sha256:0069c9acc3f3981b9ff4cdfaf088e98d83440a4c7ea1bc07460af3d4dc22e72d", size = 1898011, upload-time = "2025-04-23T18:30:47.591Z" },
    { url = "https://files.pythonhosted.org/packages/9b/a3/99c48cf7bafc991cc3ee66fd544c0aae8dc907b752f1dad2d79b1b5a471f/pydantic_core-2.33.2-cp310-cp310-manylinux_2_17_armv7l.manylinux2014_armv7l.whl", hash = "sha256:d53b22f2032c42eaaf025f7c40c2e3b94568ae077a606f006d206a463bc69572", size = 1982730, upload-time = "2025-04-23T18:30:49.328Z" },
    { url = "https://files.pythonhosted.org/packages/de/8e/a5b882ec4307010a840fb8b58bd9bf65d1840c92eae7534c7441709bf54b/pydantic_core-2.33.2-cp310-cp310-manylinux_2_17_ppc64le.manylinux2014_ppc64le.whl", hash = "sha256:0405262705a123b7ce9f0b92f123334d67b70fd1f20a9372b907ce1080c7ba02", size = 2136178, upload-time = "2025-04-23T18:30:50.907Z" },
    { url = "https://files.pythonhosted.org/packages/e4/bb/71e35fc3ed05af6834e890edb75968e2802fe98778971ab5cba20a162315/pydantic_core-2.33.2-cp310-cp310-manylinux_2_17_s390x.manylinux2014_s390x.whl", hash = "sha256:4b25d91e288e2c4e0662b8038a28c6a07eaac3e196cfc4ff69de4ea3db992a1b", size = 2736462, upload-time = "2025-04-23T18:30:52.083Z" },
    { url = "https://files.pythonhosted.org/packages/31/0d/c8f7593e6bc7066289bbc366f2235701dcbebcd1ff0ef8e64f6f239fb47d/pydantic_core-2.33.2-cp310-cp310-manylinux_2_17_x86_64.manylinux2014_x86_64.whl", hash = "sha256:6bdfe4b3789761f3bcb4b1ddf33355a71079858958e3a552f16d5af19768fef2", size = 2005652, upload-time = "2025-04-23T18:30:53.389Z" },
    { url = "https://files.pythonhosted.org/packages/d2/7a/996d8bd75f3eda405e3dd219ff5ff0a283cd8e34add39d8ef9157e722867/pydantic_core-2.33.2-cp310-cp310-manylinux_2_5_i686.manylinux1_i686.whl", hash = "sha256:efec8db3266b76ef9607c2c4c419bdb06bf335ae433b80816089ea7585816f6a", size = 2113306, upload-time = "2025-04-23T18:30:54.661Z" },
    { url = "https://files.pythonhosted.org/packages/ff/84/daf2a6fb2db40ffda6578a7e8c5a6e9c8affb251a05c233ae37098118788/pydantic_core-2.33.2-cp310-cp310-musllinux_1_1_aarch64.whl", hash = "sha256:031c57d67ca86902726e0fae2214ce6770bbe2f710dc33063187a68744a5ecac", size = 2073720, upload-time = "2025-04-23T18:30:56.11Z" },
    { url = "https://files.pythonhosted.org/packages/77/fb/2258da019f4825128445ae79456a5499c032b55849dbd5bed78c95ccf163/pydantic_core-2.33.2-cp310-cp310-musllinux_1_1_armv7l.whl", hash = "sha256:f8de619080e944347f5f20de29a975c2d815d9ddd8be9b9b7268e2e3ef68605a", size = 2244915, upload-time = "2025-04-23T18:30:57.501Z" },
    { url = "https://files.pythonhosted.org/packages/d8/7a/925ff73756031289468326e355b6fa8316960d0d65f8b5d6b3a3e7866de7/pydantic_core-2.33.2-cp310-cp310-musllinux_1_1_x86_64.whl", hash = "sha256:73662edf539e72a9440129f231ed3757faab89630d291b784ca99237fb94db2b", size = 2241884, upload-time = "2025-04-23T18:30:58.867Z" },
    { url = "https://files.pythonhosted.org/packages/0b/b0/249ee6d2646f1cdadcb813805fe76265745c4010cf20a8eba7b0e639d9b2/pydantic_core-2.33.2-cp310-cp310-win32.whl", hash = "sha256:0a39979dcbb70998b0e505fb1556a1d550a0781463ce84ebf915ba293ccb7e22", size = 1910496, upload-time = "2025-04-23T18:31:00.078Z" },
    { url = "https://files.pythonhosted.org/packages/66/ff/172ba8f12a42d4b552917aa65d1f2328990d3ccfc01d5b7c943ec084299f/pydantic_core-2.33.2-cp310-cp310-win_amd64.whl", hash = "sha256:b0379a2b24882fef529ec3b4987cb5d003b9cda32256024e6fe1586ac45fc640", size = 1955019, upload-time = "2025-04-23T18:31:01.335Z" },
    { url = "https://files.pythonhosted.org/packages/3f/8d/71db63483d518cbbf290261a1fc2839d17ff89fce7089e08cad07ccfce67/pydantic_core-2.33.2-cp311-cp311-macosx_10_12_x86_64.whl", hash = "sha256:4c5b0a576fb381edd6d27f0a85915c6daf2f8138dc5c267a57c08a62900758c7", size = 2028584, upload-time = "2025-04-23T18:31:03.106Z" },
    { url = "https://files.pythonhosted.org/packages/24/2f/3cfa7244ae292dd850989f328722d2aef313f74ffc471184dc509e1e4e5a/pydantic_core-2.33.2-cp311-cp311-macosx_11_0_arm64.whl", hash = "sha256:e799c050df38a639db758c617ec771fd8fb7a5f8eaaa4b27b101f266b216a246", size = 1855071, upload-time = "2025-04-23T18:31:04.621Z" },
    { url = "https://files.pythonhosted.org/packages/b3/d3/4ae42d33f5e3f50dd467761304be2fa0a9417fbf09735bc2cce003480f2a/pydantic_core-2.33.2-cp311-cp311-manylinux_2_17_aarch64.manylinux2014_aarch64.whl", hash = "sha256:dc46a01bf8d62f227d5ecee74178ffc448ff4e5197c756331f71efcc66dc980f", size = 1897823, upload-time = "2025-04-23T18:31:06.377Z" },
    { url = "https://files.pythonhosted.org/packages/f4/f3/aa5976e8352b7695ff808599794b1fba2a9ae2ee954a3426855935799488/pydantic_core-2.33.2-cp311-cp311-manylinux_2_17_armv7l.manylinux2014_armv7l.whl", hash = "sha256:a144d4f717285c6d9234a66778059f33a89096dfb9b39117663fd8413d582dcc", size = 1983792, upload-time = "2025-04-23T18:31:07.93Z" },
    { url = "https://files.pythonhosted.org/packages/d5/7a/cda9b5a23c552037717f2b2a5257e9b2bfe45e687386df9591eff7b46d28/pydantic_core-2.33.2-cp311-cp311-manylinux_2_17_ppc64le.manylinux2014_ppc64le.whl", hash = "sha256:73cf6373c21bc80b2e0dc88444f41ae60b2f070ed02095754eb5a01df12256de", size = 2136338, upload-time = "2025-04-23T18:31:09.283Z" },
    { url = "https://files.pythonhosted.org/packages/2b/9f/b8f9ec8dd1417eb9da784e91e1667d58a2a4a7b7b34cf4af765ef663a7e5/pydantic_core-2.33.2-cp311-cp311-manylinux_2_17_s390x.manylinux2014_s390x.whl", hash = "sha256:3dc625f4aa79713512d1976fe9f0bc99f706a9dee21dfd1810b4bbbf228d0e8a", size = 2730998, upload-time = "2025-04-23T18:31:11.7Z" },
    { url = "https://files.pythonhosted.org/packages/47/bc/cd720e078576bdb8255d5032c5d63ee5c0bf4b7173dd955185a1d658c456/pydantic_core-2.33.2-cp311-cp311-manylinux_2_17_x86_64.manylinux2014_x86_64.whl", hash = "sha256:881b21b5549499972441da4758d662aeea93f1923f953e9cbaff14b8b9565aef", size = 2003200, upload-time = "2025-04-23T18:31:13.536Z" },
    { url = "https://files.pythonhosted.org/packages/ca/22/3602b895ee2cd29d11a2b349372446ae9727c32e78a94b3d588a40fdf187/pydantic_core-2.33.2-cp311-cp311-manylinux_2_5_i686.manylinux1_i686.whl", hash = "sha256:bdc25f3681f7b78572699569514036afe3c243bc3059d3942624e936ec93450e", size = 2113890, upload-time = "2025-04-23T18:31:15.011Z" },
    { url = "https://files.pythonhosted.org/packages/ff/e6/e3c5908c03cf00d629eb38393a98fccc38ee0ce8ecce32f69fc7d7b558a7/pydantic_core-2.33.2-cp311-cp311-musllinux_1_1_aarch64.whl", hash = "sha256:fe5b32187cbc0c862ee201ad66c30cf218e5ed468ec8dc1cf49dec66e160cc4d", size = 2073359, upload-time = "2025-04-23T18:31:16.393Z" },
    { url = "https://files.pythonhosted.org/packages/12/e7/6a36a07c59ebefc8777d1ffdaf5ae71b06b21952582e4b07eba88a421c79/pydantic_core-2.33.2-cp311-cp311-musllinux_1_1_armv7l.whl", hash = "sha256:bc7aee6f634a6f4a95676fcb5d6559a2c2a390330098dba5e5a5f28a2e4ada30", size = 2245883, upload-time = "2025-04-23T18:31:17.892Z" },
    { url = "https://files.pythonhosted.org/packages/16/3f/59b3187aaa6cc0c1e6616e8045b284de2b6a87b027cce2ffcea073adf1d2/pydantic_core-2.33.2-cp311-cp311-musllinux_1_1_x86_64.whl", hash = "sha256:235f45e5dbcccf6bd99f9f472858849f73d11120d76ea8707115415f8e5ebebf", size = 2241074, upload-time = "2025-04-23T18:31:19.205Z" },
    { url = "https://files.pythonhosted.org/packages/e0/ed/55532bb88f674d5d8f67ab121a2a13c385df382de2a1677f30ad385f7438/pydantic_core-2.33.2-cp311-cp311-win32.whl", hash = "sha256:6368900c2d3ef09b69cb0b913f9f8263b03786e5b2a387706c5afb66800efd51", size = 1910538, upload-time = "2025-04-23T18:31:20.541Z" },
    { url = "https://files.pythonhosted.org/packages/fe/1b/25b7cccd4519c0b23c2dd636ad39d381abf113085ce4f7bec2b0dc755eb1/pydantic_core-2.33.2-cp311-cp311-win_amd64.whl", hash = "sha256:1e063337ef9e9820c77acc768546325ebe04ee38b08703244c1309cccc4f1bab", size = 1952909, upload-time = "2025-04-23T18:31:22.371Z" },
    { url = "https://files.pythonhosted.org/packages/49/a9/d809358e49126438055884c4366a1f6227f0f84f635a9014e2deb9b9de54/pydantic_core-2.33.2-cp311-cp311-win_arm64.whl", hash = "sha256:6b99022f1d19bc32a4c2a0d544fc9a76e3be90f0b3f4af413f87d38749300e65", size = 1897786, upload-time = "2025-04-23T18:31:24.161Z" },
    { url = "https://files.pythonhosted.org/packages/18/8a/2b41c97f554ec8c71f2a8a5f85cb56a8b0956addfe8b0efb5b3d77e8bdc3/pydantic_core-2.33.2-cp312-cp312-macosx_10_12_x86_64.whl", hash = "sha256:a7ec89dc587667f22b6a0b6579c249fca9026ce7c333fc142ba42411fa243cdc", size = 2009000, upload-time = "2025-04-23T18:31:25.863Z" },
    { url = "https://files.pythonhosted.org/packages/a1/02/6224312aacb3c8ecbaa959897af57181fb6cf3a3d7917fd44d0f2917e6f2/pydantic_core-2.33.2-cp312-cp312-macosx_11_0_arm64.whl", hash = "sha256:3c6db6e52c6d70aa0d00d45cdb9b40f0433b96380071ea80b09277dba021ddf7", size = 1847996, upload-time = "2025-04-23T18:31:27.341Z" },
    { url = "https://files.pythonhosted.org/packages/d6/46/6dcdf084a523dbe0a0be59d054734b86a981726f221f4562aed313dbcb49/pydantic_core-2.33.2-cp312-cp312-manylinux_2_17_aarch64.manylinux2014_aarch64.whl", hash = "sha256:4e61206137cbc65e6d5256e1166f88331d3b6238e082d9f74613b9b765fb9025", size = 1880957, upload-time = "2025-04-23T18:31:28.956Z" },
    { url = "https://files.pythonhosted.org/packages/ec/6b/1ec2c03837ac00886ba8160ce041ce4e325b41d06a034adbef11339ae422/pydantic_core-2.33.2-cp312-cp312-manylinux_2_17_armv7l.manylinux2014_armv7l.whl", hash = "sha256:eb8c529b2819c37140eb51b914153063d27ed88e3bdc31b71198a198e921e011", size = 1964199, upload-time = "2025-04-23T18:31:31.025Z" },
    { url = "https://files.pythonhosted.org/packages/2d/1d/6bf34d6adb9debd9136bd197ca72642203ce9aaaa85cfcbfcf20f9696e83/pydantic_core-2.33.2-cp312-cp312-manylinux_2_17_ppc64le.manylinux2014_ppc64le.whl", hash = "sha256:c52b02ad8b4e2cf14ca7b3d918f3eb0ee91e63b3167c32591e57c4317e134f8f", size = 2120296, upload-time = "2025-04-23T18:31:32.514Z" },
    { url = "https://files.pythonhosted.org/packages/e0/94/2bd0aaf5a591e974b32a9f7123f16637776c304471a0ab33cf263cf5591a/pydantic_core-2.33.2-cp312-cp312-manylinux_2_17_s390x.manylinux2014_s390x.whl", hash = "sha256:96081f1605125ba0855dfda83f6f3df5ec90c61195421ba72223de35ccfb2f88", size = 2676109, upload-time = "2025-04-23T18:31:33.958Z" },
    { url = "https://files.pythonhosted.org/packages/f9/41/4b043778cf9c4285d59742281a769eac371b9e47e35f98ad321349cc5d61/pydantic_core-2.33.2-cp312-cp312-manylinux_2_17_x86_64.manylinux2014_x86_64.whl", hash = "sha256:8f57a69461af2a5fa6e6bbd7a5f60d3b7e6cebb687f55106933188e79ad155c1", size = 2002028, upload-time = "2025-04-23T18:31:39.095Z" },
    { url = "https://files.pythonhosted.org/packages/cb/d5/7bb781bf2748ce3d03af04d5c969fa1308880e1dca35a9bd94e1a96a922e/pydantic_core-2.33.2-cp312-cp312-manylinux_2_5_i686.manylinux1_i686.whl", hash = "sha256:572c7e6c8bb4774d2ac88929e3d1f12bc45714ae5ee6d9a788a9fb35e60bb04b", size = 2100044, upload-time = "2025-04-23T18:31:41.034Z" },
    { url = "https://files.pythonhosted.org/packages/fe/36/def5e53e1eb0ad896785702a5bbfd25eed546cdcf4087ad285021a90ed53/pydantic_core-2.33.2-cp312-cp312-musllinux_1_1_aarch64.whl", hash = "sha256:db4b41f9bd95fbe5acd76d89920336ba96f03e149097365afe1cb092fceb89a1", size = 2058881, upload-time = "2025-04-23T18:31:42.757Z" },
    { url = "https://files.pythonhosted.org/packages/01/6c/57f8d70b2ee57fc3dc8b9610315949837fa8c11d86927b9bb044f8705419/pydantic_core-2.33.2-cp312-cp312-musllinux_1_1_armv7l.whl", hash = "sha256:fa854f5cf7e33842a892e5c73f45327760bc7bc516339fda888c75ae60edaeb6", size = 2227034, upload-time = "2025-04-23T18:31:44.304Z" },
    { url = "https://files.pythonhosted.org/packages/27/b9/9c17f0396a82b3d5cbea4c24d742083422639e7bb1d5bf600e12cb176a13/pydantic_core-2.33.2-cp312-cp312-musllinux_1_1_x86_64.whl", hash = "sha256:5f483cfb75ff703095c59e365360cb73e00185e01aaea067cd19acffd2ab20ea", size = 2234187, upload-time = "2025-04-23T18:31:45.891Z" },
    { url = "https://files.pythonhosted.org/packages/b0/6a/adf5734ffd52bf86d865093ad70b2ce543415e0e356f6cacabbc0d9ad910/pydantic_core-2.33.2-cp312-cp312-win32.whl", hash = "sha256:9cb1da0f5a471435a7bc7e439b8a728e8b61e59784b2af70d7c169f8dd8ae290", size = 1892628, upload-time = "2025-04-23T18:31:47.819Z" },
    { url = "https://files.pythonhosted.org/packages/43/e4/5479fecb3606c1368d496a825d8411e126133c41224c1e7238be58b87d7e/pydantic_core-2.33.2-cp312-cp312-win_amd64.whl", hash = "sha256:f941635f2a3d96b2973e867144fde513665c87f13fe0e193c158ac51bfaaa7b2", size = 1955866, upload-time = "2025-04-23T18:31:49.635Z" },
    { url = "https://files.pythonhosted.org/packages/0d/24/8b11e8b3e2be9dd82df4b11408a67c61bb4dc4f8e11b5b0fc888b38118b5/pydantic_core-2.33.2-cp312-cp312-win_arm64.whl", hash = "sha256:cca3868ddfaccfbc4bfb1d608e2ccaaebe0ae628e1416aeb9c4d88c001bb45ab", size = 1888894, upload-time = "2025-04-23T18:31:51.609Z" },
    { url = "https://files.pythonhosted.org/packages/46/8c/99040727b41f56616573a28771b1bfa08a3d3fe74d3d513f01251f79f172/pydantic_core-2.33.2-cp313-cp313-macosx_10_12_x86_64.whl", hash = "sha256:1082dd3e2d7109ad8b7da48e1d4710c8d06c253cbc4a27c1cff4fbcaa97a9e3f", size = 2015688, upload-time = "2025-04-23T18:31:53.175Z" },
    { url = "https://files.pythonhosted.org/packages/3a/cc/5999d1eb705a6cefc31f0b4a90e9f7fc400539b1a1030529700cc1b51838/pydantic_core-2.33.2-cp313-cp313-macosx_11_0_arm64.whl", hash = "sha256:f517ca031dfc037a9c07e748cefd8d96235088b83b4f4ba8939105d20fa1dcd6", size = 1844808, upload-time = "2025-04-23T18:31:54.79Z" },
    { url = "https://files.pythonhosted.org/packages/6f/5e/a0a7b8885c98889a18b6e376f344da1ef323d270b44edf8174d6bce4d622/pydantic_core-2.33.2-cp313-cp313-manylinux_2_17_aarch64.manylinux2014_aarch64.whl", hash = "sha256:0a9f2c9dd19656823cb8250b0724ee9c60a82f3cdf68a080979d13092a3b0fef", size = 1885580, upload-time = "2025-04-23T18:31:57.393Z" },
    { url = "https://files.pythonhosted.org/packages/3b/2a/953581f343c7d11a304581156618c3f592435523dd9d79865903272c256a/pydantic_core-2.33.2-cp313-cp313-manylinux_2_17_armv7l.manylinux2014_armv7l.whl", hash = "sha256:2b0a451c263b01acebe51895bfb0e1cc842a5c666efe06cdf13846c7418caa9a", size = 1973859, upload-time = "2025-04-23T18:31:59.065Z" },
    { url = "https://files.pythonhosted.org/packages/e6/55/f1a813904771c03a3f97f676c62cca0c0a4138654107c1b61f19c644868b/pydantic_core-2.33.2-cp313-cp313-manylinux_2_17_ppc64le.manylinux2014_ppc64le.whl", hash = "sha256:1ea40a64d23faa25e62a70ad163571c0b342b8bf66d5fa612ac0dec4f069d916", size = 2120810, upload-time = "2025-04-23T18:32:00.78Z" },
    { url = "https://files.pythonhosted.org/packages/aa/c3/053389835a996e18853ba107a63caae0b9deb4a276c6b472931ea9ae6e48/pydantic_core-2.33.2-cp313-cp313-manylinux_2_17_s390x.manylinux2014_s390x.whl", hash = "sha256:0fb2d542b4d66f9470e8065c5469ec676978d625a8b7a363f07d9a501a9cb36a", size = 2676498, upload-time = "2025-04-23T18:32:02.418Z" },
    { url = "https://files.pythonhosted.org/packages/eb/3c/f4abd740877a35abade05e437245b192f9d0ffb48bbbbd708df33d3cda37/pydantic_core-2.33.2-cp313-cp313-manylinux_2_17_x86_64.manylinux2014_x86_64.whl", hash = "sha256:9fdac5d6ffa1b5a83bca06ffe7583f5576555e6c8b3a91fbd25ea7780f825f7d", size = 2000611, upload-time = "2025-04-23T18:32:04.152Z" },
    { url = "https://files.pythonhosted.org/packages/59/a7/63ef2fed1837d1121a894d0ce88439fe3e3b3e48c7543b2a4479eb99c2bd/pydantic_core-2.33.2-cp313-cp313-manylinux_2_5_i686.manylinux1_i686.whl", hash = "sha256:04a1a413977ab517154eebb2d326da71638271477d6ad87a769102f7c2488c56", size = 2107924, upload-time = "2025-04-23T18:32:06.129Z" },
    { url = "https://files.pythonhosted.org/packages/04/8f/2551964ef045669801675f1cfc3b0d74147f4901c3ffa42be2ddb1f0efc4/pydantic_core-2.33.2-cp313-cp313-musllinux_1_1_aarch64.whl", hash = "sha256:c8e7af2f4e0194c22b5b37205bfb293d166a7344a5b0d0eaccebc376546d77d5", size = 2063196, upload-time = "2025-04-23T18:32:08.178Z" },
    { url = "https://files.pythonhosted.org/packages/26/bd/d9602777e77fc6dbb0c7db9ad356e9a985825547dce5ad1d30ee04903918/pydantic_core-2.33.2-cp313-cp313-musllinux_1_1_armv7l.whl", hash = "sha256:5c92edd15cd58b3c2d34873597a1e20f13094f59cf88068adb18947df5455b4e", size = 2236389, upload-time = "2025-04-23T18:32:10.242Z" },
    { url = "https://files.pythonhosted.org/packages/42/db/0e950daa7e2230423ab342ae918a794964b053bec24ba8af013fc7c94846/pydantic_core-2.33.2-cp313-cp313-musllinux_1_1_x86_64.whl", hash = "sha256:65132b7b4a1c0beded5e057324b7e16e10910c106d43675d9bd87d4f38dde162", size = 2239223, upload-time = "2025-04-23T18:32:12.382Z" },
    { url = "https://files.pythonhosted.org/packages/58/4d/4f937099c545a8a17eb52cb67fe0447fd9a373b348ccfa9a87f141eeb00f/pydantic_core-2.33.2-cp313-cp313-win32.whl", hash = "sha256:52fb90784e0a242bb96ec53f42196a17278855b0f31ac7c3cc6f5c1ec4811849", size = 1900473, upload-time = "2025-04-23T18:32:14.034Z" },
    { url = "https://files.pythonhosted.org/packages/a0/75/4a0a9bac998d78d889def5e4ef2b065acba8cae8c93696906c3a91f310ca/pydantic_core-2.33.2-cp313-cp313-win_amd64.whl", hash = "sha256:c083a3bdd5a93dfe480f1125926afcdbf2917ae714bdb80b36d34318b2bec5d9", size = 1955269, upload-time = "2025-04-23T18:32:15.783Z" },
    { url = "https://files.pythonhosted.org/packages/f9/86/1beda0576969592f1497b4ce8e7bc8cbdf614c352426271b1b10d5f0aa64/pydantic_core-2.33.2-cp313-cp313-win_arm64.whl", hash = "sha256:e80b087132752f6b3d714f041ccf74403799d3b23a72722ea2e6ba2e892555b9", size = 1893921, upload-time = "2025-04-23T18:32:18.473Z" },
    { url = "https://files.pythonhosted.org/packages/a4/7d/e09391c2eebeab681df2b74bfe6c43422fffede8dc74187b2b0bf6fd7571/pydantic_core-2.33.2-cp313-cp313t-macosx_11_0_arm64.whl", hash = "sha256:61c18fba8e5e9db3ab908620af374db0ac1baa69f0f32df4f61ae23f15e586ac", size = 1806162, upload-time = "2025-04-23T18:32:20.188Z" },
    { url = "https://files.pythonhosted.org/packages/f1/3d/847b6b1fed9f8ed3bb95a9ad04fbd0b212e832d4f0f50ff4d9ee5a9f15cf/pydantic_core-2.33.2-cp313-cp313t-manylinux_2_17_x86_64.manylinux2014_x86_64.whl", hash = "sha256:95237e53bb015f67b63c91af7518a62a8660376a6a0db19b89acc77a4d6199f5", size = 1981560, upload-time = "2025-04-23T18:32:22.354Z" },
    { url = "https://files.pythonhosted.org/packages/6f/9a/e73262f6c6656262b5fdd723ad90f518f579b7bc8622e43a942eec53c938/pydantic_core-2.33.2-cp313-cp313t-win_amd64.whl", hash = "sha256:c2fc0a768ef76c15ab9238afa6da7f69895bb5d1ee83aeea2e3509af4472d0b9", size = 1935777, upload-time = "2025-04-23T18:32:25.088Z" },
    { url = "https://files.pythonhosted.org/packages/30/68/373d55e58b7e83ce371691f6eaa7175e3a24b956c44628eb25d7da007917/pydantic_core-2.33.2-pp310-pypy310_pp73-macosx_10_12_x86_64.whl", hash = "sha256:5c4aa4e82353f65e548c476b37e64189783aa5384903bfea4f41580f255fddfa", size = 2023982, upload-time = "2025-04-23T18:32:53.14Z" },
    { url = "https://files.pythonhosted.org/packages/a4/16/145f54ac08c96a63d8ed6442f9dec17b2773d19920b627b18d4f10a061ea/pydantic_core-2.33.2-pp310-pypy310_pp73-macosx_11_0_arm64.whl", hash = "sha256:d946c8bf0d5c24bf4fe333af284c59a19358aa3ec18cb3dc4370080da1e8ad29", size = 1858412, upload-time = "2025-04-23T18:32:55.52Z" },
    { url = "https://files.pythonhosted.org/packages/41/b1/c6dc6c3e2de4516c0bb2c46f6a373b91b5660312342a0cf5826e38ad82fa/pydantic_core-2.33.2-pp310-pypy310_pp73-manylinux_2_17_aarch64.manylinux2014_aarch64.whl", hash = "sha256:87b31b6846e361ef83fedb187bb5b4372d0da3f7e28d85415efa92d6125d6e6d", size = 1892749, upload-time = "2025-04-23T18:32:57.546Z" },
    { url = "https://files.pythonhosted.org/packages/12/73/8cd57e20afba760b21b742106f9dbdfa6697f1570b189c7457a1af4cd8a0/pydantic_core-2.33.2-pp310-pypy310_pp73-manylinux_2_17_x86_64.manylinux2014_x86_64.whl", hash = "sha256:aa9d91b338f2df0508606f7009fde642391425189bba6d8c653afd80fd6bb64e", size = 2067527, upload-time = "2025-04-23T18:32:59.771Z" },
    { url = "https://files.pythonhosted.org/packages/e3/d5/0bb5d988cc019b3cba4a78f2d4b3854427fc47ee8ec8e9eaabf787da239c/pydantic_core-2.33.2-pp310-pypy310_pp73-manylinux_2_5_i686.manylinux1_i686.whl", hash = "sha256:2058a32994f1fde4ca0480ab9d1e75a0e8c87c22b53a3ae66554f9af78f2fe8c", size = 2108225, upload-time = "2025-04-23T18:33:04.51Z" },
    { url = "https://files.pythonhosted.org/packages/f1/c5/00c02d1571913d496aabf146106ad8239dc132485ee22efe08085084ff7c/pydantic_core-2.33.2-pp310-pypy310_pp73-musllinux_1_1_aarch64.whl", hash = "sha256:0e03262ab796d986f978f79c943fc5f620381be7287148b8010b4097f79a39ec", size = 2069490, upload-time = "2025-04-23T18:33:06.391Z" },
    { url = "https://files.pythonhosted.org/packages/22/a8/dccc38768274d3ed3a59b5d06f59ccb845778687652daa71df0cab4040d7/pydantic_core-2.33.2-pp310-pypy310_pp73-musllinux_1_1_armv7l.whl", hash = "sha256:1a8695a8d00c73e50bff9dfda4d540b7dee29ff9b8053e38380426a85ef10052", size = 2237525, upload-time = "2025-04-23T18:33:08.44Z" },
    { url = "https://files.pythonhosted.org/packages/d4/e7/4f98c0b125dda7cf7ccd14ba936218397b44f50a56dd8c16a3091df116c3/pydantic_core-2.33.2-pp310-pypy310_pp73-musllinux_1_1_x86_64.whl", hash = "sha256:fa754d1850735a0b0e03bcffd9d4b4343eb417e47196e4485d9cca326073a42c", size = 2238446, upload-time = "2025-04-23T18:33:10.313Z" },
    { url = "https://files.pythonhosted.org/packages/ce/91/2ec36480fdb0b783cd9ef6795753c1dea13882f2e68e73bce76ae8c21e6a/pydantic_core-2.33.2-pp310-pypy310_pp73-win_amd64.whl", hash = "sha256:a11c8d26a50bfab49002947d3d237abe4d9e4b5bdc8846a63537b6488e197808", size = 2066678, upload-time = "2025-04-23T18:33:12.224Z" },
    { url = "https://files.pythonhosted.org/packages/7b/27/d4ae6487d73948d6f20dddcd94be4ea43e74349b56eba82e9bdee2d7494c/pydantic_core-2.33.2-pp311-pypy311_pp73-macosx_10_12_x86_64.whl", hash = "sha256:dd14041875d09cc0f9308e37a6f8b65f5585cf2598a53aa0123df8b129d481f8", size = 2025200, upload-time = "2025-04-23T18:33:14.199Z" },
    { url = "https://files.pythonhosted.org/packages/f1/b8/b3cb95375f05d33801024079b9392a5ab45267a63400bf1866e7ce0f0de4/pydantic_core-2.33.2-pp311-pypy311_pp73-macosx_11_0_arm64.whl", hash = "sha256:d87c561733f66531dced0da6e864f44ebf89a8fba55f31407b00c2f7f9449593", size = 1859123, upload-time = "2025-04-23T18:33:16.555Z" },
    { url = "https://files.pythonhosted.org/packages/05/bc/0d0b5adeda59a261cd30a1235a445bf55c7e46ae44aea28f7bd6ed46e091/pydantic_core-2.33.2-pp311-pypy311_pp73-manylinux_2_17_aarch64.manylinux2014_aarch64.whl", hash = "sha256:2f82865531efd18d6e07a04a17331af02cb7a651583c418df8266f17a63c6612", size = 1892852, upload-time = "2025-04-23T18:33:18.513Z" },
    { url = "https://files.pythonhosted.org/packages/3e/11/d37bdebbda2e449cb3f519f6ce950927b56d62f0b84fd9cb9e372a26a3d5/pydantic_core-2.33.2-pp311-pypy311_pp73-manylinux_2_17_x86_64.manylinux2014_x86_64.whl", hash = "sha256:2bfb5112df54209d820d7bf9317c7a6c9025ea52e49f46b6a2060104bba37de7", size = 2067484, upload-time = "2025-04-23T18:33:20.475Z" },
    { url = "https://files.pythonhosted.org/packages/8c/55/1f95f0a05ce72ecb02a8a8a1c3be0579bbc29b1d5ab68f1378b7bebc5057/pydantic_core-2.33.2-pp311-pypy311_pp73-manylinux_2_5_i686.manylinux1_i686.whl", hash = "sha256:64632ff9d614e5eecfb495796ad51b0ed98c453e447a76bcbeeb69615079fc7e", size = 2108896, upload-time = "2025-04-23T18:33:22.501Z" },
    { url = "https://files.pythonhosted.org/packages/53/89/2b2de6c81fa131f423246a9109d7b2a375e83968ad0800d6e57d0574629b/pydantic_core-2.33.2-pp311-pypy311_pp73-musllinux_1_1_aarch64.whl", hash = "sha256:f889f7a40498cc077332c7ab6b4608d296d852182211787d4f3ee377aaae66e8", size = 2069475, upload-time = "2025-04-23T18:33:24.528Z" },
    { url = "https://files.pythonhosted.org/packages/b8/e9/1f7efbe20d0b2b10f6718944b5d8ece9152390904f29a78e68d4e7961159/pydantic_core-2.33.2-pp311-pypy311_pp73-musllinux_1_1_armv7l.whl", hash = "sha256:de4b83bb311557e439b9e186f733f6c645b9417c84e2eb8203f3f820a4b988bf", size = 2239013, upload-time = "2025-04-23T18:33:26.621Z" },
    { url = "https://files.pythonhosted.org/packages/3c/b2/5309c905a93811524a49b4e031e9851a6b00ff0fb668794472ea7746b448/pydantic_core-2.33.2-pp311-pypy311_pp73-musllinux_1_1_x86_64.whl", hash = "sha256:82f68293f055f51b51ea42fafc74b6aad03e70e191799430b90c13d643059ebb", size = 2238715, upload-time = "2025-04-23T18:33:28.656Z" },
    { url = "https://files.pythonhosted.org/packages/32/56/8a7ca5d2cd2cda1d245d34b1c9a942920a718082ae8e54e5f3e5a58b7add/pydantic_core-2.33.2-pp311-pypy311_pp73-win_amd64.whl", hash = "sha256:329467cecfb529c925cf2bbd4d60d2c509bc2fb52a20c1045bf09bb70971a9c1", size = 2066757, upload-time = "2025-04-23T18:33:30.645Z" },
]

[[package]]
name = "pydantic-settings"
version = "2.10.1"
source = { registry = "https://pypi.org/simple" }
dependencies = [
    { name = "pydantic" },
    { name = "python-dotenv" },
    { name = "typing-inspection" },
]
sdist = { url = "https://files.pythonhosted.org/packages/68/85/1ea668bbab3c50071ca613c6ab30047fb36ab0da1b92fa8f17bbc38fd36c/pydantic_settings-2.10.1.tar.gz", hash = "sha256:06f0062169818d0f5524420a360d632d5857b83cffd4d42fe29597807a1614ee", size = 172583, upload-time = "2025-06-24T13:26:46.841Z" }
wheels = [
    { url = "https://files.pythonhosted.org/packages/58/f0/427018098906416f580e3cf1366d3b1abfb408a0652e9f31600c24a1903c/pydantic_settings-2.10.1-py3-none-any.whl", hash = "sha256:a60952460b99cf661dc25c29c0ef171721f98bfcb52ef8d9ea4c943d7c8cc796", size = 45235, upload-time = "2025-06-24T13:26:45.485Z" },
]

[[package]]
name = "pydispatcher"
version = "2.0.7"
source = { registry = "https://pypi.org/simple" }
sdist = { url = "https://files.pythonhosted.org/packages/21/db/030d0700ae90d2f9d52c2f3c1f864881e19cef8cba3b0a08759c8494c19c/PyDispatcher-2.0.7.tar.gz", hash = "sha256:b777c6ad080dc1bad74a4c29d6a46914fa6701ac70f94b0d66fbcfde62f5be31", size = 38891, upload-time = "2023-02-17T20:11:13.106Z" }
wheels = [
    { url = "https://files.pythonhosted.org/packages/66/0e/9ee7bc0b48ec45d93b302fa2d787830dca4dc454d31a237faa5815995988/PyDispatcher-2.0.7-py3-none-any.whl", hash = "sha256:96543bea04115ffde08f851e1d45cacbfd1ee866ac42127d9b476dc5aefa7de0", size = 12040, upload-time = "2023-02-17T20:11:11.991Z" },
]

[[package]]
name = "pydoc-markdown"
version = "4.8.2"
source = { registry = "https://pypi.org/simple" }
dependencies = [
    { name = "click" },
    { name = "databind-core" },
    { name = "databind-json" },
    { name = "docspec" },
    { name = "docspec-python" },
    { name = "docstring-parser" },
    { name = "jinja2" },
    { name = "nr-util" },
    { name = "pyyaml" },
    { name = "requests" },
    { name = "tomli" },
    { name = "tomli-w" },
    { name = "watchdog" },
    { name = "yapf" },
]
sdist = { url = "https://files.pythonhosted.org/packages/e1/8a/2c7f7ad656d22371a596d232fc140327b958d7f1d491b889632ea0cb7e87/pydoc_markdown-4.8.2.tar.gz", hash = "sha256:fb6c927e31386de17472d42f9bd3d3be2905977d026f6216881c65145aa67f0b", size = 44506, upload-time = "2023-06-26T12:37:01.152Z" }
wheels = [
    { url = "https://files.pythonhosted.org/packages/83/5a/ce0b056d9a95fd0c06a6cfa5972477d79353392d19230c748a7ba5a9df04/pydoc_markdown-4.8.2-py3-none-any.whl", hash = "sha256:203f74119e6bb2f9deba43d452422de7c8ec31955b61e0620fa4dd8c2611715f", size = 67830, upload-time = "2023-06-26T12:36:59.502Z" },
]

[[package]]
name = "pyee"
version = "13.0.0"
source = { registry = "https://pypi.org/simple" }
dependencies = [
    { name = "typing-extensions" },
]
sdist = { url = "https://files.pythonhosted.org/packages/95/03/1fd98d5841cd7964a27d729ccf2199602fe05eb7a405c1462eb7277945ed/pyee-13.0.0.tar.gz", hash = "sha256:b391e3c5a434d1f5118a25615001dbc8f669cf410ab67d04c4d4e07c55481c37", size = 31250, upload-time = "2025-03-17T18:53:15.955Z" }
wheels = [
    { url = "https://files.pythonhosted.org/packages/9b/4d/b9add7c84060d4c1906abe9a7e5359f2a60f7a9a4f67268b2766673427d8/pyee-13.0.0-py3-none-any.whl", hash = "sha256:48195a3cddb3b1515ce0695ed76036b5ccc2ef3a9f963ff9f77aec0139845498", size = 15730, upload-time = "2025-03-17T18:53:14.532Z" },
]

[[package]]
name = "pygments"
version = "2.19.2"
source = { registry = "https://pypi.org/simple" }
sdist = { url = "https://files.pythonhosted.org/packages/b0/77/a5b8c569bf593b0140bde72ea885a803b82086995367bf2037de0159d924/pygments-2.19.2.tar.gz", hash = "sha256:636cb2477cec7f8952536970bc533bc43743542f70392ae026374600add5b887", size = 4968631, upload-time = "2025-06-21T13:39:12.283Z" }
wheels = [
    { url = "https://files.pythonhosted.org/packages/c7/21/705964c7812476f378728bdf590ca4b771ec72385c533964653c68e86bdc/pygments-2.19.2-py3-none-any.whl", hash = "sha256:86540386c03d588bb81d44bc3928634ff26449851e99741617ecb9037ee5ec0b", size = 1225217, upload-time = "2025-06-21T13:39:07.939Z" },
]

[[package]]
name = "pyopenssl"
version = "25.1.0"
source = { registry = "https://pypi.org/simple" }
dependencies = [
    { name = "cryptography" },
    { name = "typing-extensions", marker = "python_full_version < '3.13'" },
]
sdist = { url = "https://files.pythonhosted.org/packages/04/8c/cd89ad05804f8e3c17dea8f178c3f40eeab5694c30e0c9f5bcd49f576fc3/pyopenssl-25.1.0.tar.gz", hash = "sha256:8d031884482e0c67ee92bf9a4d8cceb08d92aba7136432ffb0703c5280fc205b", size = 179937, upload-time = "2025-05-17T16:28:31.31Z" }
wheels = [
    { url = "https://files.pythonhosted.org/packages/80/28/2659c02301b9500751f8d42f9a6632e1508aa5120de5e43042b8b30f8d5d/pyopenssl-25.1.0-py3-none-any.whl", hash = "sha256:2b11f239acc47ac2e5aca04fd7fa829800aeee22a2eb30d744572a157bd8a1ab", size = 56771, upload-time = "2025-05-17T16:28:29.197Z" },
]

[[package]]
name = "pyproject-hooks"
version = "1.2.0"
source = { registry = "https://pypi.org/simple" }
sdist = { url = "https://files.pythonhosted.org/packages/e7/82/28175b2414effca1cdac8dc99f76d660e7a4fb0ceefa4b4ab8f5f6742925/pyproject_hooks-1.2.0.tar.gz", hash = "sha256:1e859bd5c40fae9448642dd871adf459e5e2084186e8d2c2a79a824c970da1f8", size = 19228, upload-time = "2024-09-29T09:24:13.293Z" }
wheels = [
    { url = "https://files.pythonhosted.org/packages/bd/24/12818598c362d7f300f18e74db45963dbcb85150324092410c8b49405e42/pyproject_hooks-1.2.0-py3-none-any.whl", hash = "sha256:9e5c6bfa8dcc30091c74b0cf803c81fdd29d94f01992a7707bc97babb1141913", size = 10216, upload-time = "2024-09-29T09:24:11.978Z" },
]

[[package]]
name = "pypydispatcher"
version = "2.1.2"
source = { registry = "https://pypi.org/simple" }
sdist = { url = "https://files.pythonhosted.org/packages/d5/7b/65f55513d3c769fd677f90032d8d8703e3dc17e88a41b6074d2177548bca/PyPyDispatcher-2.1.2.tar.gz", hash = "sha256:b6bec5dfcff9d2535bca2b23c80eae367b1ac250a645106948d315fcfa9130f2", size = 23224, upload-time = "2017-07-03T14:20:51.806Z" }

[[package]]
name = "pytest"
version = "8.4.1"
source = { registry = "https://pypi.org/simple" }
dependencies = [
    { name = "colorama", marker = "sys_platform == 'win32'" },
    { name = "exceptiongroup", marker = "python_full_version < '3.11'" },
    { name = "iniconfig" },
    { name = "packaging" },
    { name = "pluggy" },
    { name = "pygments" },
    { name = "tomli", marker = "python_full_version < '3.11'" },
]
sdist = { url = "https://files.pythonhosted.org/packages/08/ba/45911d754e8eba3d5a841a5ce61a65a685ff1798421ac054f85aa8747dfb/pytest-8.4.1.tar.gz", hash = "sha256:7c67fd69174877359ed9371ec3af8a3d2b04741818c51e5e99cc1742251fa93c", size = 1517714, upload-time = "2025-06-18T05:48:06.109Z" }
wheels = [
    { url = "https://files.pythonhosted.org/packages/29/16/c8a903f4c4dffe7a12843191437d7cd8e32751d5de349d45d3fe69544e87/pytest-8.4.1-py3-none-any.whl", hash = "sha256:539c70ba6fcead8e78eebbf1115e8b589e7565830d7d006a8723f19ac8a0afb7", size = 365474, upload-time = "2025-06-18T05:48:03.955Z" },
]

[[package]]
name = "pytest-asyncio"
version = "1.1.0"
source = { registry = "https://pypi.org/simple" }
dependencies = [
    { name = "backports-asyncio-runner", marker = "python_full_version < '3.11'" },
    { name = "pytest" },
]
sdist = { url = "https://files.pythonhosted.org/packages/4e/51/f8794af39eeb870e87a8c8068642fc07bce0c854d6865d7dd0f2a9d338c2/pytest_asyncio-1.1.0.tar.gz", hash = "sha256:796aa822981e01b68c12e4827b8697108f7205020f24b5793b3c41555dab68ea", size = 46652, upload-time = "2025-07-16T04:29:26.393Z" }
wheels = [
    { url = "https://files.pythonhosted.org/packages/c7/9d/bf86eddabf8c6c9cb1ea9a869d6873b46f105a5d292d3a6f7071f5b07935/pytest_asyncio-1.1.0-py3-none-any.whl", hash = "sha256:5fe2d69607b0bd75c656d1211f969cadba035030156745ee09e7d71740e58ecf", size = 15157, upload-time = "2025-07-16T04:29:24.929Z" },
]

[[package]]
name = "pytest-cov"
version = "6.2.1"
source = { registry = "https://pypi.org/simple" }
dependencies = [
    { name = "coverage", extra = ["toml"] },
    { name = "pluggy" },
    { name = "pytest" },
]
sdist = { url = "https://files.pythonhosted.org/packages/18/99/668cade231f434aaa59bbfbf49469068d2ddd945000621d3d165d2e7dd7b/pytest_cov-6.2.1.tar.gz", hash = "sha256:25cc6cc0a5358204b8108ecedc51a9b57b34cc6b8c967cc2c01a4e00d8a67da2", size = 69432, upload-time = "2025-06-12T10:47:47.684Z" }
wheels = [
    { url = "https://files.pythonhosted.org/packages/bc/16/4ea354101abb1287856baa4af2732be351c7bee728065aed451b678153fd/pytest_cov-6.2.1-py3-none-any.whl", hash = "sha256:f5bc4c23f42f1cdd23c70b1dab1bbaef4fc505ba950d53e0081d0730dd7e86d5", size = 24644, upload-time = "2025-06-12T10:47:45.932Z" },
]

[[package]]
name = "pytest-httpserver"
version = "1.1.3"
source = { registry = "https://pypi.org/simple" }
dependencies = [
    { name = "werkzeug" },
]
sdist = { url = "https://files.pythonhosted.org/packages/f1/d8/def15ba33bd696dd72dd4562a5287c0cba4d18a591eeb82e0b08ab385afc/pytest_httpserver-1.1.3.tar.gz", hash = "sha256:af819d6b533f84b4680b9416a5b3f67f1df3701f1da54924afd4d6e4ba5917ec", size = 68870, upload-time = "2025-04-10T08:17:15.6Z" }
wheels = [
    { url = "https://files.pythonhosted.org/packages/0d/d2/dfc2f25f3905921c2743c300a48d9494d29032f1389fc142e718d6978fb2/pytest_httpserver-1.1.3-py3-none-any.whl", hash = "sha256:5f84757810233e19e2bb5287f3826a71c97a3740abe3a363af9155c0f82fdbb9", size = 21000, upload-time = "2025-04-10T08:17:13.906Z" },
]

[[package]]
name = "pytest-timeout"
version = "2.4.0"
source = { registry = "https://pypi.org/simple" }
dependencies = [
    { name = "pytest" },
]
sdist = { url = "https://files.pythonhosted.org/packages/ac/82/4c9ecabab13363e72d880f2fb504c5f750433b2b6f16e99f4ec21ada284c/pytest_timeout-2.4.0.tar.gz", hash = "sha256:7e68e90b01f9eff71332b25001f85c75495fc4e3a836701876183c4bcfd0540a", size = 17973, upload-time = "2025-05-05T19:44:34.99Z" }
wheels = [
    { url = "https://files.pythonhosted.org/packages/fa/b6/3127540ecdf1464a00e5a01ee60a1b09175f6913f0644ac748494d9c4b21/pytest_timeout-2.4.0-py3-none-any.whl", hash = "sha256:c42667e5cdadb151aeb5b26d114aff6bdf5a907f176a007a30b940d3d865b5c2", size = 14382, upload-time = "2025-05-05T19:44:33.502Z" },
]

[[package]]
name = "pytest-xdist"
version = "3.8.0"
source = { registry = "https://pypi.org/simple" }
dependencies = [
    { name = "execnet" },
    { name = "pytest" },
]
sdist = { url = "https://files.pythonhosted.org/packages/78/b4/439b179d1ff526791eb921115fca8e44e596a13efeda518b9d845a619450/pytest_xdist-3.8.0.tar.gz", hash = "sha256:7e578125ec9bc6050861aa93f2d59f1d8d085595d6551c2c90b6f4fad8d3a9f1", size = 88069, upload-time = "2025-07-01T13:30:59.346Z" }
wheels = [
    { url = "https://files.pythonhosted.org/packages/ca/31/d4e37e9e550c2b92a9cbc2e4d0b7420a27224968580b5a447f420847c975/pytest_xdist-3.8.0-py3-none-any.whl", hash = "sha256:202ca578cfeb7370784a8c33d6d05bc6e13b4f25b5053c30a152269fd10f0b88", size = 46396, upload-time = "2025-07-01T13:30:56.632Z" },
]

[[package]]
name = "python-dotenv"
version = "1.1.1"
source = { registry = "https://pypi.org/simple" }
sdist = { url = "https://files.pythonhosted.org/packages/f6/b0/4bc07ccd3572a2f9df7e6782f52b0c6c90dcbb803ac4a167702d7d0dfe1e/python_dotenv-1.1.1.tar.gz", hash = "sha256:a8a6399716257f45be6a007360200409fce5cda2661e3dec71d23dc15f6189ab", size = 41978, upload-time = "2025-06-24T04:21:07.341Z" }
wheels = [
    { url = "https://files.pythonhosted.org/packages/5f/ed/539768cf28c661b5b068d66d96a2f155c4971a5d55684a514c1a0e0dec2f/python_dotenv-1.1.1-py3-none-any.whl", hash = "sha256:31f23644fe2602f88ff55e1f5c79ba497e01224ee7737937930c448e4d0e24dc", size = 20556, upload-time = "2025-06-24T04:21:06.073Z" },
]

[[package]]
name = "pyyaml"
version = "6.0.2"
source = { registry = "https://pypi.org/simple" }
sdist = { url = "https://files.pythonhosted.org/packages/54/ed/79a089b6be93607fa5cdaedf301d7dfb23af5f25c398d5ead2525b063e17/pyyaml-6.0.2.tar.gz", hash = "sha256:d584d9ec91ad65861cc08d42e834324ef890a082e591037abe114850ff7bbc3e", size = 130631, upload-time = "2024-08-06T20:33:50.674Z" }
wheels = [
    { url = "https://files.pythonhosted.org/packages/9b/95/a3fac87cb7158e231b5a6012e438c647e1a87f09f8e0d123acec8ab8bf71/PyYAML-6.0.2-cp310-cp310-macosx_10_9_x86_64.whl", hash = "sha256:0a9a2848a5b7feac301353437eb7d5957887edbf81d56e903999a75a3d743086", size = 184199, upload-time = "2024-08-06T20:31:40.178Z" },
    { url = "https://files.pythonhosted.org/packages/c7/7a/68bd47624dab8fd4afbfd3c48e3b79efe09098ae941de5b58abcbadff5cb/PyYAML-6.0.2-cp310-cp310-macosx_11_0_arm64.whl", hash = "sha256:29717114e51c84ddfba879543fb232a6ed60086602313ca38cce623c1d62cfbf", size = 171758, upload-time = "2024-08-06T20:31:42.173Z" },
    { url = "https://files.pythonhosted.org/packages/49/ee/14c54df452143b9ee9f0f29074d7ca5516a36edb0b4cc40c3f280131656f/PyYAML-6.0.2-cp310-cp310-manylinux_2_17_aarch64.manylinux2014_aarch64.whl", hash = "sha256:8824b5a04a04a047e72eea5cec3bc266db09e35de6bdfe34c9436ac5ee27d237", size = 718463, upload-time = "2024-08-06T20:31:44.263Z" },
    { url = "https://files.pythonhosted.org/packages/4d/61/de363a97476e766574650d742205be468921a7b532aa2499fcd886b62530/PyYAML-6.0.2-cp310-cp310-manylinux_2_17_s390x.manylinux2014_s390x.whl", hash = "sha256:7c36280e6fb8385e520936c3cb3b8042851904eba0e58d277dca80a5cfed590b", size = 719280, upload-time = "2024-08-06T20:31:50.199Z" },
    { url = "https://files.pythonhosted.org/packages/6b/4e/1523cb902fd98355e2e9ea5e5eb237cbc5f3ad5f3075fa65087aa0ecb669/PyYAML-6.0.2-cp310-cp310-manylinux_2_17_x86_64.manylinux2014_x86_64.whl", hash = "sha256:ec031d5d2feb36d1d1a24380e4db6d43695f3748343d99434e6f5f9156aaa2ed", size = 751239, upload-time = "2024-08-06T20:31:52.292Z" },
    { url = "https://files.pythonhosted.org/packages/b7/33/5504b3a9a4464893c32f118a9cc045190a91637b119a9c881da1cf6b7a72/PyYAML-6.0.2-cp310-cp310-musllinux_1_1_aarch64.whl", hash = "sha256:936d68689298c36b53b29f23c6dbb74de12b4ac12ca6cfe0e047bedceea56180", size = 695802, upload-time = "2024-08-06T20:31:53.836Z" },
    { url = "https://files.pythonhosted.org/packages/5c/20/8347dcabd41ef3a3cdc4f7b7a2aff3d06598c8779faa189cdbf878b626a4/PyYAML-6.0.2-cp310-cp310-musllinux_1_1_x86_64.whl", hash = "sha256:23502f431948090f597378482b4812b0caae32c22213aecf3b55325e049a6c68", size = 720527, upload-time = "2024-08-06T20:31:55.565Z" },
    { url = "https://files.pythonhosted.org/packages/be/aa/5afe99233fb360d0ff37377145a949ae258aaab831bde4792b32650a4378/PyYAML-6.0.2-cp310-cp310-win32.whl", hash = "sha256:2e99c6826ffa974fe6e27cdb5ed0021786b03fc98e5ee3c5bfe1fd5015f42b99", size = 144052, upload-time = "2024-08-06T20:31:56.914Z" },
    { url = "https://files.pythonhosted.org/packages/b5/84/0fa4b06f6d6c958d207620fc60005e241ecedceee58931bb20138e1e5776/PyYAML-6.0.2-cp310-cp310-win_amd64.whl", hash = "sha256:a4d3091415f010369ae4ed1fc6b79def9416358877534caf6a0fdd2146c87a3e", size = 161774, upload-time = "2024-08-06T20:31:58.304Z" },
    { url = "https://files.pythonhosted.org/packages/f8/aa/7af4e81f7acba21a4c6be026da38fd2b872ca46226673c89a758ebdc4fd2/PyYAML-6.0.2-cp311-cp311-macosx_10_9_x86_64.whl", hash = "sha256:cc1c1159b3d456576af7a3e4d1ba7e6924cb39de8f67111c735f6fc832082774", size = 184612, upload-time = "2024-08-06T20:32:03.408Z" },
    { url = "https://files.pythonhosted.org/packages/8b/62/b9faa998fd185f65c1371643678e4d58254add437edb764a08c5a98fb986/PyYAML-6.0.2-cp311-cp311-macosx_11_0_arm64.whl", hash = "sha256:1e2120ef853f59c7419231f3bf4e7021f1b936f6ebd222406c3b60212205d2ee", size = 172040, upload-time = "2024-08-06T20:32:04.926Z" },
    { url = "https://files.pythonhosted.org/packages/ad/0c/c804f5f922a9a6563bab712d8dcc70251e8af811fce4524d57c2c0fd49a4/PyYAML-6.0.2-cp311-cp311-manylinux_2_17_aarch64.manylinux2014_aarch64.whl", hash = "sha256:5d225db5a45f21e78dd9358e58a98702a0302f2659a3c6cd320564b75b86f47c", size = 736829, upload-time = "2024-08-06T20:32:06.459Z" },
    { url = "https://files.pythonhosted.org/packages/51/16/6af8d6a6b210c8e54f1406a6b9481febf9c64a3109c541567e35a49aa2e7/PyYAML-6.0.2-cp311-cp311-manylinux_2_17_s390x.manylinux2014_s390x.whl", hash = "sha256:5ac9328ec4831237bec75defaf839f7d4564be1e6b25ac710bd1a96321cc8317", size = 764167, upload-time = "2024-08-06T20:32:08.338Z" },
    { url = "https://files.pythonhosted.org/packages/75/e4/2c27590dfc9992f73aabbeb9241ae20220bd9452df27483b6e56d3975cc5/PyYAML-6.0.2-cp311-cp311-manylinux_2_17_x86_64.manylinux2014_x86_64.whl", hash = "sha256:3ad2a3decf9aaba3d29c8f537ac4b243e36bef957511b4766cb0057d32b0be85", size = 762952, upload-time = "2024-08-06T20:32:14.124Z" },
    { url = "https://files.pythonhosted.org/packages/9b/97/ecc1abf4a823f5ac61941a9c00fe501b02ac3ab0e373c3857f7d4b83e2b6/PyYAML-6.0.2-cp311-cp311-musllinux_1_1_aarch64.whl", hash = "sha256:ff3824dc5261f50c9b0dfb3be22b4567a6f938ccce4587b38952d85fd9e9afe4", size = 735301, upload-time = "2024-08-06T20:32:16.17Z" },
    { url = "https://files.pythonhosted.org/packages/45/73/0f49dacd6e82c9430e46f4a027baa4ca205e8b0a9dce1397f44edc23559d/PyYAML-6.0.2-cp311-cp311-musllinux_1_1_x86_64.whl", hash = "sha256:797b4f722ffa07cc8d62053e4cff1486fa6dc094105d13fea7b1de7d8bf71c9e", size = 756638, upload-time = "2024-08-06T20:32:18.555Z" },
    { url = "https://files.pythonhosted.org/packages/22/5f/956f0f9fc65223a58fbc14459bf34b4cc48dec52e00535c79b8db361aabd/PyYAML-6.0.2-cp311-cp311-win32.whl", hash = "sha256:11d8f3dd2b9c1207dcaf2ee0bbbfd5991f571186ec9cc78427ba5bd32afae4b5", size = 143850, upload-time = "2024-08-06T20:32:19.889Z" },
    { url = "https://files.pythonhosted.org/packages/ed/23/8da0bbe2ab9dcdd11f4f4557ccaf95c10b9811b13ecced089d43ce59c3c8/PyYAML-6.0.2-cp311-cp311-win_amd64.whl", hash = "sha256:e10ce637b18caea04431ce14fabcf5c64a1c61ec9c56b071a4b7ca131ca52d44", size = 161980, upload-time = "2024-08-06T20:32:21.273Z" },
    { url = "https://files.pythonhosted.org/packages/86/0c/c581167fc46d6d6d7ddcfb8c843a4de25bdd27e4466938109ca68492292c/PyYAML-6.0.2-cp312-cp312-macosx_10_9_x86_64.whl", hash = "sha256:c70c95198c015b85feafc136515252a261a84561b7b1d51e3384e0655ddf25ab", size = 183873, upload-time = "2024-08-06T20:32:25.131Z" },
    { url = "https://files.pythonhosted.org/packages/a8/0c/38374f5bb272c051e2a69281d71cba6fdb983413e6758b84482905e29a5d/PyYAML-6.0.2-cp312-cp312-macosx_11_0_arm64.whl", hash = "sha256:ce826d6ef20b1bc864f0a68340c8b3287705cae2f8b4b1d932177dcc76721725", size = 173302, upload-time = "2024-08-06T20:32:26.511Z" },
    { url = "https://files.pythonhosted.org/packages/c3/93/9916574aa8c00aa06bbac729972eb1071d002b8e158bd0e83a3b9a20a1f7/PyYAML-6.0.2-cp312-cp312-manylinux_2_17_aarch64.manylinux2014_aarch64.whl", hash = "sha256:1f71ea527786de97d1a0cc0eacd1defc0985dcf6b3f17bb77dcfc8c34bec4dc5", size = 739154, upload-time = "2024-08-06T20:32:28.363Z" },
    { url = "https://files.pythonhosted.org/packages/95/0f/b8938f1cbd09739c6da569d172531567dbcc9789e0029aa070856f123984/PyYAML-6.0.2-cp312-cp312-manylinux_2_17_s390x.manylinux2014_s390x.whl", hash = "sha256:9b22676e8097e9e22e36d6b7bda33190d0d400f345f23d4065d48f4ca7ae0425", size = 766223, upload-time = "2024-08-06T20:32:30.058Z" },
    { url = "https://files.pythonhosted.org/packages/b9/2b/614b4752f2e127db5cc206abc23a8c19678e92b23c3db30fc86ab731d3bd/PyYAML-6.0.2-cp312-cp312-manylinux_2_17_x86_64.manylinux2014_x86_64.whl", hash = "sha256:80bab7bfc629882493af4aa31a4cfa43a4c57c83813253626916b8c7ada83476", size = 767542, upload-time = "2024-08-06T20:32:31.881Z" },
    { url = "https://files.pythonhosted.org/packages/d4/00/dd137d5bcc7efea1836d6264f049359861cf548469d18da90cd8216cf05f/PyYAML-6.0.2-cp312-cp312-musllinux_1_1_aarch64.whl", hash = "sha256:0833f8694549e586547b576dcfaba4a6b55b9e96098b36cdc7ebefe667dfed48", size = 731164, upload-time = "2024-08-06T20:32:37.083Z" },
    { url = "https://files.pythonhosted.org/packages/c9/1f/4f998c900485e5c0ef43838363ba4a9723ac0ad73a9dc42068b12aaba4e4/PyYAML-6.0.2-cp312-cp312-musllinux_1_1_x86_64.whl", hash = "sha256:8b9c7197f7cb2738065c481a0461e50ad02f18c78cd75775628afb4d7137fb3b", size = 756611, upload-time = "2024-08-06T20:32:38.898Z" },
    { url = "https://files.pythonhosted.org/packages/df/d1/f5a275fdb252768b7a11ec63585bc38d0e87c9e05668a139fea92b80634c/PyYAML-6.0.2-cp312-cp312-win32.whl", hash = "sha256:ef6107725bd54b262d6dedcc2af448a266975032bc85ef0172c5f059da6325b4", size = 140591, upload-time = "2024-08-06T20:32:40.241Z" },
    { url = "https://files.pythonhosted.org/packages/0c/e8/4f648c598b17c3d06e8753d7d13d57542b30d56e6c2dedf9c331ae56312e/PyYAML-6.0.2-cp312-cp312-win_amd64.whl", hash = "sha256:7e7401d0de89a9a855c839bc697c079a4af81cf878373abd7dc625847d25cbd8", size = 156338, upload-time = "2024-08-06T20:32:41.93Z" },
    { url = "https://files.pythonhosted.org/packages/ef/e3/3af305b830494fa85d95f6d95ef7fa73f2ee1cc8ef5b495c7c3269fb835f/PyYAML-6.0.2-cp313-cp313-macosx_10_13_x86_64.whl", hash = "sha256:efdca5630322a10774e8e98e1af481aad470dd62c3170801852d752aa7a783ba", size = 181309, upload-time = "2024-08-06T20:32:43.4Z" },
    { url = "https://files.pythonhosted.org/packages/45/9f/3b1c20a0b7a3200524eb0076cc027a970d320bd3a6592873c85c92a08731/PyYAML-6.0.2-cp313-cp313-macosx_11_0_arm64.whl", hash = "sha256:50187695423ffe49e2deacb8cd10510bc361faac997de9efef88badc3bb9e2d1", size = 171679, upload-time = "2024-08-06T20:32:44.801Z" },
    { url = "https://files.pythonhosted.org/packages/7c/9a/337322f27005c33bcb656c655fa78325b730324c78620e8328ae28b64d0c/PyYAML-6.0.2-cp313-cp313-manylinux_2_17_aarch64.manylinux2014_aarch64.whl", hash = "sha256:0ffe8360bab4910ef1b9e87fb812d8bc0a308b0d0eef8c8f44e0254ab3b07133", size = 733428, upload-time = "2024-08-06T20:32:46.432Z" },
    { url = "https://files.pythonhosted.org/packages/a3/69/864fbe19e6c18ea3cc196cbe5d392175b4cf3d5d0ac1403ec3f2d237ebb5/PyYAML-6.0.2-cp313-cp313-manylinux_2_17_s390x.manylinux2014_s390x.whl", hash = "sha256:17e311b6c678207928d649faa7cb0d7b4c26a0ba73d41e99c4fff6b6c3276484", size = 763361, upload-time = "2024-08-06T20:32:51.188Z" },
    { url = "https://files.pythonhosted.org/packages/04/24/b7721e4845c2f162d26f50521b825fb061bc0a5afcf9a386840f23ea19fa/PyYAML-6.0.2-cp313-cp313-manylinux_2_17_x86_64.manylinux2014_x86_64.whl", hash = "sha256:70b189594dbe54f75ab3a1acec5f1e3faa7e8cf2f1e08d9b561cb41b845f69d5", size = 759523, upload-time = "2024-08-06T20:32:53.019Z" },
    { url = "https://files.pythonhosted.org/packages/2b/b2/e3234f59ba06559c6ff63c4e10baea10e5e7df868092bf9ab40e5b9c56b6/PyYAML-6.0.2-cp313-cp313-musllinux_1_1_aarch64.whl", hash = "sha256:41e4e3953a79407c794916fa277a82531dd93aad34e29c2a514c2c0c5fe971cc", size = 726660, upload-time = "2024-08-06T20:32:54.708Z" },
    { url = "https://files.pythonhosted.org/packages/fe/0f/25911a9f080464c59fab9027482f822b86bf0608957a5fcc6eaac85aa515/PyYAML-6.0.2-cp313-cp313-musllinux_1_1_x86_64.whl", hash = "sha256:68ccc6023a3400877818152ad9a1033e3db8625d899c72eacb5a668902e4d652", size = 751597, upload-time = "2024-08-06T20:32:56.985Z" },
    { url = "https://files.pythonhosted.org/packages/14/0d/e2c3b43bbce3cf6bd97c840b46088a3031085179e596d4929729d8d68270/PyYAML-6.0.2-cp313-cp313-win32.whl", hash = "sha256:bc2fa7c6b47d6bc618dd7fb02ef6fdedb1090ec036abab80d4681424b84c1183", size = 140527, upload-time = "2024-08-06T20:33:03.001Z" },
    { url = "https://files.pythonhosted.org/packages/fa/de/02b54f42487e3d3c6efb3f89428677074ca7bf43aae402517bc7cca949f3/PyYAML-6.0.2-cp313-cp313-win_amd64.whl", hash = "sha256:8388ee1976c416731879ac16da0aff3f63b286ffdd57cdeb95f3f2e085687563", size = 156446, upload-time = "2024-08-06T20:33:04.33Z" },
]

[[package]]
name = "queuelib"
version = "1.8.0"
source = { registry = "https://pypi.org/simple" }
sdist = { url = "https://files.pythonhosted.org/packages/4c/78/9ace6888cf6d390c9aec3ba93020838b08934959b544a7f10b15db815d29/queuelib-1.8.0.tar.gz", hash = "sha256:582bc65514481100b0539bd671da6b355b878869cfc77d92c63b75fcc9cf8e27", size = 11675, upload-time = "2025-03-31T12:18:46.193Z" }
wheels = [
    { url = "https://files.pythonhosted.org/packages/70/44/542f4e702fafc477260d3463ae1bcdd113faac9d42336601af50985af914/queuelib-1.8.0-py3-none-any.whl", hash = "sha256:599468c5589716e63d3bb753dae7bf32cc94838ade1e7b450a061faec4a2015d", size = 13615, upload-time = "2025-03-31T12:18:43.526Z" },
]

[[package]]
name = "requests"
version = "2.32.4"
source = { registry = "https://pypi.org/simple" }
dependencies = [
    { name = "certifi" },
    { name = "charset-normalizer" },
    { name = "idna" },
    { name = "urllib3" },
]
sdist = { url = "https://files.pythonhosted.org/packages/e1/0a/929373653770d8a0d7ea76c37de6e41f11eb07559b103b1c02cafb3f7cf8/requests-2.32.4.tar.gz", hash = "sha256:27d0316682c8a29834d3264820024b62a36942083d52caf2f14c0591336d3422", size = 135258, upload-time = "2025-06-09T16:43:07.34Z" }
wheels = [
    { url = "https://files.pythonhosted.org/packages/7c/e4/56027c4a6b4ae70ca9de302488c5ca95ad4a39e190093d6c1a8ace08341b/requests-2.32.4-py3-none-any.whl", hash = "sha256:27babd3cda2a6d50b30443204ee89830707d396671944c998b5975b031ac2b2c", size = 64847, upload-time = "2025-06-09T16:43:05.728Z" },
]

[[package]]
name = "requests-file"
version = "2.1.0"
source = { registry = "https://pypi.org/simple" }
dependencies = [
    { name = "requests" },
]
sdist = { url = "https://files.pythonhosted.org/packages/72/97/bf44e6c6bd8ddbb99943baf7ba8b1a8485bcd2fe0e55e5708d7fee4ff1ae/requests_file-2.1.0.tar.gz", hash = "sha256:0f549a3f3b0699415ac04d167e9cb39bccfb730cb832b4d20be3d9867356e658", size = 6891, upload-time = "2024-05-21T16:28:00.24Z" }
wheels = [
    { url = "https://files.pythonhosted.org/packages/d7/25/dd878a121fcfdf38f52850f11c512e13ec87c2ea72385933818e5b6c15ce/requests_file-2.1.0-py2.py3-none-any.whl", hash = "sha256:cf270de5a4c5874e84599fc5778303d496c10ae5e870bfa378818f35d21bda5c", size = 4244, upload-time = "2024-05-21T16:27:57.733Z" },
]

[[package]]
name = "ruff"
version = "0.12.9"
source = { registry = "https://pypi.org/simple" }
sdist = { url = "https://files.pythonhosted.org/packages/4a/45/2e403fa7007816b5fbb324cb4f8ed3c7402a927a0a0cb2b6279879a8bfdc/ruff-0.12.9.tar.gz", hash = "sha256:fbd94b2e3c623f659962934e52c2bea6fc6da11f667a427a368adaf3af2c866a", size = 5254702, upload-time = "2025-08-14T16:08:55.2Z" }
wheels = [
    { url = "https://files.pythonhosted.org/packages/ad/20/53bf098537adb7b6a97d98fcdebf6e916fcd11b2e21d15f8c171507909cc/ruff-0.12.9-py3-none-linux_armv6l.whl", hash = "sha256:fcebc6c79fcae3f220d05585229463621f5dbf24d79fdc4936d9302e177cfa3e", size = 11759705, upload-time = "2025-08-14T16:08:12.968Z" },
    { url = "https://files.pythonhosted.org/packages/20/4d/c764ee423002aac1ec66b9d541285dd29d2c0640a8086c87de59ebbe80d5/ruff-0.12.9-py3-none-macosx_10_12_x86_64.whl", hash = "sha256:aed9d15f8c5755c0e74467731a007fcad41f19bcce41cd75f768bbd687f8535f", size = 12527042, upload-time = "2025-08-14T16:08:16.54Z" },
    { url = "https://files.pythonhosted.org/packages/8b/45/cfcdf6d3eb5fc78a5b419e7e616d6ccba0013dc5b180522920af2897e1be/ruff-0.12.9-py3-none-macosx_11_0_arm64.whl", hash = "sha256:5b15ea354c6ff0d7423814ba6d44be2807644d0c05e9ed60caca87e963e93f70", size = 11724457, upload-time = "2025-08-14T16:08:18.686Z" },
    { url = "https://files.pythonhosted.org/packages/72/e6/44615c754b55662200c48bebb02196dbb14111b6e266ab071b7e7297b4ec/ruff-0.12.9-py3-none-manylinux_2_17_aarch64.manylinux2014_aarch64.whl", hash = "sha256:d596c2d0393c2502eaabfef723bd74ca35348a8dac4267d18a94910087807c53", size = 11949446, upload-time = "2025-08-14T16:08:21.059Z" },
    { url = "https://files.pythonhosted.org/packages/fd/d1/9b7d46625d617c7df520d40d5ac6cdcdf20cbccb88fad4b5ecd476a6bb8d/ruff-0.12.9-py3-none-manylinux_2_17_armv7l.manylinux2014_armv7l.whl", hash = "sha256:1b15599931a1a7a03c388b9c5df1bfa62be7ede6eb7ef753b272381f39c3d0ff", size = 11566350, upload-time = "2025-08-14T16:08:23.433Z" },
    { url = "https://files.pythonhosted.org/packages/59/20/b73132f66f2856bc29d2d263c6ca457f8476b0bbbe064dac3ac3337a270f/ruff-0.12.9-py3-none-manylinux_2_17_i686.manylinux2014_i686.whl", hash = "sha256:3d02faa2977fb6f3f32ddb7828e212b7dd499c59eb896ae6c03ea5c303575756", size = 13270430, upload-time = "2025-08-14T16:08:25.837Z" },
    { url = "https://files.pythonhosted.org/packages/a2/21/eaf3806f0a3d4c6be0a69d435646fba775b65f3f2097d54898b0fd4bb12e/ruff-0.12.9-py3-none-manylinux_2_17_ppc64.manylinux2014_ppc64.whl", hash = "sha256:17d5b6b0b3a25259b69ebcba87908496e6830e03acfb929ef9fd4c58675fa2ea", size = 14264717, upload-time = "2025-08-14T16:08:27.907Z" },
    { url = "https://files.pythonhosted.org/packages/d2/82/1d0c53bd37dcb582b2c521d352fbf4876b1e28bc0d8894344198f6c9950d/ruff-0.12.9-py3-none-manylinux_2_17_ppc64le.manylinux2014_ppc64le.whl", hash = "sha256:72db7521860e246adbb43f6ef464dd2a532ef2ef1f5dd0d470455b8d9f1773e0", size = 13684331, upload-time = "2025-08-14T16:08:30.352Z" },
    { url = "https://files.pythonhosted.org/packages/3b/2f/1c5cf6d8f656306d42a686f1e207f71d7cebdcbe7b2aa18e4e8a0cb74da3/ruff-0.12.9-py3-none-manylinux_2_17_s390x.manylinux2014_s390x.whl", hash = "sha256:a03242c1522b4e0885af63320ad754d53983c9599157ee33e77d748363c561ce", size = 12739151, upload-time = "2025-08-14T16:08:32.55Z" },
    { url = "https://files.pythonhosted.org/packages/47/09/25033198bff89b24d734e6479e39b1968e4c992e82262d61cdccaf11afb9/ruff-0.12.9-py3-none-manylinux_2_17_x86_64.manylinux2014_x86_64.whl", hash = "sha256:9fc83e4e9751e6c13b5046d7162f205d0a7bac5840183c5beebf824b08a27340", size = 12954992, upload-time = "2025-08-14T16:08:34.816Z" },
    { url = "https://files.pythonhosted.org/packages/52/8e/d0dbf2f9dca66c2d7131feefc386523404014968cd6d22f057763935ab32/ruff-0.12.9-py3-none-manylinux_2_31_riscv64.whl", hash = "sha256:881465ed56ba4dd26a691954650de6ad389a2d1fdb130fe51ff18a25639fe4bb", size = 12899569, upload-time = "2025-08-14T16:08:36.852Z" },
    { url = "https://files.pythonhosted.org/packages/a0/bd/b614d7c08515b1428ed4d3f1d4e3d687deffb2479703b90237682586fa66/ruff-0.12.9-py3-none-musllinux_1_2_aarch64.whl", hash = "sha256:43f07a3ccfc62cdb4d3a3348bf0588358a66da756aa113e071b8ca8c3b9826af", size = 11751983, upload-time = "2025-08-14T16:08:39.314Z" },
    { url = "https://files.pythonhosted.org/packages/58/d6/383e9f818a2441b1a0ed898d7875f11273f10882f997388b2b51cb2ae8b5/ruff-0.12.9-py3-none-musllinux_1_2_armv7l.whl", hash = "sha256:07adb221c54b6bba24387911e5734357f042e5669fa5718920ee728aba3cbadc", size = 11538635, upload-time = "2025-08-14T16:08:41.297Z" },
    { url = "https://files.pythonhosted.org/packages/20/9c/56f869d314edaa9fc1f491706d1d8a47747b9d714130368fbd69ce9024e9/ruff-0.12.9-py3-none-musllinux_1_2_i686.whl", hash = "sha256:f5cd34fabfdea3933ab85d72359f118035882a01bff15bd1d2b15261d85d5f66", size = 12534346, upload-time = "2025-08-14T16:08:43.39Z" },
    { url = "https://files.pythonhosted.org/packages/bd/4b/d8b95c6795a6c93b439bc913ee7a94fda42bb30a79285d47b80074003ee7/ruff-0.12.9-py3-none-musllinux_1_2_x86_64.whl", hash = "sha256:f6be1d2ca0686c54564da8e7ee9e25f93bdd6868263805f8c0b8fc6a449db6d7", size = 13017021, upload-time = "2025-08-14T16:08:45.889Z" },
    { url = "https://files.pythonhosted.org/packages/c7/c1/5f9a839a697ce1acd7af44836f7c2181cdae5accd17a5cb85fcbd694075e/ruff-0.12.9-py3-none-win32.whl", hash = "sha256:cc7a37bd2509974379d0115cc5608a1a4a6c4bff1b452ea69db83c8855d53f93", size = 11734785, upload-time = "2025-08-14T16:08:48.062Z" },
    { url = "https://files.pythonhosted.org/packages/fa/66/cdddc2d1d9a9f677520b7cfc490d234336f523d4b429c1298de359a3be08/ruff-0.12.9-py3-none-win_amd64.whl", hash = "sha256:6fb15b1977309741d7d098c8a3cb7a30bc112760a00fb6efb7abc85f00ba5908", size = 12840654, upload-time = "2025-08-14T16:08:50.158Z" },
    { url = "https://files.pythonhosted.org/packages/ac/fd/669816bc6b5b93b9586f3c1d87cd6bc05028470b3ecfebb5938252c47a35/ruff-0.12.9-py3-none-win_arm64.whl", hash = "sha256:63c8c819739d86b96d500cce885956a1a48ab056bbcbc61b747ad494b2485089", size = 11949623, upload-time = "2025-08-14T16:08:52.233Z" },
]

[[package]]
name = "scrapy"
version = "2.13.3"
source = { registry = "https://pypi.org/simple" }
dependencies = [
    { name = "cryptography" },
    { name = "cssselect" },
    { name = "defusedxml" },
    { name = "itemadapter" },
    { name = "itemloaders" },
    { name = "lxml" },
    { name = "packaging" },
    { name = "parsel" },
    { name = "protego" },
    { name = "pydispatcher", marker = "platform_python_implementation == 'CPython'" },
    { name = "pyopenssl" },
    { name = "pypydispatcher", marker = "platform_python_implementation == 'PyPy'" },
    { name = "queuelib" },
    { name = "service-identity" },
    { name = "tldextract" },
    { name = "twisted" },
    { name = "w3lib" },
    { name = "zope-interface" },
]
sdist = { url = "https://files.pythonhosted.org/packages/be/6c/bab0c01c5c50842548f0b5e936dfd2520a1ce84c171472c2cfe4d0599841/scrapy-2.13.3.tar.gz", hash = "sha256:bf17588c10e46a9d70c49a05380b749e3c7fba58204a367a5747ce6da2bd204d", size = 1220051, upload-time = "2025-07-02T15:41:15.776Z" }
wheels = [
    { url = "https://files.pythonhosted.org/packages/53/cb/474b56910b9fb823298008444790a6d5fb9c8dfb936101136932d586287a/scrapy-2.13.3-py3-none-any.whl", hash = "sha256:9c16a482e1474b501f7b7121a4071ddc5cec4c0c7c0320217ed678d4fb8a3e9e", size = 321805, upload-time = "2025-07-02T15:41:13.782Z" },
]

[[package]]
name = "service-identity"
version = "24.2.0"
source = { registry = "https://pypi.org/simple" }
dependencies = [
    { name = "attrs" },
    { name = "cryptography" },
    { name = "pyasn1" },
    { name = "pyasn1-modules" },
]
sdist = { url = "https://files.pythonhosted.org/packages/07/a5/dfc752b979067947261dbbf2543470c58efe735c3c1301dd870ef27830ee/service_identity-24.2.0.tar.gz", hash = "sha256:b8683ba13f0d39c6cd5d625d2c5f65421d6d707b013b375c355751557cbe8e09", size = 39245, upload-time = "2024-10-26T07:21:57.736Z" }
wheels = [
    { url = "https://files.pythonhosted.org/packages/08/2c/ca6dd598b384bc1ce581e24aaae0f2bed4ccac57749d5c3befbb5e742081/service_identity-24.2.0-py3-none-any.whl", hash = "sha256:6b047fbd8a84fd0bb0d55ebce4031e400562b9196e1e0d3e0fe2b8a59f6d4a85", size = 11364, upload-time = "2024-10-26T07:21:56.302Z" },
]

[[package]]
name = "setuptools"
version = "80.9.0"
source = { registry = "https://pypi.org/simple" }
sdist = { url = "https://files.pythonhosted.org/packages/18/5d/3bf57dcd21979b887f014ea83c24ae194cfcd12b9e0fda66b957c69d1fca/setuptools-80.9.0.tar.gz", hash = "sha256:f36b47402ecde768dbfafc46e8e4207b4360c654f1f3bb84475f0a28628fb19c", size = 1319958, upload-time = "2025-05-27T00:56:51.443Z" }
wheels = [
    { url = "https://files.pythonhosted.org/packages/a3/dc/17031897dae0efacfea57dfd3a82fdd2a2aeb58e0ff71b77b87e44edc772/setuptools-80.9.0-py3-none-any.whl", hash = "sha256:062d34222ad13e0cc312a4c02d73f059e86a4acbfbdea8f8f76b28c99f306922", size = 1201486, upload-time = "2025-05-27T00:56:49.664Z" },
]

[[package]]
name = "sniffio"
version = "1.3.1"
source = { registry = "https://pypi.org/simple" }
sdist = { url = "https://files.pythonhosted.org/packages/a2/87/a6771e1546d97e7e041b6ae58d80074f81b7d5121207425c964ddf5cfdbd/sniffio-1.3.1.tar.gz", hash = "sha256:f4324edc670a0f49750a81b895f35c3adb843cca46f0530f79fc1babb23789dc", size = 20372, upload-time = "2024-02-25T23:20:04.057Z" }
wheels = [
    { url = "https://files.pythonhosted.org/packages/e9/44/75a9c9421471a6c4805dbf2356f7c181a29c1879239abab1ea2cc8f38b40/sniffio-1.3.1-py3-none-any.whl", hash = "sha256:2f6da418d1f1e0fddd844478f41680e794e6051915791a034ff65e5f100525a2", size = 10235, upload-time = "2024-02-25T23:20:01.196Z" },
]

[[package]]
name = "sortedcollections"
version = "2.1.0"
source = { registry = "https://pypi.org/simple" }
dependencies = [
    { name = "sortedcontainers" },
]
sdist = { url = "https://files.pythonhosted.org/packages/01/00/6d749cc1f88e7f95f5442a8abb195fa607094deba9e0475affbfb7fa8c04/sortedcollections-2.1.0.tar.gz", hash = "sha256:d8e9609d6c580a16a1224a3dc8965789e03ebc4c3e5ffd05ada54a2fed5dcacd", size = 9287, upload-time = "2021-01-18T22:15:16.623Z" }
wheels = [
    { url = "https://files.pythonhosted.org/packages/6e/39/c993a7d0c9dbf3aeca5008bdd00e4436ad9b7170527cef0a14634b47001f/sortedcollections-2.1.0-py3-none-any.whl", hash = "sha256:b07abbc73472cc459da9dd6e2607d73d1f3b9309a32dd9a57fa2c6fa882f4c6c", size = 9531, upload-time = "2021-01-18T22:15:15.36Z" },
]

[[package]]
name = "sortedcontainers"
version = "2.4.0"
source = { registry = "https://pypi.org/simple" }
sdist = { url = "https://files.pythonhosted.org/packages/e8/c4/ba2f8066cceb6f23394729afe52f3bf7adec04bf9ed2c820b39e19299111/sortedcontainers-2.4.0.tar.gz", hash = "sha256:25caa5a06cc30b6b83d11423433f65d1f9d76c4c6a0c90e3379eaa43b9bfdb88", size = 30594, upload-time = "2021-05-16T22:03:42.897Z" }
wheels = [
    { url = "https://files.pythonhosted.org/packages/32/46/9cb0e58b2deb7f82b84065f37f3bffeb12413f947f9388e4cac22c4621ce/sortedcontainers-2.4.0-py2.py3-none-any.whl", hash = "sha256:a163dcaede0f1c021485e957a39245190e74249897e2ae4b2aa38595db237ee0", size = 29575, upload-time = "2021-05-16T22:03:41.177Z" },
]

[[package]]
name = "tldextract"
version = "5.3.0"
source = { registry = "https://pypi.org/simple" }
dependencies = [
    { name = "filelock" },
    { name = "idna" },
    { name = "requests" },
    { name = "requests-file" },
]
sdist = { url = "https://files.pythonhosted.org/packages/97/78/182641ea38e3cfd56e9c7b3c0d48a53d432eea755003aa544af96403d4ac/tldextract-5.3.0.tar.gz", hash = "sha256:b3d2b70a1594a0ecfa6967d57251527d58e00bb5a91a74387baa0d87a0678609", size = 128502, upload-time = "2025-04-22T06:19:37.491Z" }
wheels = [
    { url = "https://files.pythonhosted.org/packages/67/7c/ea488ef48f2f544566947ced88541bc45fae9e0e422b2edbf165ee07da99/tldextract-5.3.0-py3-none-any.whl", hash = "sha256:f70f31d10b55c83993f55e91ecb7c5d84532a8972f22ec578ecfbe5ea2292db2", size = 107384, upload-time = "2025-04-22T06:19:36.304Z" },
]

[[package]]
name = "tomli"
version = "2.2.1"
source = { registry = "https://pypi.org/simple" }
sdist = { url = "https://files.pythonhosted.org/packages/18/87/302344fed471e44a87289cf4967697d07e532f2421fdaf868a303cbae4ff/tomli-2.2.1.tar.gz", hash = "sha256:cd45e1dc79c835ce60f7404ec8119f2eb06d38b1deba146f07ced3bbc44505ff", size = 17175, upload-time = "2024-11-27T22:38:36.873Z" }
wheels = [
    { url = "https://files.pythonhosted.org/packages/43/ca/75707e6efa2b37c77dadb324ae7d9571cb424e61ea73fad7c56c2d14527f/tomli-2.2.1-cp311-cp311-macosx_10_9_x86_64.whl", hash = "sha256:678e4fa69e4575eb77d103de3df8a895e1591b48e740211bd1067378c69e8249", size = 131077, upload-time = "2024-11-27T22:37:54.956Z" },
    { url = "https://files.pythonhosted.org/packages/c7/16/51ae563a8615d472fdbffc43a3f3d46588c264ac4f024f63f01283becfbb/tomli-2.2.1-cp311-cp311-macosx_11_0_arm64.whl", hash = "sha256:023aa114dd824ade0100497eb2318602af309e5a55595f76b626d6d9f3b7b0a6", size = 123429, upload-time = "2024-11-27T22:37:56.698Z" },
    { url = "https://files.pythonhosted.org/packages/f1/dd/4f6cd1e7b160041db83c694abc78e100473c15d54620083dbd5aae7b990e/tomli-2.2.1-cp311-cp311-manylinux_2_17_aarch64.manylinux2014_aarch64.whl", hash = "sha256:ece47d672db52ac607a3d9599a9d48dcb2f2f735c6c2d1f34130085bb12b112a", size = 226067, upload-time = "2024-11-27T22:37:57.63Z" },
    { url = "https://files.pythonhosted.org/packages/a9/6b/c54ede5dc70d648cc6361eaf429304b02f2871a345bbdd51e993d6cdf550/tomli-2.2.1-cp311-cp311-manylinux_2_17_x86_64.manylinux2014_x86_64.whl", hash = "sha256:6972ca9c9cc9f0acaa56a8ca1ff51e7af152a9f87fb64623e31d5c83700080ee", size = 236030, upload-time = "2024-11-27T22:37:59.344Z" },
    { url = "https://files.pythonhosted.org/packages/1f/47/999514fa49cfaf7a92c805a86c3c43f4215621855d151b61c602abb38091/tomli-2.2.1-cp311-cp311-manylinux_2_5_i686.manylinux1_i686.manylinux_2_17_i686.manylinux2014_i686.whl", hash = "sha256:c954d2250168d28797dd4e3ac5cf812a406cd5a92674ee4c8f123c889786aa8e", size = 240898, upload-time = "2024-11-27T22:38:00.429Z" },
    { url = "https://files.pythonhosted.org/packages/73/41/0a01279a7ae09ee1573b423318e7934674ce06eb33f50936655071d81a24/tomli-2.2.1-cp311-cp311-musllinux_1_2_aarch64.whl", hash = "sha256:8dd28b3e155b80f4d54beb40a441d366adcfe740969820caf156c019fb5c7ec4", size = 229894, upload-time = "2024-11-27T22:38:02.094Z" },
    { url = "https://files.pythonhosted.org/packages/55/18/5d8bc5b0a0362311ce4d18830a5d28943667599a60d20118074ea1b01bb7/tomli-2.2.1-cp311-cp311-musllinux_1_2_i686.whl", hash = "sha256:e59e304978767a54663af13c07b3d1af22ddee3bb2fb0618ca1593e4f593a106", size = 245319, upload-time = "2024-11-27T22:38:03.206Z" },
    { url = "https://files.pythonhosted.org/packages/92/a3/7ade0576d17f3cdf5ff44d61390d4b3febb8a9fc2b480c75c47ea048c646/tomli-2.2.1-cp311-cp311-musllinux_1_2_x86_64.whl", hash = "sha256:33580bccab0338d00994d7f16f4c4ec25b776af3ffaac1ed74e0b3fc95e885a8", size = 238273, upload-time = "2024-11-27T22:38:04.217Z" },
    { url = "https://files.pythonhosted.org/packages/72/6f/fa64ef058ac1446a1e51110c375339b3ec6be245af9d14c87c4a6412dd32/tomli-2.2.1-cp311-cp311-win32.whl", hash = "sha256:465af0e0875402f1d226519c9904f37254b3045fc5084697cefb9bdde1ff99ff", size = 98310, upload-time = "2024-11-27T22:38:05.908Z" },
    { url = "https://files.pythonhosted.org/packages/6a/1c/4a2dcde4a51b81be3530565e92eda625d94dafb46dbeb15069df4caffc34/tomli-2.2.1-cp311-cp311-win_amd64.whl", hash = "sha256:2d0f2fdd22b02c6d81637a3c95f8cd77f995846af7414c5c4b8d0545afa1bc4b", size = 108309, upload-time = "2024-11-27T22:38:06.812Z" },
    { url = "https://files.pythonhosted.org/packages/52/e1/f8af4c2fcde17500422858155aeb0d7e93477a0d59a98e56cbfe75070fd0/tomli-2.2.1-cp312-cp312-macosx_10_13_x86_64.whl", hash = "sha256:4a8f6e44de52d5e6c657c9fe83b562f5f4256d8ebbfe4ff922c495620a7f6cea", size = 132762, upload-time = "2024-11-27T22:38:07.731Z" },
    { url = "https://files.pythonhosted.org/packages/03/b8/152c68bb84fc00396b83e7bbddd5ec0bd3dd409db4195e2a9b3e398ad2e3/tomli-2.2.1-cp312-cp312-macosx_11_0_arm64.whl", hash = "sha256:8d57ca8095a641b8237d5b079147646153d22552f1c637fd3ba7f4b0b29167a8", size = 123453, upload-time = "2024-11-27T22:38:09.384Z" },
    { url = "https://files.pythonhosted.org/packages/c8/d6/fc9267af9166f79ac528ff7e8c55c8181ded34eb4b0e93daa767b8841573/tomli-2.2.1-cp312-cp312-manylinux_2_17_aarch64.manylinux2014_aarch64.whl", hash = "sha256:4e340144ad7ae1533cb897d406382b4b6fede8890a03738ff1683af800d54192", size = 233486, upload-time = "2024-11-27T22:38:10.329Z" },
    { url = "https://files.pythonhosted.org/packages/5c/51/51c3f2884d7bab89af25f678447ea7d297b53b5a3b5730a7cb2ef6069f07/tomli-2.2.1-cp312-cp312-manylinux_2_17_x86_64.manylinux2014_x86_64.whl", hash = "sha256:db2b95f9de79181805df90bedc5a5ab4c165e6ec3fe99f970d0e302f384ad222", size = 242349, upload-time = "2024-11-27T22:38:11.443Z" },
    { url = "https://files.pythonhosted.org/packages/ab/df/bfa89627d13a5cc22402e441e8a931ef2108403db390ff3345c05253935e/tomli-2.2.1-cp312-cp312-manylinux_2_5_i686.manylinux1_i686.manylinux_2_17_i686.manylinux2014_i686.whl", hash = "sha256:40741994320b232529c802f8bc86da4e1aa9f413db394617b9a256ae0f9a7f77", size = 252159, upload-time = "2024-11-27T22:38:13.099Z" },
    { url = "https://files.pythonhosted.org/packages/9e/6e/fa2b916dced65763a5168c6ccb91066f7639bdc88b48adda990db10c8c0b/tomli-2.2.1-cp312-cp312-musllinux_1_2_aarch64.whl", hash = "sha256:400e720fe168c0f8521520190686ef8ef033fb19fc493da09779e592861b78c6", size = 237243, upload-time = "2024-11-27T22:38:14.766Z" },
    { url = "https://files.pythonhosted.org/packages/b4/04/885d3b1f650e1153cbb93a6a9782c58a972b94ea4483ae4ac5cedd5e4a09/tomli-2.2.1-cp312-cp312-musllinux_1_2_i686.whl", hash = "sha256:02abe224de6ae62c19f090f68da4e27b10af2b93213d36cf44e6e1c5abd19fdd", size = 259645, upload-time = "2024-11-27T22:38:15.843Z" },
    { url = "https://files.pythonhosted.org/packages/9c/de/6b432d66e986e501586da298e28ebeefd3edc2c780f3ad73d22566034239/tomli-2.2.1-cp312-cp312-musllinux_1_2_x86_64.whl", hash = "sha256:b82ebccc8c8a36f2094e969560a1b836758481f3dc360ce9a3277c65f374285e", size = 244584, upload-time = "2024-11-27T22:38:17.645Z" },
    { url = "https://files.pythonhosted.org/packages/1c/9a/47c0449b98e6e7d1be6cbac02f93dd79003234ddc4aaab6ba07a9a7482e2/tomli-2.2.1-cp312-cp312-win32.whl", hash = "sha256:889f80ef92701b9dbb224e49ec87c645ce5df3fa2cc548664eb8a25e03127a98", size = 98875, upload-time = "2024-11-27T22:38:19.159Z" },
    { url = "https://files.pythonhosted.org/packages/ef/60/9b9638f081c6f1261e2688bd487625cd1e660d0a85bd469e91d8db969734/tomli-2.2.1-cp312-cp312-win_amd64.whl", hash = "sha256:7fc04e92e1d624a4a63c76474610238576942d6b8950a2d7f908a340494e67e4", size = 109418, upload-time = "2024-11-27T22:38:20.064Z" },
    { url = "https://files.pythonhosted.org/packages/04/90/2ee5f2e0362cb8a0b6499dc44f4d7d48f8fff06d28ba46e6f1eaa61a1388/tomli-2.2.1-cp313-cp313-macosx_10_13_x86_64.whl", hash = "sha256:f4039b9cbc3048b2416cc57ab3bda989a6fcf9b36cf8937f01a6e731b64f80d7", size = 132708, upload-time = "2024-11-27T22:38:21.659Z" },
    { url = "https://files.pythonhosted.org/packages/c0/ec/46b4108816de6b385141f082ba99e315501ccd0a2ea23db4a100dd3990ea/tomli-2.2.1-cp313-cp313-macosx_11_0_arm64.whl", hash = "sha256:286f0ca2ffeeb5b9bd4fcc8d6c330534323ec51b2f52da063b11c502da16f30c", size = 123582, upload-time = "2024-11-27T22:38:22.693Z" },
    { url = "https://files.pythonhosted.org/packages/a0/bd/b470466d0137b37b68d24556c38a0cc819e8febe392d5b199dcd7f578365/tomli-2.2.1-cp313-cp313-manylinux_2_17_aarch64.manylinux2014_aarch64.whl", hash = "sha256:a92ef1a44547e894e2a17d24e7557a5e85a9e1d0048b0b5e7541f76c5032cb13", size = 232543, upload-time = "2024-11-27T22:38:24.367Z" },
    { url = "https://files.pythonhosted.org/packages/d9/e5/82e80ff3b751373f7cead2815bcbe2d51c895b3c990686741a8e56ec42ab/tomli-2.2.1-cp313-cp313-manylinux_2_17_x86_64.manylinux2014_x86_64.whl", hash = "sha256:9316dc65bed1684c9a98ee68759ceaed29d229e985297003e494aa825ebb0281", size = 241691, upload-time = "2024-11-27T22:38:26.081Z" },
    { url = "https://files.pythonhosted.org/packages/05/7e/2a110bc2713557d6a1bfb06af23dd01e7dde52b6ee7dadc589868f9abfac/tomli-2.2.1-cp313-cp313-manylinux_2_5_i686.manylinux1_i686.manylinux_2_17_i686.manylinux2014_i686.whl", hash = "sha256:e85e99945e688e32d5a35c1ff38ed0b3f41f43fad8df0bdf79f72b2ba7bc5272", size = 251170, upload-time = "2024-11-27T22:38:27.921Z" },
    { url = "https://files.pythonhosted.org/packages/64/7b/22d713946efe00e0adbcdfd6d1aa119ae03fd0b60ebed51ebb3fa9f5a2e5/tomli-2.2.1-cp313-cp313-musllinux_1_2_aarch64.whl", hash = "sha256:ac065718db92ca818f8d6141b5f66369833d4a80a9d74435a268c52bdfa73140", size = 236530, upload-time = "2024-11-27T22:38:29.591Z" },
    { url = "https://files.pythonhosted.org/packages/38/31/3a76f67da4b0cf37b742ca76beaf819dca0ebef26d78fc794a576e08accf/tomli-2.2.1-cp313-cp313-musllinux_1_2_i686.whl", hash = "sha256:d920f33822747519673ee656a4b6ac33e382eca9d331c87770faa3eef562aeb2", size = 258666, upload-time = "2024-11-27T22:38:30.639Z" },
    { url = "https://files.pythonhosted.org/packages/07/10/5af1293da642aded87e8a988753945d0cf7e00a9452d3911dd3bb354c9e2/tomli-2.2.1-cp313-cp313-musllinux_1_2_x86_64.whl", hash = "sha256:a198f10c4d1b1375d7687bc25294306e551bf1abfa4eace6650070a5c1ae2744", size = 243954, upload-time = "2024-11-27T22:38:31.702Z" },
    { url = "https://files.pythonhosted.org/packages/5b/b9/1ed31d167be802da0fc95020d04cd27b7d7065cc6fbefdd2f9186f60d7bd/tomli-2.2.1-cp313-cp313-win32.whl", hash = "sha256:d3f5614314d758649ab2ab3a62d4f2004c825922f9e370b29416484086b264ec", size = 98724, upload-time = "2024-11-27T22:38:32.837Z" },
    { url = "https://files.pythonhosted.org/packages/c7/32/b0963458706accd9afcfeb867c0f9175a741bf7b19cd424230714d722198/tomli-2.2.1-cp313-cp313-win_amd64.whl", hash = "sha256:a38aa0308e754b0e3c67e344754dff64999ff9b513e691d0e786265c93583c69", size = 109383, upload-time = "2024-11-27T22:38:34.455Z" },
    { url = "https://files.pythonhosted.org/packages/6e/c2/61d3e0f47e2b74ef40a68b9e6ad5984f6241a942f7cd3bbfbdbd03861ea9/tomli-2.2.1-py3-none-any.whl", hash = "sha256:cb55c73c5f4408779d0cf3eef9f762b9c9f147a77de7b258bef0a5628adc85cc", size = 14257, upload-time = "2024-11-27T22:38:35.385Z" },
]

[[package]]
name = "tomli-w"
version = "1.2.0"
source = { registry = "https://pypi.org/simple" }
sdist = { url = "https://files.pythonhosted.org/packages/19/75/241269d1da26b624c0d5e110e8149093c759b7a286138f4efd61a60e75fe/tomli_w-1.2.0.tar.gz", hash = "sha256:2dd14fac5a47c27be9cd4c976af5a12d87fb1f0b4512f81d69cce3b35ae25021", size = 7184, upload-time = "2025-01-15T12:07:24.262Z" }
wheels = [
    { url = "https://files.pythonhosted.org/packages/c7/18/c86eb8e0202e32dd3df50d43d7ff9854f8e0603945ff398974c1d91ac1ef/tomli_w-1.2.0-py3-none-any.whl", hash = "sha256:188306098d013b691fcadc011abd66727d3c414c571bb01b1a174ba8c983cf90", size = 6675, upload-time = "2025-01-15T12:07:22.074Z" },
]

[[package]]
name = "twisted"
version = "25.5.0"
source = { registry = "https://pypi.org/simple" }
dependencies = [
    { name = "attrs" },
    { name = "automat" },
    { name = "constantly" },
    { name = "hyperlink" },
    { name = "incremental" },
    { name = "typing-extensions" },
    { name = "zope-interface" },
]
sdist = { url = "https://files.pythonhosted.org/packages/13/0f/82716ed849bf7ea4984c21385597c949944f0f9b428b5710f79d0afc084d/twisted-25.5.0.tar.gz", hash = "sha256:1deb272358cb6be1e3e8fc6f9c8b36f78eb0fa7c2233d2dbe11ec6fee04ea316", size = 3545725, upload-time = "2025-06-07T09:52:24.858Z" }
wheels = [
    { url = "https://files.pythonhosted.org/packages/eb/66/ab7efd8941f0bc7b2bd555b0f0471bff77df4c88e0cc31120c82737fec77/twisted-25.5.0-py3-none-any.whl", hash = "sha256:8559f654d01a54a8c3efe66d533d43f383531ebf8d81d9f9ab4769d91ca15df7", size = 3204767, upload-time = "2025-06-07T09:52:21.428Z" },
]

[[package]]
name = "typeapi"
version = "2.2.4"
source = { registry = "https://pypi.org/simple" }
dependencies = [
    { name = "typing-extensions" },
]
sdist = { url = "https://files.pythonhosted.org/packages/e6/4c/6c35c2d97e6292d715bd93953a4a6114fc091492bd58cad1fdaebbc4ee12/typeapi-2.2.4.tar.gz", hash = "sha256:daa80767520c0957a320577e4f729c0ba6921c708def31f4c6fd8d611908fd7b", size = 121923, upload-time = "2025-01-29T11:40:14.68Z" }
wheels = [
    { url = "https://files.pythonhosted.org/packages/b6/33/38da585b06978d262cc2b2b45bc57ee75f0ce5e0b4ef1cab1b86461e9298/typeapi-2.2.4-py3-none-any.whl", hash = "sha256:bd6d5e5907fa47e0303bf254e7cc8712d4be4eb26d7ffaedb67c9e7844c53bb8", size = 26387, upload-time = "2025-01-29T11:40:12.328Z" },
]

[[package]]
name = "types-cachetools"
version = "6.0.0.20250525"
source = { registry = "https://pypi.org/simple" }
sdist = { url = "https://files.pythonhosted.org/packages/03/d0/55ff0eeda141436c1bd2142cd026906870c661b3f7755070d6da7ea7210f/types_cachetools-6.0.0.20250525.tar.gz", hash = "sha256:baf06f234cac3aeb44c07893447ba03ecdb6c0742ba2607e28a35d38e6821b02", size = 8925, upload-time = "2025-05-25T03:13:53.498Z" }
wheels = [
    { url = "https://files.pythonhosted.org/packages/47/8c/4ab0a17ece30fe608270b89cf066387051862899fff9f54ab12511fc7fdd/types_cachetools-6.0.0.20250525-py3-none-any.whl", hash = "sha256:1de8f0fe4bdcb187a48d2026c1e3672830f67943ad2bf3486abe031b632f1252", size = 8938, upload-time = "2025-05-25T03:13:52.406Z" },
]

[[package]]
name = "typing-extensions"
version = "4.14.1"
source = { registry = "https://pypi.org/simple" }
sdist = { url = "https://files.pythonhosted.org/packages/98/5a/da40306b885cc8c09109dc2e1abd358d5684b1425678151cdaed4731c822/typing_extensions-4.14.1.tar.gz", hash = "sha256:38b39f4aeeab64884ce9f74c94263ef78f3c22467c8724005483154c26648d36", size = 107673, upload-time = "2025-07-04T13:28:34.16Z" }
wheels = [
    { url = "https://files.pythonhosted.org/packages/b5/00/d631e67a838026495268c2f6884f3711a15a9a2a96cd244fdaea53b823fb/typing_extensions-4.14.1-py3-none-any.whl", hash = "sha256:d1e1e3b58374dc93031d6eda2420a48ea44a36c2b4766a4fdeb3710755731d76", size = 43906, upload-time = "2025-07-04T13:28:32.743Z" },
]

[[package]]
name = "typing-inspection"
version = "0.4.1"
source = { registry = "https://pypi.org/simple" }
dependencies = [
    { name = "typing-extensions" },
]
sdist = { url = "https://files.pythonhosted.org/packages/f8/b1/0c11f5058406b3af7609f121aaa6b609744687f1d158b3c3a5bf4cc94238/typing_inspection-0.4.1.tar.gz", hash = "sha256:6ae134cc0203c33377d43188d4064e9b357dba58cff3185f22924610e70a9d28", size = 75726, upload-time = "2025-05-21T18:55:23.885Z" }
wheels = [
    { url = "https://files.pythonhosted.org/packages/17/69/cd203477f944c353c31bade965f880aa1061fd6bf05ded0726ca845b6ff7/typing_inspection-0.4.1-py3-none-any.whl", hash = "sha256:389055682238f53b04f7badcb49b989835495a96700ced5dab2d8feae4b26f51", size = 14552, upload-time = "2025-05-21T18:55:22.152Z" },
]

[[package]]
name = "urllib3"
version = "2.5.0"
source = { registry = "https://pypi.org/simple" }
sdist = { url = "https://files.pythonhosted.org/packages/15/22/9ee70a2574a4f4599c47dd506532914ce044817c7752a79b6a51286319bc/urllib3-2.5.0.tar.gz", hash = "sha256:3fc47733c7e419d4bc3f6b3dc2b4f890bb743906a30d56ba4a5bfa4bbff92760", size = 393185, upload-time = "2025-06-18T14:07:41.644Z" }
wheels = [
    { url = "https://files.pythonhosted.org/packages/a7/c2/fe1e52489ae3122415c51f387e221dd0773709bad6c6cdaa599e8a2c5185/urllib3-2.5.0-py3-none-any.whl", hash = "sha256:e6b01673c0fa6a13e374b50871808eb3bf7046c4b125b216f6bf1cc604cff0dc", size = 129795, upload-time = "2025-06-18T14:07:40.39Z" },
]

[[package]]
name = "uvicorn"
version = "0.35.0"
source = { registry = "https://pypi.org/simple" }
dependencies = [
    { name = "click" },
    { name = "h11" },
    { name = "typing-extensions", marker = "python_full_version < '3.11'" },
]
sdist = { url = "https://files.pythonhosted.org/packages/5e/42/e0e305207bb88c6b8d3061399c6a961ffe5fbb7e2aa63c9234df7259e9cd/uvicorn-0.35.0.tar.gz", hash = "sha256:bc662f087f7cf2ce11a1d7fd70b90c9f98ef2e2831556dd078d131b96cc94a01", size = 78473, upload-time = "2025-06-28T16:15:46.058Z" }
wheels = [
    { url = "https://files.pythonhosted.org/packages/d2/e2/dc81b1bd1dcfe91735810265e9d26bc8ec5da45b4c0f6237e286819194c3/uvicorn-0.35.0-py3-none-any.whl", hash = "sha256:197535216b25ff9b785e29a0b79199f55222193d47f820816e7da751e9bc8d4a", size = 66406, upload-time = "2025-06-28T16:15:44.816Z" },
]

[package.optional-dependencies]
standard = [
    { name = "colorama", marker = "sys_platform == 'win32'" },
    { name = "httptools" },
    { name = "python-dotenv" },
    { name = "pyyaml" },
    { name = "uvloop", marker = "platform_python_implementation != 'PyPy' and sys_platform != 'cygwin' and sys_platform != 'win32'" },
    { name = "watchfiles" },
    { name = "websockets" },
]

[[package]]
name = "uvloop"
version = "0.21.0"
source = { registry = "https://pypi.org/simple" }
sdist = { url = "https://files.pythonhosted.org/packages/af/c0/854216d09d33c543f12a44b393c402e89a920b1a0a7dc634c42de91b9cf6/uvloop-0.21.0.tar.gz", hash = "sha256:3bf12b0fda68447806a7ad847bfa591613177275d35b6724b1ee573faa3704e3", size = 2492741, upload-time = "2024-10-14T23:38:35.489Z" }
wheels = [
    { url = "https://files.pythonhosted.org/packages/3d/76/44a55515e8c9505aa1420aebacf4dd82552e5e15691654894e90d0bd051a/uvloop-0.21.0-cp310-cp310-macosx_10_9_universal2.whl", hash = "sha256:ec7e6b09a6fdded42403182ab6b832b71f4edaf7f37a9a0e371a01db5f0cb45f", size = 1442019, upload-time = "2024-10-14T23:37:20.068Z" },
    { url = "https://files.pythonhosted.org/packages/35/5a/62d5800358a78cc25c8a6c72ef8b10851bdb8cca22e14d9c74167b7f86da/uvloop-0.21.0-cp310-cp310-macosx_10_9_x86_64.whl", hash = "sha256:196274f2adb9689a289ad7d65700d37df0c0930fd8e4e743fa4834e850d7719d", size = 801898, upload-time = "2024-10-14T23:37:22.663Z" },
    { url = "https://files.pythonhosted.org/packages/f3/96/63695e0ebd7da6c741ccd4489b5947394435e198a1382349c17b1146bb97/uvloop-0.21.0-cp310-cp310-manylinux_2_17_aarch64.manylinux2014_aarch64.whl", hash = "sha256:f38b2e090258d051d68a5b14d1da7203a3c3677321cf32a95a6f4db4dd8b6f26", size = 3827735, upload-time = "2024-10-14T23:37:25.129Z" },
    { url = "https://files.pythonhosted.org/packages/61/e0/f0f8ec84979068ffae132c58c79af1de9cceeb664076beea86d941af1a30/uvloop-0.21.0-cp310-cp310-manylinux_2_17_x86_64.manylinux2014_x86_64.whl", hash = "sha256:87c43e0f13022b998eb9b973b5e97200c8b90823454d4bc06ab33829e09fb9bb", size = 3825126, upload-time = "2024-10-14T23:37:27.59Z" },
    { url = "https://files.pythonhosted.org/packages/bf/fe/5e94a977d058a54a19df95f12f7161ab6e323ad49f4dabc28822eb2df7ea/uvloop-0.21.0-cp310-cp310-musllinux_1_2_aarch64.whl", hash = "sha256:10d66943def5fcb6e7b37310eb6b5639fd2ccbc38df1177262b0640c3ca68c1f", size = 3705789, upload-time = "2024-10-14T23:37:29.385Z" },
    { url = "https://files.pythonhosted.org/packages/26/dd/c7179618e46092a77e036650c1f056041a028a35c4d76945089fcfc38af8/uvloop-0.21.0-cp310-cp310-musllinux_1_2_x86_64.whl", hash = "sha256:67dd654b8ca23aed0a8e99010b4c34aca62f4b7fce88f39d452ed7622c94845c", size = 3800523, upload-time = "2024-10-14T23:37:32.048Z" },
    { url = "https://files.pythonhosted.org/packages/57/a7/4cf0334105c1160dd6819f3297f8700fda7fc30ab4f61fbf3e725acbc7cc/uvloop-0.21.0-cp311-cp311-macosx_10_9_universal2.whl", hash = "sha256:c0f3fa6200b3108919f8bdabb9a7f87f20e7097ea3c543754cabc7d717d95cf8", size = 1447410, upload-time = "2024-10-14T23:37:33.612Z" },
    { url = "https://files.pythonhosted.org/packages/8c/7c/1517b0bbc2dbe784b563d6ab54f2ef88c890fdad77232c98ed490aa07132/uvloop-0.21.0-cp311-cp311-macosx_10_9_x86_64.whl", hash = "sha256:0878c2640cf341b269b7e128b1a5fed890adc4455513ca710d77d5e93aa6d6a0", size = 805476, upload-time = "2024-10-14T23:37:36.11Z" },
    { url = "https://files.pythonhosted.org/packages/ee/ea/0bfae1aceb82a503f358d8d2fa126ca9dbdb2ba9c7866974faec1cb5875c/uvloop-0.21.0-cp311-cp311-manylinux_2_17_aarch64.manylinux2014_aarch64.whl", hash = "sha256:b9fb766bb57b7388745d8bcc53a359b116b8a04c83a2288069809d2b3466c37e", size = 3960855, upload-time = "2024-10-14T23:37:37.683Z" },
    { url = "https://files.pythonhosted.org/packages/8a/ca/0864176a649838b838f36d44bf31c451597ab363b60dc9e09c9630619d41/uvloop-0.21.0-cp311-cp311-manylinux_2_17_x86_64.manylinux2014_x86_64.whl", hash = "sha256:8a375441696e2eda1c43c44ccb66e04d61ceeffcd76e4929e527b7fa401b90fb", size = 3973185, upload-time = "2024-10-14T23:37:40.226Z" },
    { url = "https://files.pythonhosted.org/packages/30/bf/08ad29979a936d63787ba47a540de2132169f140d54aa25bc8c3df3e67f4/uvloop-0.21.0-cp311-cp311-musllinux_1_2_aarch64.whl", hash = "sha256:baa0e6291d91649c6ba4ed4b2f982f9fa165b5bbd50a9e203c416a2797bab3c6", size = 3820256, upload-time = "2024-10-14T23:37:42.839Z" },
    { url = "https://files.pythonhosted.org/packages/da/e2/5cf6ef37e3daf2f06e651aae5ea108ad30df3cb269102678b61ebf1fdf42/uvloop-0.21.0-cp311-cp311-musllinux_1_2_x86_64.whl", hash = "sha256:4509360fcc4c3bd2c70d87573ad472de40c13387f5fda8cb58350a1d7475e58d", size = 3937323, upload-time = "2024-10-14T23:37:45.337Z" },
    { url = "https://files.pythonhosted.org/packages/8c/4c/03f93178830dc7ce8b4cdee1d36770d2f5ebb6f3d37d354e061eefc73545/uvloop-0.21.0-cp312-cp312-macosx_10_13_universal2.whl", hash = "sha256:359ec2c888397b9e592a889c4d72ba3d6befba8b2bb01743f72fffbde663b59c", size = 1471284, upload-time = "2024-10-14T23:37:47.833Z" },
    { url = "https://files.pythonhosted.org/packages/43/3e/92c03f4d05e50f09251bd8b2b2b584a2a7f8fe600008bcc4523337abe676/uvloop-0.21.0-cp312-cp312-macosx_10_13_x86_64.whl", hash = "sha256:f7089d2dc73179ce5ac255bdf37c236a9f914b264825fdaacaded6990a7fb4c2", size = 821349, upload-time = "2024-10-14T23:37:50.149Z" },
    { url = "https://files.pythonhosted.org/packages/a6/ef/a02ec5da49909dbbfb1fd205a9a1ac4e88ea92dcae885e7c961847cd51e2/uvloop-0.21.0-cp312-cp312-manylinux_2_17_aarch64.manylinux2014_aarch64.whl", hash = "sha256:baa4dcdbd9ae0a372f2167a207cd98c9f9a1ea1188a8a526431eef2f8116cc8d", size = 4580089, upload-time = "2024-10-14T23:37:51.703Z" },
    { url = "https://files.pythonhosted.org/packages/06/a7/b4e6a19925c900be9f98bec0a75e6e8f79bb53bdeb891916609ab3958967/uvloop-0.21.0-cp312-cp312-manylinux_2_17_x86_64.manylinux2014_x86_64.whl", hash = "sha256:86975dca1c773a2c9864f4c52c5a55631038e387b47eaf56210f873887b6c8dc", size = 4693770, upload-time = "2024-10-14T23:37:54.122Z" },
    { url = "https://files.pythonhosted.org/packages/ce/0c/f07435a18a4b94ce6bd0677d8319cd3de61f3a9eeb1e5f8ab4e8b5edfcb3/uvloop-0.21.0-cp312-cp312-musllinux_1_2_aarch64.whl", hash = "sha256:461d9ae6660fbbafedd07559c6a2e57cd553b34b0065b6550685f6653a98c1cb", size = 4451321, upload-time = "2024-10-14T23:37:55.766Z" },
    { url = "https://files.pythonhosted.org/packages/8f/eb/f7032be105877bcf924709c97b1bf3b90255b4ec251f9340cef912559f28/uvloop-0.21.0-cp312-cp312-musllinux_1_2_x86_64.whl", hash = "sha256:183aef7c8730e54c9a3ee3227464daed66e37ba13040bb3f350bc2ddc040f22f", size = 4659022, upload-time = "2024-10-14T23:37:58.195Z" },
    { url = "https://files.pythonhosted.org/packages/3f/8d/2cbef610ca21539f0f36e2b34da49302029e7c9f09acef0b1c3b5839412b/uvloop-0.21.0-cp313-cp313-macosx_10_13_universal2.whl", hash = "sha256:bfd55dfcc2a512316e65f16e503e9e450cab148ef11df4e4e679b5e8253a5281", size = 1468123, upload-time = "2024-10-14T23:38:00.688Z" },
    { url = "https://files.pythonhosted.org/packages/93/0d/b0038d5a469f94ed8f2b2fce2434a18396d8fbfb5da85a0a9781ebbdec14/uvloop-0.21.0-cp313-cp313-macosx_10_13_x86_64.whl", hash = "sha256:787ae31ad8a2856fc4e7c095341cccc7209bd657d0e71ad0dc2ea83c4a6fa8af", size = 819325, upload-time = "2024-10-14T23:38:02.309Z" },
    { url = "https://files.pythonhosted.org/packages/50/94/0a687f39e78c4c1e02e3272c6b2ccdb4e0085fda3b8352fecd0410ccf915/uvloop-0.21.0-cp313-cp313-manylinux_2_17_aarch64.manylinux2014_aarch64.whl", hash = "sha256:5ee4d4ef48036ff6e5cfffb09dd192c7a5027153948d85b8da7ff705065bacc6", size = 4582806, upload-time = "2024-10-14T23:38:04.711Z" },
    { url = "https://files.pythonhosted.org/packages/d2/19/f5b78616566ea68edd42aacaf645adbf71fbd83fc52281fba555dc27e3f1/uvloop-0.21.0-cp313-cp313-manylinux_2_17_x86_64.manylinux2014_x86_64.whl", hash = "sha256:f3df876acd7ec037a3d005b3ab85a7e4110422e4d9c1571d4fc89b0fc41b6816", size = 4701068, upload-time = "2024-10-14T23:38:06.385Z" },
    { url = "https://files.pythonhosted.org/packages/47/57/66f061ee118f413cd22a656de622925097170b9380b30091b78ea0c6ea75/uvloop-0.21.0-cp313-cp313-musllinux_1_2_aarch64.whl", hash = "sha256:bd53ecc9a0f3d87ab847503c2e1552b690362e005ab54e8a48ba97da3924c0dc", size = 4454428, upload-time = "2024-10-14T23:38:08.416Z" },
    { url = "https://files.pythonhosted.org/packages/63/9a/0962b05b308494e3202d3f794a6e85abe471fe3cafdbcf95c2e8c713aabd/uvloop-0.21.0-cp313-cp313-musllinux_1_2_x86_64.whl", hash = "sha256:a5c39f217ab3c663dc699c04cbd50c13813e31d917642d459fdcec07555cc553", size = 4660018, upload-time = "2024-10-14T23:38:10.888Z" },
]

[[package]]
name = "virtualenv"
version = "20.34.0"
source = { registry = "https://pypi.org/simple" }
dependencies = [
    { name = "distlib" },
    { name = "filelock" },
    { name = "platformdirs" },
    { name = "typing-extensions", marker = "python_full_version < '3.11'" },
]
sdist = { url = "https://files.pythonhosted.org/packages/1c/14/37fcdba2808a6c615681cd216fecae00413c9dab44fb2e57805ecf3eaee3/virtualenv-20.34.0.tar.gz", hash = "sha256:44815b2c9dee7ed86e387b842a84f20b93f7f417f95886ca1996a72a4138eb1a", size = 6003808, upload-time = "2025-08-13T14:24:07.464Z" }
wheels = [
    { url = "https://files.pythonhosted.org/packages/76/06/04c8e804f813cf972e3262f3f8584c232de64f0cde9f703b46cf53a45090/virtualenv-20.34.0-py3-none-any.whl", hash = "sha256:341f5afa7eee943e4984a9207c025feedd768baff6753cd660c857ceb3e36026", size = 5983279, upload-time = "2025-08-13T14:24:05.111Z" },
]

[[package]]
name = "w3lib"
version = "2.3.1"
source = { registry = "https://pypi.org/simple" }
sdist = { url = "https://files.pythonhosted.org/packages/bf/7d/1172cfaa1e29beb9bf938e484c122b3bdc82e8e37b17a4f753ba6d6e009f/w3lib-2.3.1.tar.gz", hash = "sha256:5c8ac02a3027576174c2b61eb9a2170ba1b197cae767080771b6f1febda249a4", size = 49531, upload-time = "2025-01-27T14:22:10.453Z" }
wheels = [
    { url = "https://files.pythonhosted.org/packages/58/dd/56f0d8af71e475ed194d702f8b4cf9cea812c95e82ad823d239023c6558c/w3lib-2.3.1-py3-none-any.whl", hash = "sha256:9ccd2ae10c8c41c7279cd8ad4fe65f834be894fe7bfdd7304b991fd69325847b", size = 21751, upload-time = "2025-01-27T14:22:09.421Z" },
]

[[package]]
name = "watchdog"
version = "6.0.0"
source = { registry = "https://pypi.org/simple" }
sdist = { url = "https://files.pythonhosted.org/packages/db/7d/7f3d619e951c88ed75c6037b246ddcf2d322812ee8ea189be89511721d54/watchdog-6.0.0.tar.gz", hash = "sha256:9ddf7c82fda3ae8e24decda1338ede66e1c99883db93711d8fb941eaa2d8c282", size = 131220, upload-time = "2024-11-01T14:07:13.037Z" }
wheels = [
    { url = "https://files.pythonhosted.org/packages/0c/56/90994d789c61df619bfc5ce2ecdabd5eeff564e1eb47512bd01b5e019569/watchdog-6.0.0-cp310-cp310-macosx_10_9_universal2.whl", hash = "sha256:d1cdb490583ebd691c012b3d6dae011000fe42edb7a82ece80965b42abd61f26", size = 96390, upload-time = "2024-11-01T14:06:24.793Z" },
    { url = "https://files.pythonhosted.org/packages/55/46/9a67ee697342ddf3c6daa97e3a587a56d6c4052f881ed926a849fcf7371c/watchdog-6.0.0-cp310-cp310-macosx_10_9_x86_64.whl", hash = "sha256:bc64ab3bdb6a04d69d4023b29422170b74681784ffb9463ed4870cf2f3e66112", size = 88389, upload-time = "2024-11-01T14:06:27.112Z" },
    { url = "https://files.pythonhosted.org/packages/44/65/91b0985747c52064d8701e1075eb96f8c40a79df889e59a399453adfb882/watchdog-6.0.0-cp310-cp310-macosx_11_0_arm64.whl", hash = "sha256:c897ac1b55c5a1461e16dae288d22bb2e412ba9807df8397a635d88f671d36c3", size = 89020, upload-time = "2024-11-01T14:06:29.876Z" },
    { url = "https://files.pythonhosted.org/packages/e0/24/d9be5cd6642a6aa68352ded4b4b10fb0d7889cb7f45814fb92cecd35f101/watchdog-6.0.0-cp311-cp311-macosx_10_9_universal2.whl", hash = "sha256:6eb11feb5a0d452ee41f824e271ca311a09e250441c262ca2fd7ebcf2461a06c", size = 96393, upload-time = "2024-11-01T14:06:31.756Z" },
    { url = "https://files.pythonhosted.org/packages/63/7a/6013b0d8dbc56adca7fdd4f0beed381c59f6752341b12fa0886fa7afc78b/watchdog-6.0.0-cp311-cp311-macosx_10_9_x86_64.whl", hash = "sha256:ef810fbf7b781a5a593894e4f439773830bdecb885e6880d957d5b9382a960d2", size = 88392, upload-time = "2024-11-01T14:06:32.99Z" },
    { url = "https://files.pythonhosted.org/packages/d1/40/b75381494851556de56281e053700e46bff5b37bf4c7267e858640af5a7f/watchdog-6.0.0-cp311-cp311-macosx_11_0_arm64.whl", hash = "sha256:afd0fe1b2270917c5e23c2a65ce50c2a4abb63daafb0d419fde368e272a76b7c", size = 89019, upload-time = "2024-11-01T14:06:34.963Z" },
    { url = "https://files.pythonhosted.org/packages/39/ea/3930d07dafc9e286ed356a679aa02d777c06e9bfd1164fa7c19c288a5483/watchdog-6.0.0-cp312-cp312-macosx_10_13_universal2.whl", hash = "sha256:bdd4e6f14b8b18c334febb9c4425a878a2ac20efd1e0b231978e7b150f92a948", size = 96471, upload-time = "2024-11-01T14:06:37.745Z" },
    { url = "https://files.pythonhosted.org/packages/12/87/48361531f70b1f87928b045df868a9fd4e253d9ae087fa4cf3f7113be363/watchdog-6.0.0-cp312-cp312-macosx_10_13_x86_64.whl", hash = "sha256:c7c15dda13c4eb00d6fb6fc508b3c0ed88b9d5d374056b239c4ad1611125c860", size = 88449, upload-time = "2024-11-01T14:06:39.748Z" },
    { url = "https://files.pythonhosted.org/packages/5b/7e/8f322f5e600812e6f9a31b75d242631068ca8f4ef0582dd3ae6e72daecc8/watchdog-6.0.0-cp312-cp312-macosx_11_0_arm64.whl", hash = "sha256:6f10cb2d5902447c7d0da897e2c6768bca89174d0c6e1e30abec5421af97a5b0", size = 89054, upload-time = "2024-11-01T14:06:41.009Z" },
    { url = "https://files.pythonhosted.org/packages/68/98/b0345cabdce2041a01293ba483333582891a3bd5769b08eceb0d406056ef/watchdog-6.0.0-cp313-cp313-macosx_10_13_universal2.whl", hash = "sha256:490ab2ef84f11129844c23fb14ecf30ef3d8a6abafd3754a6f75ca1e6654136c", size = 96480, upload-time = "2024-11-01T14:06:42.952Z" },
    { url = "https://files.pythonhosted.org/packages/85/83/cdf13902c626b28eedef7ec4f10745c52aad8a8fe7eb04ed7b1f111ca20e/watchdog-6.0.0-cp313-cp313-macosx_10_13_x86_64.whl", hash = "sha256:76aae96b00ae814b181bb25b1b98076d5fc84e8a53cd8885a318b42b6d3a5134", size = 88451, upload-time = "2024-11-01T14:06:45.084Z" },
    { url = "https://files.pythonhosted.org/packages/fe/c4/225c87bae08c8b9ec99030cd48ae9c4eca050a59bf5c2255853e18c87b50/watchdog-6.0.0-cp313-cp313-macosx_11_0_arm64.whl", hash = "sha256:a175f755fc2279e0b7312c0035d52e27211a5bc39719dd529625b1930917345b", size = 89057, upload-time = "2024-11-01T14:06:47.324Z" },
    { url = "https://files.pythonhosted.org/packages/30/ad/d17b5d42e28a8b91f8ed01cb949da092827afb9995d4559fd448d0472763/watchdog-6.0.0-pp310-pypy310_pp73-macosx_10_15_x86_64.whl", hash = "sha256:c7ac31a19f4545dd92fc25d200694098f42c9a8e391bc00bdd362c5736dbf881", size = 87902, upload-time = "2024-11-01T14:06:53.119Z" },
    { url = "https://files.pythonhosted.org/packages/5c/ca/c3649991d140ff6ab67bfc85ab42b165ead119c9e12211e08089d763ece5/watchdog-6.0.0-pp310-pypy310_pp73-macosx_11_0_arm64.whl", hash = "sha256:9513f27a1a582d9808cf21a07dae516f0fab1cf2d7683a742c498b93eedabb11", size = 88380, upload-time = "2024-11-01T14:06:55.19Z" },
    { url = "https://files.pythonhosted.org/packages/a9/c7/ca4bf3e518cb57a686b2feb4f55a1892fd9a3dd13f470fca14e00f80ea36/watchdog-6.0.0-py3-none-manylinux2014_aarch64.whl", hash = "sha256:7607498efa04a3542ae3e05e64da8202e58159aa1fa4acddf7678d34a35d4f13", size = 79079, upload-time = "2024-11-01T14:06:59.472Z" },
    { url = "https://files.pythonhosted.org/packages/5c/51/d46dc9332f9a647593c947b4b88e2381c8dfc0942d15b8edc0310fa4abb1/watchdog-6.0.0-py3-none-manylinux2014_armv7l.whl", hash = "sha256:9041567ee8953024c83343288ccc458fd0a2d811d6a0fd68c4c22609e3490379", size = 79078, upload-time = "2024-11-01T14:07:01.431Z" },
    { url = "https://files.pythonhosted.org/packages/d4/57/04edbf5e169cd318d5f07b4766fee38e825d64b6913ca157ca32d1a42267/watchdog-6.0.0-py3-none-manylinux2014_i686.whl", hash = "sha256:82dc3e3143c7e38ec49d61af98d6558288c415eac98486a5c581726e0737c00e", size = 79076, upload-time = "2024-11-01T14:07:02.568Z" },
    { url = "https://files.pythonhosted.org/packages/ab/cc/da8422b300e13cb187d2203f20b9253e91058aaf7db65b74142013478e66/watchdog-6.0.0-py3-none-manylinux2014_ppc64.whl", hash = "sha256:212ac9b8bf1161dc91bd09c048048a95ca3a4c4f5e5d4a7d1b1a7d5752a7f96f", size = 79077, upload-time = "2024-11-01T14:07:03.893Z" },
    { url = "https://files.pythonhosted.org/packages/2c/3b/b8964e04ae1a025c44ba8e4291f86e97fac443bca31de8bd98d3263d2fcf/watchdog-6.0.0-py3-none-manylinux2014_ppc64le.whl", hash = "sha256:e3df4cbb9a450c6d49318f6d14f4bbc80d763fa587ba46ec86f99f9e6876bb26", size = 79078, upload-time = "2024-11-01T14:07:05.189Z" },
    { url = "https://files.pythonhosted.org/packages/62/ae/a696eb424bedff7407801c257d4b1afda455fe40821a2be430e173660e81/watchdog-6.0.0-py3-none-manylinux2014_s390x.whl", hash = "sha256:2cce7cfc2008eb51feb6aab51251fd79b85d9894e98ba847408f662b3395ca3c", size = 79077, upload-time = "2024-11-01T14:07:06.376Z" },
    { url = "https://files.pythonhosted.org/packages/b5/e8/dbf020b4d98251a9860752a094d09a65e1b436ad181faf929983f697048f/watchdog-6.0.0-py3-none-manylinux2014_x86_64.whl", hash = "sha256:20ffe5b202af80ab4266dcd3e91aae72bf2da48c0d33bdb15c66658e685e94e2", size = 79078, upload-time = "2024-11-01T14:07:07.547Z" },
    { url = "https://files.pythonhosted.org/packages/07/f6/d0e5b343768e8bcb4cda79f0f2f55051bf26177ecd5651f84c07567461cf/watchdog-6.0.0-py3-none-win32.whl", hash = "sha256:07df1fdd701c5d4c8e55ef6cf55b8f0120fe1aef7ef39a1c6fc6bc2e606d517a", size = 79065, upload-time = "2024-11-01T14:07:09.525Z" },
    { url = "https://files.pythonhosted.org/packages/db/d9/c495884c6e548fce18a8f40568ff120bc3a4b7b99813081c8ac0c936fa64/watchdog-6.0.0-py3-none-win_amd64.whl", hash = "sha256:cbafb470cf848d93b5d013e2ecb245d4aa1c8fd0504e863ccefa32445359d680", size = 79070, upload-time = "2024-11-01T14:07:10.686Z" },
    { url = "https://files.pythonhosted.org/packages/33/e8/e40370e6d74ddba47f002a32919d91310d6074130fe4e17dabcafc15cbf1/watchdog-6.0.0-py3-none-win_ia64.whl", hash = "sha256:a1914259fa9e1454315171103c6a30961236f508b9b623eae470268bbcc6a22f", size = 79067, upload-time = "2024-11-01T14:07:11.845Z" },
]

[[package]]
name = "watchfiles"
version = "1.1.0"
source = { registry = "https://pypi.org/simple" }
dependencies = [
    { name = "anyio" },
]
sdist = { url = "https://files.pythonhosted.org/packages/2a/9a/d451fcc97d029f5812e898fd30a53fd8c15c7bbd058fd75cfc6beb9bd761/watchfiles-1.1.0.tar.gz", hash = "sha256:693ed7ec72cbfcee399e92c895362b6e66d63dac6b91e2c11ae03d10d503e575", size = 94406, upload-time = "2025-06-15T19:06:59.42Z" }
wheels = [
    { url = "https://files.pythonhosted.org/packages/b9/dd/579d1dc57f0f895426a1211c4ef3b0cb37eb9e642bb04bdcd962b5df206a/watchfiles-1.1.0-cp310-cp310-macosx_10_12_x86_64.whl", hash = "sha256:27f30e14aa1c1e91cb653f03a63445739919aef84c8d2517997a83155e7a2fcc", size = 405757, upload-time = "2025-06-15T19:04:51.058Z" },
    { url = "https://files.pythonhosted.org/packages/1c/a0/7a0318cd874393344d48c34d53b3dd419466adf59a29ba5b51c88dd18b86/watchfiles-1.1.0-cp310-cp310-macosx_11_0_arm64.whl", hash = "sha256:3366f56c272232860ab45c77c3ca7b74ee819c8e1f6f35a7125556b198bbc6df", size = 397511, upload-time = "2025-06-15T19:04:52.79Z" },
    { url = "https://files.pythonhosted.org/packages/06/be/503514656d0555ec2195f60d810eca29b938772e9bfb112d5cd5ad6f6a9e/watchfiles-1.1.0-cp310-cp310-manylinux_2_17_aarch64.manylinux2014_aarch64.whl", hash = "sha256:8412eacef34cae2836d891836a7fff7b754d6bcac61f6c12ba5ca9bc7e427b68", size = 450739, upload-time = "2025-06-15T19:04:54.203Z" },
    { url = "https://files.pythonhosted.org/packages/4e/0d/a05dd9e5f136cdc29751816d0890d084ab99f8c17b86f25697288ca09bc7/watchfiles-1.1.0-cp310-cp310-manylinux_2_17_armv7l.manylinux2014_armv7l.whl", hash = "sha256:df670918eb7dd719642e05979fc84704af913d563fd17ed636f7c4783003fdcc", size = 458106, upload-time = "2025-06-15T19:04:55.607Z" },
    { url = "https://files.pythonhosted.org/packages/f1/fa/9cd16e4dfdb831072b7ac39e7bea986e52128526251038eb481effe9f48e/watchfiles-1.1.0-cp310-cp310-manylinux_2_17_i686.manylinux2014_i686.whl", hash = "sha256:d7642b9bc4827b5518ebdb3b82698ada8c14c7661ddec5fe719f3e56ccd13c97", size = 484264, upload-time = "2025-06-15T19:04:57.009Z" },
    { url = "https://files.pythonhosted.org/packages/32/04/1da8a637c7e2b70e750a0308e9c8e662ada0cca46211fa9ef24a23937e0b/watchfiles-1.1.0-cp310-cp310-manylinux_2_17_ppc64le.manylinux2014_ppc64le.whl", hash = "sha256:199207b2d3eeaeb80ef4411875a6243d9ad8bc35b07fc42daa6b801cc39cc41c", size = 597612, upload-time = "2025-06-15T19:04:58.409Z" },
    { url = "https://files.pythonhosted.org/packages/30/01/109f2762e968d3e58c95731a206e5d7d2a7abaed4299dd8a94597250153c/watchfiles-1.1.0-cp310-cp310-manylinux_2_17_s390x.manylinux2014_s390x.whl", hash = "sha256:a479466da6db5c1e8754caee6c262cd373e6e6c363172d74394f4bff3d84d7b5", size = 477242, upload-time = "2025-06-15T19:04:59.786Z" },
    { url = "https://files.pythonhosted.org/packages/b5/b8/46f58cf4969d3b7bc3ca35a98e739fa4085b0657a1540ccc29a1a0bc016f/watchfiles-1.1.0-cp310-cp310-manylinux_2_17_x86_64.manylinux2014_x86_64.whl", hash = "sha256:935f9edd022ec13e447e5723a7d14456c8af254544cefbc533f6dd276c9aa0d9", size = 453148, upload-time = "2025-06-15T19:05:01.103Z" },
    { url = "https://files.pythonhosted.org/packages/a5/cd/8267594263b1770f1eb76914940d7b2d03ee55eca212302329608208e061/watchfiles-1.1.0-cp310-cp310-musllinux_1_1_aarch64.whl", hash = "sha256:8076a5769d6bdf5f673a19d51da05fc79e2bbf25e9fe755c47595785c06a8c72", size = 626574, upload-time = "2025-06-15T19:05:02.582Z" },
    { url = "https://files.pythonhosted.org/packages/a1/2f/7f2722e85899bed337cba715723e19185e288ef361360718973f891805be/watchfiles-1.1.0-cp310-cp310-musllinux_1_1_x86_64.whl", hash = "sha256:86b1e28d4c37e89220e924305cd9f82866bb0ace666943a6e4196c5df4d58dcc", size = 624378, upload-time = "2025-06-15T19:05:03.719Z" },
    { url = "https://files.pythonhosted.org/packages/bf/20/64c88ec43d90a568234d021ab4b2a6f42a5230d772b987c3f9c00cc27b8b/watchfiles-1.1.0-cp310-cp310-win32.whl", hash = "sha256:d1caf40c1c657b27858f9774d5c0e232089bca9cb8ee17ce7478c6e9264d2587", size = 279829, upload-time = "2025-06-15T19:05:04.822Z" },
    { url = "https://files.pythonhosted.org/packages/39/5c/a9c1ed33de7af80935e4eac09570de679c6e21c07070aa99f74b4431f4d6/watchfiles-1.1.0-cp310-cp310-win_amd64.whl", hash = "sha256:a89c75a5b9bc329131115a409d0acc16e8da8dfd5867ba59f1dd66ae7ea8fa82", size = 292192, upload-time = "2025-06-15T19:05:06.348Z" },
    { url = "https://files.pythonhosted.org/packages/8b/78/7401154b78ab484ccaaeef970dc2af0cb88b5ba8a1b415383da444cdd8d3/watchfiles-1.1.0-cp311-cp311-macosx_10_12_x86_64.whl", hash = "sha256:c9649dfc57cc1f9835551deb17689e8d44666315f2e82d337b9f07bd76ae3aa2", size = 405751, upload-time = "2025-06-15T19:05:07.679Z" },
    { url = "https://files.pythonhosted.org/packages/76/63/e6c3dbc1f78d001589b75e56a288c47723de28c580ad715eb116639152b5/watchfiles-1.1.0-cp311-cp311-macosx_11_0_arm64.whl", hash = "sha256:406520216186b99374cdb58bc48e34bb74535adec160c8459894884c983a149c", size = 397313, upload-time = "2025-06-15T19:05:08.764Z" },
    { url = "https://files.pythonhosted.org/packages/6c/a2/8afa359ff52e99af1632f90cbf359da46184207e893a5f179301b0c8d6df/watchfiles-1.1.0-cp311-cp311-manylinux_2_17_aarch64.manylinux2014_aarch64.whl", hash = "sha256:cb45350fd1dc75cd68d3d72c47f5b513cb0578da716df5fba02fff31c69d5f2d", size = 450792, upload-time = "2025-06-15T19:05:09.869Z" },
    { url = "https://files.pythonhosted.org/packages/1d/bf/7446b401667f5c64972a57a0233be1104157fc3abf72c4ef2666c1bd09b2/watchfiles-1.1.0-cp311-cp311-manylinux_2_17_armv7l.manylinux2014_armv7l.whl", hash = "sha256:11ee4444250fcbeb47459a877e5e80ed994ce8e8d20283857fc128be1715dac7", size = 458196, upload-time = "2025-06-15T19:05:11.91Z" },
    { url = "https://files.pythonhosted.org/packages/58/2f/501ddbdfa3fa874ea5597c77eeea3d413579c29af26c1091b08d0c792280/watchfiles-1.1.0-cp311-cp311-manylinux_2_17_i686.manylinux2014_i686.whl", hash = "sha256:bda8136e6a80bdea23e5e74e09df0362744d24ffb8cd59c4a95a6ce3d142f79c", size = 484788, upload-time = "2025-06-15T19:05:13.373Z" },
    { url = "https://files.pythonhosted.org/packages/61/1e/9c18eb2eb5c953c96bc0e5f626f0e53cfef4bd19bd50d71d1a049c63a575/watchfiles-1.1.0-cp311-cp311-manylinux_2_17_ppc64le.manylinux2014_ppc64le.whl", hash = "sha256:b915daeb2d8c1f5cee4b970f2e2c988ce6514aace3c9296e58dd64dc9aa5d575", size = 597879, upload-time = "2025-06-15T19:05:14.725Z" },
    { url = "https://files.pythonhosted.org/packages/8b/6c/1467402e5185d89388b4486745af1e0325007af0017c3384cc786fff0542/watchfiles-1.1.0-cp311-cp311-manylinux_2_17_s390x.manylinux2014_s390x.whl", hash = "sha256:ed8fc66786de8d0376f9f913c09e963c66e90ced9aa11997f93bdb30f7c872a8", size = 477447, upload-time = "2025-06-15T19:05:15.775Z" },
    { url = "https://files.pythonhosted.org/packages/2b/a1/ec0a606bde4853d6c4a578f9391eeb3684a9aea736a8eb217e3e00aa89a1/watchfiles-1.1.0-cp311-cp311-manylinux_2_17_x86_64.manylinux2014_x86_64.whl", hash = "sha256:fe4371595edf78c41ef8ac8df20df3943e13defd0efcb732b2e393b5a8a7a71f", size = 453145, upload-time = "2025-06-15T19:05:17.17Z" },
    { url = "https://files.pythonhosted.org/packages/90/b9/ef6f0c247a6a35d689fc970dc7f6734f9257451aefb30def5d100d6246a5/watchfiles-1.1.0-cp311-cp311-musllinux_1_1_aarch64.whl", hash = "sha256:b7c5f6fe273291f4d414d55b2c80d33c457b8a42677ad14b4b47ff025d0893e4", size = 626539, upload-time = "2025-06-15T19:05:18.557Z" },
    { url = "https://files.pythonhosted.org/packages/34/44/6ffda5537085106ff5aaa762b0d130ac6c75a08015dd1621376f708c94de/watchfiles-1.1.0-cp311-cp311-musllinux_1_1_x86_64.whl", hash = "sha256:7738027989881e70e3723c75921f1efa45225084228788fc59ea8c6d732eb30d", size = 624472, upload-time = "2025-06-15T19:05:19.588Z" },
    { url = "https://files.pythonhosted.org/packages/c3/e3/71170985c48028fa3f0a50946916a14055e741db11c2e7bc2f3b61f4d0e3/watchfiles-1.1.0-cp311-cp311-win32.whl", hash = "sha256:622d6b2c06be19f6e89b1d951485a232e3b59618def88dbeda575ed8f0d8dbf2", size = 279348, upload-time = "2025-06-15T19:05:20.856Z" },
    { url = "https://files.pythonhosted.org/packages/89/1b/3e39c68b68a7a171070f81fc2561d23ce8d6859659406842a0e4bebf3bba/watchfiles-1.1.0-cp311-cp311-win_amd64.whl", hash = "sha256:48aa25e5992b61debc908a61ab4d3f216b64f44fdaa71eb082d8b2de846b7d12", size = 292607, upload-time = "2025-06-15T19:05:21.937Z" },
    { url = "https://files.pythonhosted.org/packages/61/9f/2973b7539f2bdb6ea86d2c87f70f615a71a1fc2dba2911795cea25968aea/watchfiles-1.1.0-cp311-cp311-win_arm64.whl", hash = "sha256:00645eb79a3faa70d9cb15c8d4187bb72970b2470e938670240c7998dad9f13a", size = 285056, upload-time = "2025-06-15T19:05:23.12Z" },
    { url = "https://files.pythonhosted.org/packages/f6/b8/858957045a38a4079203a33aaa7d23ea9269ca7761c8a074af3524fbb240/watchfiles-1.1.0-cp312-cp312-macosx_10_12_x86_64.whl", hash = "sha256:9dc001c3e10de4725c749d4c2f2bdc6ae24de5a88a339c4bce32300a31ede179", size = 402339, upload-time = "2025-06-15T19:05:24.516Z" },
    { url = "https://files.pythonhosted.org/packages/80/28/98b222cca751ba68e88521fabd79a4fab64005fc5976ea49b53fa205d1fa/watchfiles-1.1.0-cp312-cp312-macosx_11_0_arm64.whl", hash = "sha256:d9ba68ec283153dead62cbe81872d28e053745f12335d037de9cbd14bd1877f5", size = 394409, upload-time = "2025-06-15T19:05:25.469Z" },
    { url = "https://files.pythonhosted.org/packages/86/50/dee79968566c03190677c26f7f47960aff738d32087087bdf63a5473e7df/watchfiles-1.1.0-cp312-cp312-manylinux_2_17_aarch64.manylinux2014_aarch64.whl", hash = "sha256:130fc497b8ee68dce163e4254d9b0356411d1490e868bd8790028bc46c5cc297", size = 450939, upload-time = "2025-06-15T19:05:26.494Z" },
    { url = "https://files.pythonhosted.org/packages/40/45/a7b56fb129700f3cfe2594a01aa38d033b92a33dddce86c8dfdfc1247b72/watchfiles-1.1.0-cp312-cp312-manylinux_2_17_armv7l.manylinux2014_armv7l.whl", hash = "sha256:50a51a90610d0845a5931a780d8e51d7bd7f309ebc25132ba975aca016b576a0", size = 457270, upload-time = "2025-06-15T19:05:27.466Z" },
    { url = "https://files.pythonhosted.org/packages/b5/c8/fa5ef9476b1d02dc6b5e258f515fcaaecf559037edf8b6feffcbc097c4b8/watchfiles-1.1.0-cp312-cp312-manylinux_2_17_i686.manylinux2014_i686.whl", hash = "sha256:dc44678a72ac0910bac46fa6a0de6af9ba1355669b3dfaf1ce5f05ca7a74364e", size = 483370, upload-time = "2025-06-15T19:05:28.548Z" },
    { url = "https://files.pythonhosted.org/packages/98/68/42cfcdd6533ec94f0a7aab83f759ec11280f70b11bfba0b0f885e298f9bd/watchfiles-1.1.0-cp312-cp312-manylinux_2_17_ppc64le.manylinux2014_ppc64le.whl", hash = "sha256:a543492513a93b001975ae283a51f4b67973662a375a403ae82f420d2c7205ee", size = 598654, upload-time = "2025-06-15T19:05:29.997Z" },
    { url = "https://files.pythonhosted.org/packages/d3/74/b2a1544224118cc28df7e59008a929e711f9c68ce7d554e171b2dc531352/watchfiles-1.1.0-cp312-cp312-manylinux_2_17_s390x.manylinux2014_s390x.whl", hash = "sha256:8ac164e20d17cc285f2b94dc31c384bc3aa3dd5e7490473b3db043dd70fbccfd", size = 478667, upload-time = "2025-06-15T19:05:31.172Z" },
    { url = "https://files.pythonhosted.org/packages/8c/77/e3362fe308358dc9f8588102481e599c83e1b91c2ae843780a7ded939a35/watchfiles-1.1.0-cp312-cp312-manylinux_2_17_x86_64.manylinux2014_x86_64.whl", hash = "sha256:f7590d5a455321e53857892ab8879dce62d1f4b04748769f5adf2e707afb9d4f", size = 452213, upload-time = "2025-06-15T19:05:32.299Z" },
    { url = "https://files.pythonhosted.org/packages/6e/17/c8f1a36540c9a1558d4faf08e909399e8133599fa359bf52ec8fcee5be6f/watchfiles-1.1.0-cp312-cp312-musllinux_1_1_aarch64.whl", hash = "sha256:37d3d3f7defb13f62ece99e9be912afe9dd8a0077b7c45ee5a57c74811d581a4", size = 626718, upload-time = "2025-06-15T19:05:33.415Z" },
    { url = "https://files.pythonhosted.org/packages/26/45/fb599be38b4bd38032643783d7496a26a6f9ae05dea1a42e58229a20ac13/watchfiles-1.1.0-cp312-cp312-musllinux_1_1_x86_64.whl", hash = "sha256:7080c4bb3efd70a07b1cc2df99a7aa51d98685be56be6038c3169199d0a1c69f", size = 623098, upload-time = "2025-06-15T19:05:34.534Z" },
    { url = "https://files.pythonhosted.org/packages/a1/e7/fdf40e038475498e160cd167333c946e45d8563ae4dd65caf757e9ffe6b4/watchfiles-1.1.0-cp312-cp312-win32.whl", hash = "sha256:cbcf8630ef4afb05dc30107bfa17f16c0896bb30ee48fc24bf64c1f970f3b1fd", size = 279209, upload-time = "2025-06-15T19:05:35.577Z" },
    { url = "https://files.pythonhosted.org/packages/3f/d3/3ae9d5124ec75143bdf088d436cba39812122edc47709cd2caafeac3266f/watchfiles-1.1.0-cp312-cp312-win_amd64.whl", hash = "sha256:cbd949bdd87567b0ad183d7676feb98136cde5bb9025403794a4c0db28ed3a47", size = 292786, upload-time = "2025-06-15T19:05:36.559Z" },
    { url = "https://files.pythonhosted.org/packages/26/2f/7dd4fc8b5f2b34b545e19629b4a018bfb1de23b3a496766a2c1165ca890d/watchfiles-1.1.0-cp312-cp312-win_arm64.whl", hash = "sha256:0a7d40b77f07be87c6faa93d0951a0fcd8cbca1ddff60a1b65d741bac6f3a9f6", size = 284343, upload-time = "2025-06-15T19:05:37.5Z" },
    { url = "https://files.pythonhosted.org/packages/d3/42/fae874df96595556a9089ade83be34a2e04f0f11eb53a8dbf8a8a5e562b4/watchfiles-1.1.0-cp313-cp313-macosx_10_12_x86_64.whl", hash = "sha256:5007f860c7f1f8df471e4e04aaa8c43673429047d63205d1630880f7637bca30", size = 402004, upload-time = "2025-06-15T19:05:38.499Z" },
    { url = "https://files.pythonhosted.org/packages/fa/55/a77e533e59c3003d9803c09c44c3651224067cbe7fb5d574ddbaa31e11ca/watchfiles-1.1.0-cp313-cp313-macosx_11_0_arm64.whl", hash = "sha256:20ecc8abbd957046f1fe9562757903f5eaf57c3bce70929fda6c7711bb58074a", size = 393671, upload-time = "2025-06-15T19:05:39.52Z" },
    { url = "https://files.pythonhosted.org/packages/05/68/b0afb3f79c8e832e6571022611adbdc36e35a44e14f129ba09709aa4bb7a/watchfiles-1.1.0-cp313-cp313-manylinux_2_17_aarch64.manylinux2014_aarch64.whl", hash = "sha256:f2f0498b7d2a3c072766dba3274fe22a183dbea1f99d188f1c6c72209a1063dc", size = 449772, upload-time = "2025-06-15T19:05:40.897Z" },
    { url = "https://files.pythonhosted.org/packages/ff/05/46dd1f6879bc40e1e74c6c39a1b9ab9e790bf1f5a2fe6c08b463d9a807f4/watchfiles-1.1.0-cp313-cp313-manylinux_2_17_armv7l.manylinux2014_armv7l.whl", hash = "sha256:239736577e848678e13b201bba14e89718f5c2133dfd6b1f7846fa1b58a8532b", size = 456789, upload-time = "2025-06-15T19:05:42.045Z" },
    { url = "https://files.pythonhosted.org/packages/8b/ca/0eeb2c06227ca7f12e50a47a3679df0cd1ba487ea19cf844a905920f8e95/watchfiles-1.1.0-cp313-cp313-manylinux_2_17_i686.manylinux2014_i686.whl", hash = "sha256:eff4b8d89f444f7e49136dc695599a591ff769300734446c0a86cba2eb2f9895", size = 482551, upload-time = "2025-06-15T19:05:43.781Z" },
    { url = "https://files.pythonhosted.org/packages/31/47/2cecbd8694095647406645f822781008cc524320466ea393f55fe70eed3b/watchfiles-1.1.0-cp313-cp313-manylinux_2_17_ppc64le.manylinux2014_ppc64le.whl", hash = "sha256:12b0a02a91762c08f7264e2e79542f76870c3040bbc847fb67410ab81474932a", size = 597420, upload-time = "2025-06-15T19:05:45.244Z" },
    { url = "https://files.pythonhosted.org/packages/d9/7e/82abc4240e0806846548559d70f0b1a6dfdca75c1b4f9fa62b504ae9b083/watchfiles-1.1.0-cp313-cp313-manylinux_2_17_s390x.manylinux2014_s390x.whl", hash = "sha256:29e7bc2eee15cbb339c68445959108803dc14ee0c7b4eea556400131a8de462b", size = 477950, upload-time = "2025-06-15T19:05:46.332Z" },
    { url = "https://files.pythonhosted.org/packages/25/0d/4d564798a49bf5482a4fa9416dea6b6c0733a3b5700cb8a5a503c4b15853/watchfiles-1.1.0-cp313-cp313-manylinux_2_17_x86_64.manylinux2014_x86_64.whl", hash = "sha256:d9481174d3ed982e269c090f780122fb59cee6c3796f74efe74e70f7780ed94c", size = 451706, upload-time = "2025-06-15T19:05:47.459Z" },
    { url = "https://files.pythonhosted.org/packages/81/b5/5516cf46b033192d544102ea07c65b6f770f10ed1d0a6d388f5d3874f6e4/watchfiles-1.1.0-cp313-cp313-musllinux_1_1_aarch64.whl", hash = "sha256:80f811146831c8c86ab17b640801c25dc0a88c630e855e2bef3568f30434d52b", size = 625814, upload-time = "2025-06-15T19:05:48.654Z" },
    { url = "https://files.pythonhosted.org/packages/0c/dd/7c1331f902f30669ac3e754680b6edb9a0dd06dea5438e61128111fadd2c/watchfiles-1.1.0-cp313-cp313-musllinux_1_1_x86_64.whl", hash = "sha256:60022527e71d1d1fda67a33150ee42869042bce3d0fcc9cc49be009a9cded3fb", size = 622820, upload-time = "2025-06-15T19:05:50.088Z" },
    { url = "https://files.pythonhosted.org/packages/1b/14/36d7a8e27cd128d7b1009e7715a7c02f6c131be9d4ce1e5c3b73d0e342d8/watchfiles-1.1.0-cp313-cp313-win32.whl", hash = "sha256:32d6d4e583593cb8576e129879ea0991660b935177c0f93c6681359b3654bfa9", size = 279194, upload-time = "2025-06-15T19:05:51.186Z" },
    { url = "https://files.pythonhosted.org/packages/25/41/2dd88054b849aa546dbeef5696019c58f8e0774f4d1c42123273304cdb2e/watchfiles-1.1.0-cp313-cp313-win_amd64.whl", hash = "sha256:f21af781a4a6fbad54f03c598ab620e3a77032c5878f3d780448421a6e1818c7", size = 292349, upload-time = "2025-06-15T19:05:52.201Z" },
    { url = "https://files.pythonhosted.org/packages/c8/cf/421d659de88285eb13941cf11a81f875c176f76a6d99342599be88e08d03/watchfiles-1.1.0-cp313-cp313-win_arm64.whl", hash = "sha256:5366164391873ed76bfdf618818c82084c9db7fac82b64a20c44d335eec9ced5", size = 283836, upload-time = "2025-06-15T19:05:53.265Z" },
    { url = "https://files.pythonhosted.org/packages/45/10/6faf6858d527e3599cc50ec9fcae73590fbddc1420bd4fdccfebffeedbc6/watchfiles-1.1.0-cp313-cp313t-macosx_10_12_x86_64.whl", hash = "sha256:17ab167cca6339c2b830b744eaf10803d2a5b6683be4d79d8475d88b4a8a4be1", size = 400343, upload-time = "2025-06-15T19:05:54.252Z" },
    { url = "https://files.pythonhosted.org/packages/03/20/5cb7d3966f5e8c718006d0e97dfe379a82f16fecd3caa7810f634412047a/watchfiles-1.1.0-cp313-cp313t-macosx_11_0_arm64.whl", hash = "sha256:328dbc9bff7205c215a7807da7c18dce37da7da718e798356212d22696404339", size = 392916, upload-time = "2025-06-15T19:05:55.264Z" },
    { url = "https://files.pythonhosted.org/packages/8c/07/d8f1176328fa9e9581b6f120b017e286d2a2d22ae3f554efd9515c8e1b49/watchfiles-1.1.0-cp313-cp313t-manylinux_2_17_aarch64.manylinux2014_aarch64.whl", hash = "sha256:f7208ab6e009c627b7557ce55c465c98967e8caa8b11833531fdf95799372633", size = 449582, upload-time = "2025-06-15T19:05:56.317Z" },
    { url = "https://files.pythonhosted.org/packages/66/e8/80a14a453cf6038e81d072a86c05276692a1826471fef91df7537dba8b46/watchfiles-1.1.0-cp313-cp313t-manylinux_2_17_armv7l.manylinux2014_armv7l.whl", hash = "sha256:a8f6f72974a19efead54195bc9bed4d850fc047bb7aa971268fd9a8387c89011", size = 456752, upload-time = "2025-06-15T19:05:57.359Z" },
    { url = "https://files.pythonhosted.org/packages/5a/25/0853b3fe0e3c2f5af9ea60eb2e781eade939760239a72c2d38fc4cc335f6/watchfiles-1.1.0-cp313-cp313t-manylinux_2_17_i686.manylinux2014_i686.whl", hash = "sha256:d181ef50923c29cf0450c3cd47e2f0557b62218c50b2ab8ce2ecaa02bd97e670", size = 481436, upload-time = "2025-06-15T19:05:58.447Z" },
    { url = "https://files.pythonhosted.org/packages/fe/9e/4af0056c258b861fbb29dcb36258de1e2b857be4a9509e6298abcf31e5c9/watchfiles-1.1.0-cp313-cp313t-manylinux_2_17_ppc64le.manylinux2014_ppc64le.whl", hash = "sha256:adb4167043d3a78280d5d05ce0ba22055c266cf8655ce942f2fb881262ff3cdf", size = 596016, upload-time = "2025-06-15T19:05:59.59Z" },
    { url = "https://files.pythonhosted.org/packages/c5/fa/95d604b58aa375e781daf350897aaaa089cff59d84147e9ccff2447c8294/watchfiles-1.1.0-cp313-cp313t-manylinux_2_17_s390x.manylinux2014_s390x.whl", hash = "sha256:8c5701dc474b041e2934a26d31d39f90fac8a3dee2322b39f7729867f932b1d4", size = 476727, upload-time = "2025-06-15T19:06:01.086Z" },
    { url = "https://files.pythonhosted.org/packages/65/95/fe479b2664f19be4cf5ceeb21be05afd491d95f142e72d26a42f41b7c4f8/watchfiles-1.1.0-cp313-cp313t-manylinux_2_17_x86_64.manylinux2014_x86_64.whl", hash = "sha256:b067915e3c3936966a8607f6fe5487df0c9c4afb85226613b520890049deea20", size = 451864, upload-time = "2025-06-15T19:06:02.144Z" },
    { url = "https://files.pythonhosted.org/packages/d3/8a/3c4af14b93a15ce55901cd7a92e1a4701910f1768c78fb30f61d2b79785b/watchfiles-1.1.0-cp313-cp313t-musllinux_1_1_aarch64.whl", hash = "sha256:9c733cda03b6d636b4219625a4acb5c6ffb10803338e437fb614fef9516825ef", size = 625626, upload-time = "2025-06-15T19:06:03.578Z" },
    { url = "https://files.pythonhosted.org/packages/da/f5/cf6aa047d4d9e128f4b7cde615236a915673775ef171ff85971d698f3c2c/watchfiles-1.1.0-cp313-cp313t-musllinux_1_1_x86_64.whl", hash = "sha256:cc08ef8b90d78bfac66f0def80240b0197008e4852c9f285907377b2947ffdcb", size = 622744, upload-time = "2025-06-15T19:06:05.066Z" },
    { url = "https://files.pythonhosted.org/packages/2c/00/70f75c47f05dea6fd30df90f047765f6fc2d6eb8b5a3921379b0b04defa2/watchfiles-1.1.0-cp314-cp314-macosx_10_12_x86_64.whl", hash = "sha256:9974d2f7dc561cce3bb88dfa8eb309dab64c729de85fba32e98d75cf24b66297", size = 402114, upload-time = "2025-06-15T19:06:06.186Z" },
    { url = "https://files.pythonhosted.org/packages/53/03/acd69c48db4a1ed1de26b349d94077cca2238ff98fd64393f3e97484cae6/watchfiles-1.1.0-cp314-cp314-macosx_11_0_arm64.whl", hash = "sha256:c68e9f1fcb4d43798ad8814c4c1b61547b014b667216cb754e606bfade587018", size = 393879, upload-time = "2025-06-15T19:06:07.369Z" },
    { url = "https://files.pythonhosted.org/packages/2f/c8/a9a2a6f9c8baa4eceae5887fecd421e1b7ce86802bcfc8b6a942e2add834/watchfiles-1.1.0-cp314-cp314-manylinux_2_17_aarch64.manylinux2014_aarch64.whl", hash = "sha256:95ab1594377effac17110e1352989bdd7bdfca9ff0e5eeccd8c69c5389b826d0", size = 450026, upload-time = "2025-06-15T19:06:08.476Z" },
    { url = "https://files.pythonhosted.org/packages/fe/51/d572260d98388e6e2b967425c985e07d47ee6f62e6455cefb46a6e06eda5/watchfiles-1.1.0-cp314-cp314-manylinux_2_17_armv7l.manylinux2014_armv7l.whl", hash = "sha256:fba9b62da882c1be1280a7584ec4515d0a6006a94d6e5819730ec2eab60ffe12", size = 457917, upload-time = "2025-06-15T19:06:09.988Z" },
    { url = "https://files.pythonhosted.org/packages/c6/2d/4258e52917bf9f12909b6ec314ff9636276f3542f9d3807d143f27309104/watchfiles-1.1.0-cp314-cp314-manylinux_2_17_i686.manylinux2014_i686.whl", hash = "sha256:3434e401f3ce0ed6b42569128b3d1e3af773d7ec18751b918b89cd49c14eaafb", size = 483602, upload-time = "2025-06-15T19:06:11.088Z" },
    { url = "https://files.pythonhosted.org/packages/84/99/bee17a5f341a4345fe7b7972a475809af9e528deba056f8963d61ea49f75/watchfiles-1.1.0-cp314-cp314-manylinux_2_17_ppc64le.manylinux2014_ppc64le.whl", hash = "sha256:fa257a4d0d21fcbca5b5fcba9dca5a78011cb93c0323fb8855c6d2dfbc76eb77", size = 596758, upload-time = "2025-06-15T19:06:12.197Z" },
    { url = "https://files.pythonhosted.org/packages/40/76/e4bec1d59b25b89d2b0716b41b461ed655a9a53c60dc78ad5771fda5b3e6/watchfiles-1.1.0-cp314-cp314-manylinux_2_17_s390x.manylinux2014_s390x.whl", hash = "sha256:7fd1b3879a578a8ec2076c7961076df540b9af317123f84569f5a9ddee64ce92", size = 477601, upload-time = "2025-06-15T19:06:13.391Z" },
    { url = "https://files.pythonhosted.org/packages/1f/fa/a514292956f4a9ce3c567ec0c13cce427c158e9f272062685a8a727d08fc/watchfiles-1.1.0-cp314-cp314-manylinux_2_17_x86_64.manylinux2014_x86_64.whl", hash = "sha256:62cc7a30eeb0e20ecc5f4bd113cd69dcdb745a07c68c0370cea919f373f65d9e", size = 451936, upload-time = "2025-06-15T19:06:14.656Z" },
    { url = "https://files.pythonhosted.org/packages/32/5d/c3bf927ec3bbeb4566984eba8dd7a8eb69569400f5509904545576741f88/watchfiles-1.1.0-cp314-cp314-musllinux_1_1_aarch64.whl", hash = "sha256:891c69e027748b4a73847335d208e374ce54ca3c335907d381fde4e41661b13b", size = 626243, upload-time = "2025-06-15T19:06:16.232Z" },
    { url = "https://files.pythonhosted.org/packages/e6/65/6e12c042f1a68c556802a84d54bb06d35577c81e29fba14019562479159c/watchfiles-1.1.0-cp314-cp314-musllinux_1_1_x86_64.whl", hash = "sha256:12fe8eaffaf0faa7906895b4f8bb88264035b3f0243275e0bf24af0436b27259", size = 623073, upload-time = "2025-06-15T19:06:17.457Z" },
    { url = "https://files.pythonhosted.org/packages/89/ab/7f79d9bf57329e7cbb0a6fd4c7bd7d0cee1e4a8ef0041459f5409da3506c/watchfiles-1.1.0-cp314-cp314t-macosx_10_12_x86_64.whl", hash = "sha256:bfe3c517c283e484843cb2e357dd57ba009cff351edf45fb455b5fbd1f45b15f", size = 400872, upload-time = "2025-06-15T19:06:18.57Z" },
    { url = "https://files.pythonhosted.org/packages/df/d5/3f7bf9912798e9e6c516094db6b8932df53b223660c781ee37607030b6d3/watchfiles-1.1.0-cp314-cp314t-macosx_11_0_arm64.whl", hash = "sha256:a9ccbf1f129480ed3044f540c0fdbc4ee556f7175e5ab40fe077ff6baf286d4e", size = 392877, upload-time = "2025-06-15T19:06:19.55Z" },
    { url = "https://files.pythonhosted.org/packages/0d/c5/54ec7601a2798604e01c75294770dbee8150e81c6e471445d7601610b495/watchfiles-1.1.0-cp314-cp314t-manylinux_2_17_aarch64.manylinux2014_aarch64.whl", hash = "sha256:ba0e3255b0396cac3cc7bbace76404dd72b5438bf0d8e7cefa2f79a7f3649caa", size = 449645, upload-time = "2025-06-15T19:06:20.66Z" },
    { url = "https://files.pythonhosted.org/packages/0a/04/c2f44afc3b2fce21ca0b7802cbd37ed90a29874f96069ed30a36dfe57c2b/watchfiles-1.1.0-cp314-cp314t-manylinux_2_17_armv7l.manylinux2014_armv7l.whl", hash = "sha256:4281cd9fce9fc0a9dbf0fc1217f39bf9cf2b4d315d9626ef1d4e87b84699e7e8", size = 457424, upload-time = "2025-06-15T19:06:21.712Z" },
    { url = "https://files.pythonhosted.org/packages/9f/b0/eec32cb6c14d248095261a04f290636da3df3119d4040ef91a4a50b29fa5/watchfiles-1.1.0-cp314-cp314t-manylinux_2_17_i686.manylinux2014_i686.whl", hash = "sha256:6d2404af8db1329f9a3c9b79ff63e0ae7131986446901582067d9304ae8aaf7f", size = 481584, upload-time = "2025-06-15T19:06:22.777Z" },
    { url = "https://files.pythonhosted.org/packages/d1/e2/ca4bb71c68a937d7145aa25709e4f5d68eb7698a25ce266e84b55d591bbd/watchfiles-1.1.0-cp314-cp314t-manylinux_2_17_ppc64le.manylinux2014_ppc64le.whl", hash = "sha256:e78b6ed8165996013165eeabd875c5dfc19d41b54f94b40e9fff0eb3193e5e8e", size = 596675, upload-time = "2025-06-15T19:06:24.226Z" },
    { url = "https://files.pythonhosted.org/packages/a1/dd/b0e4b7fb5acf783816bc950180a6cd7c6c1d2cf7e9372c0ea634e722712b/watchfiles-1.1.0-cp314-cp314t-manylinux_2_17_s390x.manylinux2014_s390x.whl", hash = "sha256:249590eb75ccc117f488e2fabd1bfa33c580e24b96f00658ad88e38844a040bb", size = 477363, upload-time = "2025-06-15T19:06:25.42Z" },
    { url = "https://files.pythonhosted.org/packages/69/c4/088825b75489cb5b6a761a4542645718893d395d8c530b38734f19da44d2/watchfiles-1.1.0-cp314-cp314t-manylinux_2_17_x86_64.manylinux2014_x86_64.whl", hash = "sha256:d05686b5487cfa2e2c28ff1aa370ea3e6c5accfe6435944ddea1e10d93872147", size = 452240, upload-time = "2025-06-15T19:06:26.552Z" },
    { url = "https://files.pythonhosted.org/packages/10/8c/22b074814970eeef43b7c44df98c3e9667c1f7bf5b83e0ff0201b0bd43f9/watchfiles-1.1.0-cp314-cp314t-musllinux_1_1_aarch64.whl", hash = "sha256:d0e10e6f8f6dc5762adee7dece33b722282e1f59aa6a55da5d493a97282fedd8", size = 625607, upload-time = "2025-06-15T19:06:27.606Z" },
    { url = "https://files.pythonhosted.org/packages/32/fa/a4f5c2046385492b2273213ef815bf71a0d4c1943b784fb904e184e30201/watchfiles-1.1.0-cp314-cp314t-musllinux_1_1_x86_64.whl", hash = "sha256:af06c863f152005c7592df1d6a7009c836a247c9d8adb78fef8575a5a98699db", size = 623315, upload-time = "2025-06-15T19:06:29.076Z" },
    { url = "https://files.pythonhosted.org/packages/be/7c/a3d7c55cfa377c2f62c4ae3c6502b997186bc5e38156bafcb9b653de9a6d/watchfiles-1.1.0-pp310-pypy310_pp73-macosx_10_12_x86_64.whl", hash = "sha256:3a6fd40bbb50d24976eb275ccb55cd1951dfb63dbc27cae3066a6ca5f4beabd5", size = 406748, upload-time = "2025-06-15T19:06:44.2Z" },
    { url = "https://files.pythonhosted.org/packages/38/d0/c46f1b2c0ca47f3667b144de6f0515f6d1c670d72f2ca29861cac78abaa1/watchfiles-1.1.0-pp310-pypy310_pp73-macosx_11_0_arm64.whl", hash = "sha256:9f811079d2f9795b5d48b55a37aa7773680a5659afe34b54cc1d86590a51507d", size = 398801, upload-time = "2025-06-15T19:06:45.774Z" },
    { url = "https://files.pythonhosted.org/packages/70/9c/9a6a42e97f92eeed77c3485a43ea96723900aefa3ac739a8c73f4bff2cd7/watchfiles-1.1.0-pp310-pypy310_pp73-manylinux_2_17_aarch64.manylinux2014_aarch64.whl", hash = "sha256:a2726d7bfd9f76158c84c10a409b77a320426540df8c35be172444394b17f7ea", size = 451528, upload-time = "2025-06-15T19:06:46.791Z" },
    { url = "https://files.pythonhosted.org/packages/51/7b/98c7f4f7ce7ff03023cf971cd84a3ee3b790021ae7584ffffa0eb2554b96/watchfiles-1.1.0-pp310-pypy310_pp73-manylinux_2_17_x86_64.manylinux2014_x86_64.whl", hash = "sha256:df32d59cb9780f66d165a9a7a26f19df2c7d24e3bd58713108b41d0ff4f929c6", size = 454095, upload-time = "2025-06-15T19:06:48.211Z" },
    { url = "https://files.pythonhosted.org/packages/8c/6b/686dcf5d3525ad17b384fd94708e95193529b460a1b7bf40851f1328ec6e/watchfiles-1.1.0-pp311-pypy311_pp73-macosx_10_12_x86_64.whl", hash = "sha256:0ece16b563b17ab26eaa2d52230c9a7ae46cf01759621f4fbbca280e438267b3", size = 406910, upload-time = "2025-06-15T19:06:49.335Z" },
    { url = "https://files.pythonhosted.org/packages/f3/d3/71c2dcf81dc1edcf8af9f4d8d63b1316fb0a2dd90cbfd427e8d9dd584a90/watchfiles-1.1.0-pp311-pypy311_pp73-macosx_11_0_arm64.whl", hash = "sha256:51b81e55d40c4b4aa8658427a3ee7ea847c591ae9e8b81ef94a90b668999353c", size = 398816, upload-time = "2025-06-15T19:06:50.433Z" },
    { url = "https://files.pythonhosted.org/packages/b8/fa/12269467b2fc006f8fce4cd6c3acfa77491dd0777d2a747415f28ccc8c60/watchfiles-1.1.0-pp311-pypy311_pp73-manylinux_2_17_aarch64.manylinux2014_aarch64.whl", hash = "sha256:f2bcdc54ea267fe72bfc7d83c041e4eb58d7d8dc6f578dfddb52f037ce62f432", size = 451584, upload-time = "2025-06-15T19:06:51.834Z" },
    { url = "https://files.pythonhosted.org/packages/bd/d3/254cea30f918f489db09d6a8435a7de7047f8cb68584477a515f160541d6/watchfiles-1.1.0-pp311-pypy311_pp73-manylinux_2_17_x86_64.manylinux2014_x86_64.whl", hash = "sha256:923fec6e5461c42bd7e3fd5ec37492c6f3468be0499bc0707b4bbbc16ac21792", size = 454009, upload-time = "2025-06-15T19:06:52.896Z" },
]

[[package]]
name = "websockets"
version = "15.0.1"
source = { registry = "https://pypi.org/simple" }
sdist = { url = "https://files.pythonhosted.org/packages/21/e6/26d09fab466b7ca9c7737474c52be4f76a40301b08362eb2dbc19dcc16c1/websockets-15.0.1.tar.gz", hash = "sha256:82544de02076bafba038ce055ee6412d68da13ab47f0c60cab827346de828dee", size = 177016, upload-time = "2025-03-05T20:03:41.606Z" }
wheels = [
    { url = "https://files.pythonhosted.org/packages/1e/da/6462a9f510c0c49837bbc9345aca92d767a56c1fb2939e1579df1e1cdcf7/websockets-15.0.1-cp310-cp310-macosx_10_9_universal2.whl", hash = "sha256:d63efaa0cd96cf0c5fe4d581521d9fa87744540d4bc999ae6e08595a1014b45b", size = 175423, upload-time = "2025-03-05T20:01:35.363Z" },
    { url = "https://files.pythonhosted.org/packages/1c/9f/9d11c1a4eb046a9e106483b9ff69bce7ac880443f00e5ce64261b47b07e7/websockets-15.0.1-cp310-cp310-macosx_10_9_x86_64.whl", hash = "sha256:ac60e3b188ec7574cb761b08d50fcedf9d77f1530352db4eef1707fe9dee7205", size = 173080, upload-time = "2025-03-05T20:01:37.304Z" },
    { url = "https://files.pythonhosted.org/packages/d5/4f/b462242432d93ea45f297b6179c7333dd0402b855a912a04e7fc61c0d71f/websockets-15.0.1-cp310-cp310-macosx_11_0_arm64.whl", hash = "sha256:5756779642579d902eed757b21b0164cd6fe338506a8083eb58af5c372e39d9a", size = 173329, upload-time = "2025-03-05T20:01:39.668Z" },
    { url = "https://files.pythonhosted.org/packages/6e/0c/6afa1f4644d7ed50284ac59cc70ef8abd44ccf7d45850d989ea7310538d0/websockets-15.0.1-cp310-cp310-manylinux_2_17_aarch64.manylinux2014_aarch64.whl", hash = "sha256:0fdfe3e2a29e4db3659dbd5bbf04560cea53dd9610273917799f1cde46aa725e", size = 182312, upload-time = "2025-03-05T20:01:41.815Z" },
    { url = "https://files.pythonhosted.org/packages/dd/d4/ffc8bd1350b229ca7a4db2a3e1c482cf87cea1baccd0ef3e72bc720caeec/websockets-15.0.1-cp310-cp310-manylinux_2_5_i686.manylinux1_i686.manylinux_2_17_i686.manylinux2014_i686.whl", hash = "sha256:4c2529b320eb9e35af0fa3016c187dffb84a3ecc572bcee7c3ce302bfeba52bf", size = 181319, upload-time = "2025-03-05T20:01:43.967Z" },
    { url = "https://files.pythonhosted.org/packages/97/3a/5323a6bb94917af13bbb34009fac01e55c51dfde354f63692bf2533ffbc2/websockets-15.0.1-cp310-cp310-manylinux_2_5_x86_64.manylinux1_x86_64.manylinux_2_17_x86_64.manylinux2014_x86_64.whl", hash = "sha256:ac1e5c9054fe23226fb11e05a6e630837f074174c4c2f0fe442996112a6de4fb", size = 181631, upload-time = "2025-03-05T20:01:46.104Z" },
    { url = "https://files.pythonhosted.org/packages/a6/cc/1aeb0f7cee59ef065724041bb7ed667b6ab1eeffe5141696cccec2687b66/websockets-15.0.1-cp310-cp310-musllinux_1_2_aarch64.whl", hash = "sha256:5df592cd503496351d6dc14f7cdad49f268d8e618f80dce0cd5a36b93c3fc08d", size = 182016, upload-time = "2025-03-05T20:01:47.603Z" },
    { url = "https://files.pythonhosted.org/packages/79/f9/c86f8f7af208e4161a7f7e02774e9d0a81c632ae76db2ff22549e1718a51/websockets-15.0.1-cp310-cp310-musllinux_1_2_i686.whl", hash = "sha256:0a34631031a8f05657e8e90903e656959234f3a04552259458aac0b0f9ae6fd9", size = 181426, upload-time = "2025-03-05T20:01:48.949Z" },
    { url = "https://files.pythonhosted.org/packages/c7/b9/828b0bc6753db905b91df6ae477c0b14a141090df64fb17f8a9d7e3516cf/websockets-15.0.1-cp310-cp310-musllinux_1_2_x86_64.whl", hash = "sha256:3d00075aa65772e7ce9e990cab3ff1de702aa09be3940d1dc88d5abf1ab8a09c", size = 181360, upload-time = "2025-03-05T20:01:50.938Z" },
    { url = "https://files.pythonhosted.org/packages/89/fb/250f5533ec468ba6327055b7d98b9df056fb1ce623b8b6aaafb30b55d02e/websockets-15.0.1-cp310-cp310-win32.whl", hash = "sha256:1234d4ef35db82f5446dca8e35a7da7964d02c127b095e172e54397fb6a6c256", size = 176388, upload-time = "2025-03-05T20:01:52.213Z" },
    { url = "https://files.pythonhosted.org/packages/1c/46/aca7082012768bb98e5608f01658ff3ac8437e563eca41cf068bd5849a5e/websockets-15.0.1-cp310-cp310-win_amd64.whl", hash = "sha256:39c1fec2c11dc8d89bba6b2bf1556af381611a173ac2b511cf7231622058af41", size = 176830, upload-time = "2025-03-05T20:01:53.922Z" },
    { url = "https://files.pythonhosted.org/packages/9f/32/18fcd5919c293a398db67443acd33fde142f283853076049824fc58e6f75/websockets-15.0.1-cp311-cp311-macosx_10_9_universal2.whl", hash = "sha256:823c248b690b2fd9303ba00c4f66cd5e2d8c3ba4aa968b2779be9532a4dad431", size = 175423, upload-time = "2025-03-05T20:01:56.276Z" },
    { url = "https://files.pythonhosted.org/packages/76/70/ba1ad96b07869275ef42e2ce21f07a5b0148936688c2baf7e4a1f60d5058/websockets-15.0.1-cp311-cp311-macosx_10_9_x86_64.whl", hash = "sha256:678999709e68425ae2593acf2e3ebcbcf2e69885a5ee78f9eb80e6e371f1bf57", size = 173082, upload-time = "2025-03-05T20:01:57.563Z" },
    { url = "https://files.pythonhosted.org/packages/86/f2/10b55821dd40eb696ce4704a87d57774696f9451108cff0d2824c97e0f97/websockets-15.0.1-cp311-cp311-macosx_11_0_arm64.whl", hash = "sha256:d50fd1ee42388dcfb2b3676132c78116490976f1300da28eb629272d5d93e905", size = 173330, upload-time = "2025-03-05T20:01:59.063Z" },
    { url = "https://files.pythonhosted.org/packages/a5/90/1c37ae8b8a113d3daf1065222b6af61cc44102da95388ac0018fcb7d93d9/websockets-15.0.1-cp311-cp311-manylinux_2_17_aarch64.manylinux2014_aarch64.whl", hash = "sha256:d99e5546bf73dbad5bf3547174cd6cb8ba7273062a23808ffea025ecb1cf8562", size = 182878, upload-time = "2025-03-05T20:02:00.305Z" },
    { url = "https://files.pythonhosted.org/packages/8e/8d/96e8e288b2a41dffafb78e8904ea7367ee4f891dafc2ab8d87e2124cb3d3/websockets-15.0.1-cp311-cp311-manylinux_2_5_i686.manylinux1_i686.manylinux_2_17_i686.manylinux2014_i686.whl", hash = "sha256:66dd88c918e3287efc22409d426c8f729688d89a0c587c88971a0faa2c2f3792", size = 181883, upload-time = "2025-03-05T20:02:03.148Z" },
    { url = "https://files.pythonhosted.org/packages/93/1f/5d6dbf551766308f6f50f8baf8e9860be6182911e8106da7a7f73785f4c4/websockets-15.0.1-cp311-cp311-manylinux_2_5_x86_64.manylinux1_x86_64.manylinux_2_17_x86_64.manylinux2014_x86_64.whl", hash = "sha256:8dd8327c795b3e3f219760fa603dcae1dcc148172290a8ab15158cf85a953413", size = 182252, upload-time = "2025-03-05T20:02:05.29Z" },
    { url = "https://files.pythonhosted.org/packages/d4/78/2d4fed9123e6620cbf1706c0de8a1632e1a28e7774d94346d7de1bba2ca3/websockets-15.0.1-cp311-cp311-musllinux_1_2_aarch64.whl", hash = "sha256:8fdc51055e6ff4adeb88d58a11042ec9a5eae317a0a53d12c062c8a8865909e8", size = 182521, upload-time = "2025-03-05T20:02:07.458Z" },
    { url = "https://files.pythonhosted.org/packages/e7/3b/66d4c1b444dd1a9823c4a81f50231b921bab54eee2f69e70319b4e21f1ca/websockets-15.0.1-cp311-cp311-musllinux_1_2_i686.whl", hash = "sha256:693f0192126df6c2327cce3baa7c06f2a117575e32ab2308f7f8216c29d9e2e3", size = 181958, upload-time = "2025-03-05T20:02:09.842Z" },
    { url = "https://files.pythonhosted.org/packages/08/ff/e9eed2ee5fed6f76fdd6032ca5cd38c57ca9661430bb3d5fb2872dc8703c/websockets-15.0.1-cp311-cp311-musllinux_1_2_x86_64.whl", hash = "sha256:54479983bd5fb469c38f2f5c7e3a24f9a4e70594cd68cd1fa6b9340dadaff7cf", size = 181918, upload-time = "2025-03-05T20:02:11.968Z" },
    { url = "https://files.pythonhosted.org/packages/d8/75/994634a49b7e12532be6a42103597b71098fd25900f7437d6055ed39930a/websockets-15.0.1-cp311-cp311-win32.whl", hash = "sha256:16b6c1b3e57799b9d38427dda63edcbe4926352c47cf88588c0be4ace18dac85", size = 176388, upload-time = "2025-03-05T20:02:13.32Z" },
    { url = "https://files.pythonhosted.org/packages/98/93/e36c73f78400a65f5e236cd376713c34182e6663f6889cd45a4a04d8f203/websockets-15.0.1-cp311-cp311-win_amd64.whl", hash = "sha256:27ccee0071a0e75d22cb35849b1db43f2ecd3e161041ac1ee9d2352ddf72f065", size = 176828, upload-time = "2025-03-05T20:02:14.585Z" },
    { url = "https://files.pythonhosted.org/packages/51/6b/4545a0d843594f5d0771e86463606a3988b5a09ca5123136f8a76580dd63/websockets-15.0.1-cp312-cp312-macosx_10_13_universal2.whl", hash = "sha256:3e90baa811a5d73f3ca0bcbf32064d663ed81318ab225ee4f427ad4e26e5aff3", size = 175437, upload-time = "2025-03-05T20:02:16.706Z" },
    { url = "https://files.pythonhosted.org/packages/f4/71/809a0f5f6a06522af902e0f2ea2757f71ead94610010cf570ab5c98e99ed/websockets-15.0.1-cp312-cp312-macosx_10_13_x86_64.whl", hash = "sha256:592f1a9fe869c778694f0aa806ba0374e97648ab57936f092fd9d87f8bc03665", size = 173096, upload-time = "2025-03-05T20:02:18.832Z" },
    { url = "https://files.pythonhosted.org/packages/3d/69/1a681dd6f02180916f116894181eab8b2e25b31e484c5d0eae637ec01f7c/websockets-15.0.1-cp312-cp312-macosx_11_0_arm64.whl", hash = "sha256:0701bc3cfcb9164d04a14b149fd74be7347a530ad3bbf15ab2c678a2cd3dd9a2", size = 173332, upload-time = "2025-03-05T20:02:20.187Z" },
    { url = "https://files.pythonhosted.org/packages/a6/02/0073b3952f5bce97eafbb35757f8d0d54812b6174ed8dd952aa08429bcc3/websockets-15.0.1-cp312-cp312-manylinux_2_17_aarch64.manylinux2014_aarch64.whl", hash = "sha256:e8b56bdcdb4505c8078cb6c7157d9811a85790f2f2b3632c7d1462ab5783d215", size = 183152, upload-time = "2025-03-05T20:02:22.286Z" },
    { url = "https://files.pythonhosted.org/packages/74/45/c205c8480eafd114b428284840da0b1be9ffd0e4f87338dc95dc6ff961a1/websockets-15.0.1-cp312-cp312-manylinux_2_5_i686.manylinux1_i686.manylinux_2_17_i686.manylinux2014_i686.whl", hash = "sha256:0af68c55afbd5f07986df82831c7bff04846928ea8d1fd7f30052638788bc9b5", size = 182096, upload-time = "2025-03-05T20:02:24.368Z" },
    { url = "https://files.pythonhosted.org/packages/14/8f/aa61f528fba38578ec553c145857a181384c72b98156f858ca5c8e82d9d3/websockets-15.0.1-cp312-cp312-manylinux_2_5_x86_64.manylinux1_x86_64.manylinux_2_17_x86_64.manylinux2014_x86_64.whl", hash = "sha256:64dee438fed052b52e4f98f76c5790513235efaa1ef7f3f2192c392cd7c91b65", size = 182523, upload-time = "2025-03-05T20:02:25.669Z" },
    { url = "https://files.pythonhosted.org/packages/ec/6d/0267396610add5bc0d0d3e77f546d4cd287200804fe02323797de77dbce9/websockets-15.0.1-cp312-cp312-musllinux_1_2_aarch64.whl", hash = "sha256:d5f6b181bb38171a8ad1d6aa58a67a6aa9d4b38d0f8c5f496b9e42561dfc62fe", size = 182790, upload-time = "2025-03-05T20:02:26.99Z" },
    { url = "https://files.pythonhosted.org/packages/02/05/c68c5adbf679cf610ae2f74a9b871ae84564462955d991178f95a1ddb7dd/websockets-15.0.1-cp312-cp312-musllinux_1_2_i686.whl", hash = "sha256:5d54b09eba2bada6011aea5375542a157637b91029687eb4fdb2dab11059c1b4", size = 182165, upload-time = "2025-03-05T20:02:30.291Z" },
    { url = "https://files.pythonhosted.org/packages/29/93/bb672df7b2f5faac89761cb5fa34f5cec45a4026c383a4b5761c6cea5c16/websockets-15.0.1-cp312-cp312-musllinux_1_2_x86_64.whl", hash = "sha256:3be571a8b5afed347da347bfcf27ba12b069d9d7f42cb8c7028b5e98bbb12597", size = 182160, upload-time = "2025-03-05T20:02:31.634Z" },
    { url = "https://files.pythonhosted.org/packages/ff/83/de1f7709376dc3ca9b7eeb4b9a07b4526b14876b6d372a4dc62312bebee0/websockets-15.0.1-cp312-cp312-win32.whl", hash = "sha256:c338ffa0520bdb12fbc527265235639fb76e7bc7faafbb93f6ba80d9c06578a9", size = 176395, upload-time = "2025-03-05T20:02:33.017Z" },
    { url = "https://files.pythonhosted.org/packages/7d/71/abf2ebc3bbfa40f391ce1428c7168fb20582d0ff57019b69ea20fa698043/websockets-15.0.1-cp312-cp312-win_amd64.whl", hash = "sha256:fcd5cf9e305d7b8338754470cf69cf81f420459dbae8a3b40cee57417f4614a7", size = 176841, upload-time = "2025-03-05T20:02:34.498Z" },
    { url = "https://files.pythonhosted.org/packages/cb/9f/51f0cf64471a9d2b4d0fc6c534f323b664e7095640c34562f5182e5a7195/websockets-15.0.1-cp313-cp313-macosx_10_13_universal2.whl", hash = "sha256:ee443ef070bb3b6ed74514f5efaa37a252af57c90eb33b956d35c8e9c10a1931", size = 175440, upload-time = "2025-03-05T20:02:36.695Z" },
    { url = "https://files.pythonhosted.org/packages/8a/05/aa116ec9943c718905997412c5989f7ed671bc0188ee2ba89520e8765d7b/websockets-15.0.1-cp313-cp313-macosx_10_13_x86_64.whl", hash = "sha256:5a939de6b7b4e18ca683218320fc67ea886038265fd1ed30173f5ce3f8e85675", size = 173098, upload-time = "2025-03-05T20:02:37.985Z" },
    { url = "https://files.pythonhosted.org/packages/ff/0b/33cef55ff24f2d92924923c99926dcce78e7bd922d649467f0eda8368923/websockets-15.0.1-cp313-cp313-macosx_11_0_arm64.whl", hash = "sha256:746ee8dba912cd6fc889a8147168991d50ed70447bf18bcda7039f7d2e3d9151", size = 173329, upload-time = "2025-03-05T20:02:39.298Z" },
    { url = "https://files.pythonhosted.org/packages/31/1d/063b25dcc01faa8fada1469bdf769de3768b7044eac9d41f734fd7b6ad6d/websockets-15.0.1-cp313-cp313-manylinux_2_17_aarch64.manylinux2014_aarch64.whl", hash = "sha256:595b6c3969023ecf9041b2936ac3827e4623bfa3ccf007575f04c5a6aa318c22", size = 183111, upload-time = "2025-03-05T20:02:40.595Z" },
    { url = "https://files.pythonhosted.org/packages/93/53/9a87ee494a51bf63e4ec9241c1ccc4f7c2f45fff85d5bde2ff74fcb68b9e/websockets-15.0.1-cp313-cp313-manylinux_2_5_i686.manylinux1_i686.manylinux_2_17_i686.manylinux2014_i686.whl", hash = "sha256:3c714d2fc58b5ca3e285461a4cc0c9a66bd0e24c5da9911e30158286c9b5be7f", size = 182054, upload-time = "2025-03-05T20:02:41.926Z" },
    { url = "https://files.pythonhosted.org/packages/ff/b2/83a6ddf56cdcbad4e3d841fcc55d6ba7d19aeb89c50f24dd7e859ec0805f/websockets-15.0.1-cp313-cp313-manylinux_2_5_x86_64.manylinux1_x86_64.manylinux_2_17_x86_64.manylinux2014_x86_64.whl", hash = "sha256:0f3c1e2ab208db911594ae5b4f79addeb3501604a165019dd221c0bdcabe4db8", size = 182496, upload-time = "2025-03-05T20:02:43.304Z" },
    { url = "https://files.pythonhosted.org/packages/98/41/e7038944ed0abf34c45aa4635ba28136f06052e08fc2168520bb8b25149f/websockets-15.0.1-cp313-cp313-musllinux_1_2_aarch64.whl", hash = "sha256:229cf1d3ca6c1804400b0a9790dc66528e08a6a1feec0d5040e8b9eb14422375", size = 182829, upload-time = "2025-03-05T20:02:48.812Z" },
    { url = "https://files.pythonhosted.org/packages/e0/17/de15b6158680c7623c6ef0db361da965ab25d813ae54fcfeae2e5b9ef910/websockets-15.0.1-cp313-cp313-musllinux_1_2_i686.whl", hash = "sha256:756c56e867a90fb00177d530dca4b097dd753cde348448a1012ed6c5131f8b7d", size = 182217, upload-time = "2025-03-05T20:02:50.14Z" },
    { url = "https://files.pythonhosted.org/packages/33/2b/1f168cb6041853eef0362fb9554c3824367c5560cbdaad89ac40f8c2edfc/websockets-15.0.1-cp313-cp313-musllinux_1_2_x86_64.whl", hash = "sha256:558d023b3df0bffe50a04e710bc87742de35060580a293c2a984299ed83bc4e4", size = 182195, upload-time = "2025-03-05T20:02:51.561Z" },
    { url = "https://files.pythonhosted.org/packages/86/eb/20b6cdf273913d0ad05a6a14aed4b9a85591c18a987a3d47f20fa13dcc47/websockets-15.0.1-cp313-cp313-win32.whl", hash = "sha256:ba9e56e8ceeeedb2e080147ba85ffcd5cd0711b89576b83784d8605a7df455fa", size = 176393, upload-time = "2025-03-05T20:02:53.814Z" },
    { url = "https://files.pythonhosted.org/packages/1b/6c/c65773d6cab416a64d191d6ee8a8b1c68a09970ea6909d16965d26bfed1e/websockets-15.0.1-cp313-cp313-win_amd64.whl", hash = "sha256:e09473f095a819042ecb2ab9465aee615bd9c2028e4ef7d933600a8401c79561", size = 176837, upload-time = "2025-03-05T20:02:55.237Z" },
    { url = "https://files.pythonhosted.org/packages/02/9e/d40f779fa16f74d3468357197af8d6ad07e7c5a27ea1ca74ceb38986f77a/websockets-15.0.1-pp310-pypy310_pp73-macosx_10_15_x86_64.whl", hash = "sha256:0c9e74d766f2818bb95f84c25be4dea09841ac0f734d1966f415e4edfc4ef1c3", size = 173109, upload-time = "2025-03-05T20:03:17.769Z" },
    { url = "https://files.pythonhosted.org/packages/bc/cd/5b887b8585a593073fd92f7c23ecd3985cd2c3175025a91b0d69b0551372/websockets-15.0.1-pp310-pypy310_pp73-macosx_11_0_arm64.whl", hash = "sha256:1009ee0c7739c08a0cd59de430d6de452a55e42d6b522de7aa15e6f67db0b8e1", size = 173343, upload-time = "2025-03-05T20:03:19.094Z" },
    { url = "https://files.pythonhosted.org/packages/fe/ae/d34f7556890341e900a95acf4886833646306269f899d58ad62f588bf410/websockets-15.0.1-pp310-pypy310_pp73-manylinux_2_17_aarch64.manylinux2014_aarch64.whl", hash = "sha256:76d1f20b1c7a2fa82367e04982e708723ba0e7b8d43aa643d3dcd404d74f1475", size = 174599, upload-time = "2025-03-05T20:03:21.1Z" },
    { url = "https://files.pythonhosted.org/packages/71/e6/5fd43993a87db364ec60fc1d608273a1a465c0caba69176dd160e197ce42/websockets-15.0.1-pp310-pypy310_pp73-manylinux_2_5_i686.manylinux1_i686.manylinux_2_17_i686.manylinux2014_i686.whl", hash = "sha256:f29d80eb9a9263b8d109135351caf568cc3f80b9928bccde535c235de55c22d9", size = 174207, upload-time = "2025-03-05T20:03:23.221Z" },
    { url = "https://files.pythonhosted.org/packages/2b/fb/c492d6daa5ec067c2988ac80c61359ace5c4c674c532985ac5a123436cec/websockets-15.0.1-pp310-pypy310_pp73-manylinux_2_5_x86_64.manylinux1_x86_64.manylinux_2_17_x86_64.manylinux2014_x86_64.whl", hash = "sha256:b359ed09954d7c18bbc1680f380c7301f92c60bf924171629c5db97febb12f04", size = 174155, upload-time = "2025-03-05T20:03:25.321Z" },
    { url = "https://files.pythonhosted.org/packages/68/a1/dcb68430b1d00b698ae7a7e0194433bce4f07ded185f0ee5fb21e2a2e91e/websockets-15.0.1-pp310-pypy310_pp73-win_amd64.whl", hash = "sha256:cad21560da69f4ce7658ca2cb83138fb4cf695a2ba3e475e0559e05991aa8122", size = 176884, upload-time = "2025-03-05T20:03:27.934Z" },
    { url = "https://files.pythonhosted.org/packages/fa/a8/5b41e0da817d64113292ab1f8247140aac61cbf6cfd085d6a0fa77f4984f/websockets-15.0.1-py3-none-any.whl", hash = "sha256:f7a866fbc1e97b5c617ee4116daaa09b722101d4a3c170c787450ba409f9736f", size = 169743, upload-time = "2025-03-05T20:03:39.41Z" },
]

[[package]]
name = "werkzeug"
version = "3.1.3"
source = { registry = "https://pypi.org/simple" }
dependencies = [
    { name = "markupsafe" },
]
sdist = { url = "https://files.pythonhosted.org/packages/9f/69/83029f1f6300c5fb2471d621ab06f6ec6b3324685a2ce0f9777fd4a8b71e/werkzeug-3.1.3.tar.gz", hash = "sha256:60723ce945c19328679790e3282cc758aa4a6040e4bb330f53d30fa546d44746", size = 806925, upload-time = "2024-11-08T15:52:18.093Z" }
wheels = [
    { url = "https://files.pythonhosted.org/packages/52/24/ab44c871b0f07f491e5d2ad12c9bd7358e527510618cb1b803a88e986db1/werkzeug-3.1.3-py3-none-any.whl", hash = "sha256:54b78bf3716d19a65be4fceccc0d1d7b89e608834989dfae50ea87564639213e", size = 224498, upload-time = "2024-11-08T15:52:16.132Z" },
]

[[package]]
name = "wrapt"
version = "1.17.3"
source = { registry = "https://pypi.org/simple" }
sdist = { url = "https://files.pythonhosted.org/packages/95/8f/aeb76c5b46e273670962298c23e7ddde79916cb74db802131d49a85e4b7d/wrapt-1.17.3.tar.gz", hash = "sha256:f66eb08feaa410fe4eebd17f2a2c8e2e46d3476e9f8c783daa8e09e0faa666d0", size = 55547, upload-time = "2025-08-12T05:53:21.714Z" }
wheels = [
    { url = "https://files.pythonhosted.org/packages/3f/23/bb82321b86411eb51e5a5db3fb8f8032fd30bd7c2d74bfe936136b2fa1d6/wrapt-1.17.3-cp310-cp310-macosx_10_9_universal2.whl", hash = "sha256:88bbae4d40d5a46142e70d58bf664a89b6b4befaea7b2ecc14e03cedb8e06c04", size = 53482, upload-time = "2025-08-12T05:51:44.467Z" },
    { url = "https://files.pythonhosted.org/packages/45/69/f3c47642b79485a30a59c63f6d739ed779fb4cc8323205d047d741d55220/wrapt-1.17.3-cp310-cp310-macosx_10_9_x86_64.whl", hash = "sha256:e6b13af258d6a9ad602d57d889f83b9d5543acd471eee12eb51f5b01f8eb1bc2", size = 38676, upload-time = "2025-08-12T05:51:32.636Z" },
    { url = "https://files.pythonhosted.org/packages/d1/71/e7e7f5670c1eafd9e990438e69d8fb46fa91a50785332e06b560c869454f/wrapt-1.17.3-cp310-cp310-macosx_11_0_arm64.whl", hash = "sha256:fd341868a4b6714a5962c1af0bd44f7c404ef78720c7de4892901e540417111c", size = 38957, upload-time = "2025-08-12T05:51:54.655Z" },
    { url = "https://files.pythonhosted.org/packages/de/17/9f8f86755c191d6779d7ddead1a53c7a8aa18bccb7cea8e7e72dfa6a8a09/wrapt-1.17.3-cp310-cp310-manylinux1_x86_64.manylinux_2_28_x86_64.manylinux_2_5_x86_64.whl", hash = "sha256:f9b2601381be482f70e5d1051a5965c25fb3625455a2bf520b5a077b22afb775", size = 81975, upload-time = "2025-08-12T05:52:30.109Z" },
    { url = "https://files.pythonhosted.org/packages/f2/15/dd576273491f9f43dd09fce517f6c2ce6eb4fe21681726068db0d0467096/wrapt-1.17.3-cp310-cp310-manylinux2014_aarch64.manylinux_2_17_aarch64.manylinux_2_28_aarch64.whl", hash = "sha256:343e44b2a8e60e06a7e0d29c1671a0d9951f59174f3709962b5143f60a2a98bd", size = 83149, upload-time = "2025-08-12T05:52:09.316Z" },
    { url = "https://files.pythonhosted.org/packages/0c/c4/5eb4ce0d4814521fee7aa806264bf7a114e748ad05110441cd5b8a5c744b/wrapt-1.17.3-cp310-cp310-musllinux_1_2_aarch64.whl", hash = "sha256:33486899acd2d7d3066156b03465b949da3fd41a5da6e394ec49d271baefcf05", size = 82209, upload-time = "2025-08-12T05:52:10.331Z" },
    { url = "https://files.pythonhosted.org/packages/31/4b/819e9e0eb5c8dc86f60dfc42aa4e2c0d6c3db8732bce93cc752e604bb5f5/wrapt-1.17.3-cp310-cp310-musllinux_1_2_x86_64.whl", hash = "sha256:e6f40a8aa5a92f150bdb3e1c44b7e98fb7113955b2e5394122fa5532fec4b418", size = 81551, upload-time = "2025-08-12T05:52:31.137Z" },
    { url = "https://files.pythonhosted.org/packages/f8/83/ed6baf89ba3a56694700139698cf703aac9f0f9eb03dab92f57551bd5385/wrapt-1.17.3-cp310-cp310-win32.whl", hash = "sha256:a36692b8491d30a8c75f1dfee65bef119d6f39ea84ee04d9f9311f83c5ad9390", size = 36464, upload-time = "2025-08-12T05:53:01.204Z" },
    { url = "https://files.pythonhosted.org/packages/2f/90/ee61d36862340ad7e9d15a02529df6b948676b9a5829fd5e16640156627d/wrapt-1.17.3-cp310-cp310-win_amd64.whl", hash = "sha256:afd964fd43b10c12213574db492cb8f73b2f0826c8df07a68288f8f19af2ebe6", size = 38748, upload-time = "2025-08-12T05:53:00.209Z" },
    { url = "https://files.pythonhosted.org/packages/bd/c3/cefe0bd330d389c9983ced15d326f45373f4073c9f4a8c2f99b50bfea329/wrapt-1.17.3-cp310-cp310-win_arm64.whl", hash = "sha256:af338aa93554be859173c39c85243970dc6a289fa907402289eeae7543e1ae18", size = 36810, upload-time = "2025-08-12T05:52:51.906Z" },
    { url = "https://files.pythonhosted.org/packages/52/db/00e2a219213856074a213503fdac0511203dceefff26e1daa15250cc01a0/wrapt-1.17.3-cp311-cp311-macosx_10_9_universal2.whl", hash = "sha256:273a736c4645e63ac582c60a56b0acb529ef07f78e08dc6bfadf6a46b19c0da7", size = 53482, upload-time = "2025-08-12T05:51:45.79Z" },
    { url = "https://files.pythonhosted.org/packages/5e/30/ca3c4a5eba478408572096fe9ce36e6e915994dd26a4e9e98b4f729c06d9/wrapt-1.17.3-cp311-cp311-macosx_10_9_x86_64.whl", hash = "sha256:5531d911795e3f935a9c23eb1c8c03c211661a5060aab167065896bbf62a5f85", size = 38674, upload-time = "2025-08-12T05:51:34.629Z" },
    { url = "https://files.pythonhosted.org/packages/31/25/3e8cc2c46b5329c5957cec959cb76a10718e1a513309c31399a4dad07eb3/wrapt-1.17.3-cp311-cp311-macosx_11_0_arm64.whl", hash = "sha256:0610b46293c59a3adbae3dee552b648b984176f8562ee0dba099a56cfbe4df1f", size = 38959, upload-time = "2025-08-12T05:51:56.074Z" },
    { url = "https://files.pythonhosted.org/packages/5d/8f/a32a99fc03e4b37e31b57cb9cefc65050ea08147a8ce12f288616b05ef54/wrapt-1.17.3-cp311-cp311-manylinux1_x86_64.manylinux_2_28_x86_64.manylinux_2_5_x86_64.whl", hash = "sha256:b32888aad8b6e68f83a8fdccbf3165f5469702a7544472bdf41f582970ed3311", size = 82376, upload-time = "2025-08-12T05:52:32.134Z" },
    { url = "https://files.pythonhosted.org/packages/31/57/4930cb8d9d70d59c27ee1332a318c20291749b4fba31f113c2f8ac49a72e/wrapt-1.17.3-cp311-cp311-manylinux2014_aarch64.manylinux_2_17_aarch64.manylinux_2_28_aarch64.whl", hash = "sha256:8cccf4f81371f257440c88faed6b74f1053eef90807b77e31ca057b2db74edb1", size = 83604, upload-time = "2025-08-12T05:52:11.663Z" },
    { url = "https://files.pythonhosted.org/packages/a8/f3/1afd48de81d63dd66e01b263a6fbb86e1b5053b419b9b33d13e1f6d0f7d0/wrapt-1.17.3-cp311-cp311-musllinux_1_2_aarch64.whl", hash = "sha256:d8a210b158a34164de8bb68b0e7780041a903d7b00c87e906fb69928bf7890d5", size = 82782, upload-time = "2025-08-12T05:52:12.626Z" },
    { url = "https://files.pythonhosted.org/packages/1e/d7/4ad5327612173b144998232f98a85bb24b60c352afb73bc48e3e0d2bdc4e/wrapt-1.17.3-cp311-cp311-musllinux_1_2_x86_64.whl", hash = "sha256:79573c24a46ce11aab457b472efd8d125e5a51da2d1d24387666cd85f54c05b2", size = 82076, upload-time = "2025-08-12T05:52:33.168Z" },
    { url = "https://files.pythonhosted.org/packages/bb/59/e0adfc831674a65694f18ea6dc821f9fcb9ec82c2ce7e3d73a88ba2e8718/wrapt-1.17.3-cp311-cp311-win32.whl", hash = "sha256:c31eebe420a9a5d2887b13000b043ff6ca27c452a9a22fa71f35f118e8d4bf89", size = 36457, upload-time = "2025-08-12T05:53:03.936Z" },
    { url = "https://files.pythonhosted.org/packages/83/88/16b7231ba49861b6f75fc309b11012ede4d6b0a9c90969d9e0db8d991aeb/wrapt-1.17.3-cp311-cp311-win_amd64.whl", hash = "sha256:0b1831115c97f0663cb77aa27d381237e73ad4f721391a9bfb2fe8bc25fa6e77", size = 38745, upload-time = "2025-08-12T05:53:02.885Z" },
    { url = "https://files.pythonhosted.org/packages/9a/1e/c4d4f3398ec073012c51d1c8d87f715f56765444e1a4b11e5180577b7e6e/wrapt-1.17.3-cp311-cp311-win_arm64.whl", hash = "sha256:5a7b3c1ee8265eb4c8f1b7d29943f195c00673f5ab60c192eba2d4a7eae5f46a", size = 36806, upload-time = "2025-08-12T05:52:53.368Z" },
    { url = "https://files.pythonhosted.org/packages/9f/41/cad1aba93e752f1f9268c77270da3c469883d56e2798e7df6240dcb2287b/wrapt-1.17.3-cp312-cp312-macosx_10_13_universal2.whl", hash = "sha256:ab232e7fdb44cdfbf55fc3afa31bcdb0d8980b9b95c38b6405df2acb672af0e0", size = 53998, upload-time = "2025-08-12T05:51:47.138Z" },
    { url = "https://files.pythonhosted.org/packages/60/f8/096a7cc13097a1869fe44efe68dace40d2a16ecb853141394047f0780b96/wrapt-1.17.3-cp312-cp312-macosx_10_13_x86_64.whl", hash = "sha256:9baa544e6acc91130e926e8c802a17f3b16fbea0fd441b5a60f5cf2cc5c3deba", size = 39020, upload-time = "2025-08-12T05:51:35.906Z" },
    { url = "https://files.pythonhosted.org/packages/33/df/bdf864b8997aab4febb96a9ae5c124f700a5abd9b5e13d2a3214ec4be705/wrapt-1.17.3-cp312-cp312-macosx_11_0_arm64.whl", hash = "sha256:6b538e31eca1a7ea4605e44f81a48aa24c4632a277431a6ed3f328835901f4fd", size = 39098, upload-time = "2025-08-12T05:51:57.474Z" },
    { url = "https://files.pythonhosted.org/packages/9f/81/5d931d78d0eb732b95dc3ddaeeb71c8bb572fb01356e9133916cd729ecdd/wrapt-1.17.3-cp312-cp312-manylinux1_x86_64.manylinux_2_28_x86_64.manylinux_2_5_x86_64.whl", hash = "sha256:042ec3bb8f319c147b1301f2393bc19dba6e176b7da446853406d041c36c7828", size = 88036, upload-time = "2025-08-12T05:52:34.784Z" },
    { url = "https://files.pythonhosted.org/packages/ca/38/2e1785df03b3d72d34fc6252d91d9d12dc27a5c89caef3335a1bbb8908ca/wrapt-1.17.3-cp312-cp312-manylinux2014_aarch64.manylinux_2_17_aarch64.manylinux_2_28_aarch64.whl", hash = "sha256:3af60380ba0b7b5aeb329bc4e402acd25bd877e98b3727b0135cb5c2efdaefe9", size = 88156, upload-time = "2025-08-12T05:52:13.599Z" },
    { url = "https://files.pythonhosted.org/packages/b3/8b/48cdb60fe0603e34e05cffda0b2a4adab81fd43718e11111a4b0100fd7c1/wrapt-1.17.3-cp312-cp312-musllinux_1_2_aarch64.whl", hash = "sha256:0b02e424deef65c9f7326d8c19220a2c9040c51dc165cddb732f16198c168396", size = 87102, upload-time = "2025-08-12T05:52:14.56Z" },
    { url = "https://files.pythonhosted.org/packages/3c/51/d81abca783b58f40a154f1b2c56db1d2d9e0d04fa2d4224e357529f57a57/wrapt-1.17.3-cp312-cp312-musllinux_1_2_x86_64.whl", hash = "sha256:74afa28374a3c3a11b3b5e5fca0ae03bef8450d6aa3ab3a1e2c30e3a75d023dc", size = 87732, upload-time = "2025-08-12T05:52:36.165Z" },
    { url = "https://files.pythonhosted.org/packages/9e/b1/43b286ca1392a006d5336412d41663eeef1ad57485f3e52c767376ba7e5a/wrapt-1.17.3-cp312-cp312-win32.whl", hash = "sha256:4da9f45279fff3543c371d5ababc57a0384f70be244de7759c85a7f989cb4ebe", size = 36705, upload-time = "2025-08-12T05:53:07.123Z" },
    { url = "https://files.pythonhosted.org/packages/28/de/49493f962bd3c586ab4b88066e967aa2e0703d6ef2c43aa28cb83bf7b507/wrapt-1.17.3-cp312-cp312-win_amd64.whl", hash = "sha256:e71d5c6ebac14875668a1e90baf2ea0ef5b7ac7918355850c0908ae82bcb297c", size = 38877, upload-time = "2025-08-12T05:53:05.436Z" },
    { url = "https://files.pythonhosted.org/packages/f1/48/0f7102fe9cb1e8a5a77f80d4f0956d62d97034bbe88d33e94699f99d181d/wrapt-1.17.3-cp312-cp312-win_arm64.whl", hash = "sha256:604d076c55e2fdd4c1c03d06dc1a31b95130010517b5019db15365ec4a405fc6", size = 36885, upload-time = "2025-08-12T05:52:54.367Z" },
    { url = "https://files.pythonhosted.org/packages/fc/f6/759ece88472157acb55fc195e5b116e06730f1b651b5b314c66291729193/wrapt-1.17.3-cp313-cp313-macosx_10_13_universal2.whl", hash = "sha256:a47681378a0439215912ef542c45a783484d4dd82bac412b71e59cf9c0e1cea0", size = 54003, upload-time = "2025-08-12T05:51:48.627Z" },
    { url = "https://files.pythonhosted.org/packages/4f/a9/49940b9dc6d47027dc850c116d79b4155f15c08547d04db0f07121499347/wrapt-1.17.3-cp313-cp313-macosx_10_13_x86_64.whl", hash = "sha256:54a30837587c6ee3cd1a4d1c2ec5d24e77984d44e2f34547e2323ddb4e22eb77", size = 39025, upload-time = "2025-08-12T05:51:37.156Z" },
    { url = "https://files.pythonhosted.org/packages/45/35/6a08de0f2c96dcdd7fe464d7420ddb9a7655a6561150e5fc4da9356aeaab/wrapt-1.17.3-cp313-cp313-macosx_11_0_arm64.whl", hash = "sha256:16ecf15d6af39246fe33e507105d67e4b81d8f8d2c6598ff7e3ca1b8a37213f7", size = 39108, upload-time = "2025-08-12T05:51:58.425Z" },
    { url = "https://files.pythonhosted.org/packages/0c/37/6faf15cfa41bf1f3dba80cd3f5ccc6622dfccb660ab26ed79f0178c7497f/wrapt-1.17.3-cp313-cp313-manylinux1_x86_64.manylinux_2_28_x86_64.manylinux_2_5_x86_64.whl", hash = "sha256:6fd1ad24dc235e4ab88cda009e19bf347aabb975e44fd5c2fb22a3f6e4141277", size = 88072, upload-time = "2025-08-12T05:52:37.53Z" },
    { url = "https://files.pythonhosted.org/packages/78/f2/efe19ada4a38e4e15b6dff39c3e3f3f73f5decf901f66e6f72fe79623a06/wrapt-1.17.3-cp313-cp313-manylinux2014_aarch64.manylinux_2_17_aarch64.manylinux_2_28_aarch64.whl", hash = "sha256:0ed61b7c2d49cee3c027372df5809a59d60cf1b6c2f81ee980a091f3afed6a2d", size = 88214, upload-time = "2025-08-12T05:52:15.886Z" },
    { url = "https://files.pythonhosted.org/packages/40/90/ca86701e9de1622b16e09689fc24b76f69b06bb0150990f6f4e8b0eeb576/wrapt-1.17.3-cp313-cp313-musllinux_1_2_aarch64.whl", hash = "sha256:423ed5420ad5f5529db9ce89eac09c8a2f97da18eb1c870237e84c5a5c2d60aa", size = 87105, upload-time = "2025-08-12T05:52:17.914Z" },
    { url = "https://files.pythonhosted.org/packages/fd/e0/d10bd257c9a3e15cbf5523025252cc14d77468e8ed644aafb2d6f54cb95d/wrapt-1.17.3-cp313-cp313-musllinux_1_2_x86_64.whl", hash = "sha256:e01375f275f010fcbf7f643b4279896d04e571889b8a5b3f848423d91bf07050", size = 87766, upload-time = "2025-08-12T05:52:39.243Z" },
    { url = "https://files.pythonhosted.org/packages/e8/cf/7d848740203c7b4b27eb55dbfede11aca974a51c3d894f6cc4b865f42f58/wrapt-1.17.3-cp313-cp313-win32.whl", hash = "sha256:53e5e39ff71b3fc484df8a522c933ea2b7cdd0d5d15ae82e5b23fde87d44cbd8", size = 36711, upload-time = "2025-08-12T05:53:10.074Z" },
    { url = "https://files.pythonhosted.org/packages/57/54/35a84d0a4d23ea675994104e667ceff49227ce473ba6a59ba2c84f250b74/wrapt-1.17.3-cp313-cp313-win_amd64.whl", hash = "sha256:1f0b2f40cf341ee8cc1a97d51ff50dddb9fcc73241b9143ec74b30fc4f44f6cb", size = 38885, upload-time = "2025-08-12T05:53:08.695Z" },
    { url = "https://files.pythonhosted.org/packages/01/77/66e54407c59d7b02a3c4e0af3783168fff8e5d61def52cda8728439d86bc/wrapt-1.17.3-cp313-cp313-win_arm64.whl", hash = "sha256:7425ac3c54430f5fc5e7b6f41d41e704db073309acfc09305816bc6a0b26bb16", size = 36896, upload-time = "2025-08-12T05:52:55.34Z" },
    { url = "https://files.pythonhosted.org/packages/02/a2/cd864b2a14f20d14f4c496fab97802001560f9f41554eef6df201cd7f76c/wrapt-1.17.3-cp314-cp314-macosx_10_13_universal2.whl", hash = "sha256:cf30f6e3c077c8e6a9a7809c94551203c8843e74ba0c960f4a98cd80d4665d39", size = 54132, upload-time = "2025-08-12T05:51:49.864Z" },
    { url = "https://files.pythonhosted.org/packages/d5/46/d011725b0c89e853dc44cceb738a307cde5d240d023d6d40a82d1b4e1182/wrapt-1.17.3-cp314-cp314-macosx_10_13_x86_64.whl", hash = "sha256:e228514a06843cae89621384cfe3a80418f3c04aadf8a3b14e46a7be704e4235", size = 39091, upload-time = "2025-08-12T05:51:38.935Z" },
    { url = "https://files.pythonhosted.org/packages/2e/9e/3ad852d77c35aae7ddebdbc3b6d35ec8013af7d7dddad0ad911f3d891dae/wrapt-1.17.3-cp314-cp314-macosx_11_0_arm64.whl", hash = "sha256:5ea5eb3c0c071862997d6f3e02af1d055f381b1d25b286b9d6644b79db77657c", size = 39172, upload-time = "2025-08-12T05:51:59.365Z" },
    { url = "https://files.pythonhosted.org/packages/c3/f7/c983d2762bcce2326c317c26a6a1e7016f7eb039c27cdf5c4e30f4160f31/wrapt-1.17.3-cp314-cp314-manylinux1_x86_64.manylinux_2_28_x86_64.manylinux_2_5_x86_64.whl", hash = "sha256:281262213373b6d5e4bb4353bc36d1ba4084e6d6b5d242863721ef2bf2c2930b", size = 87163, upload-time = "2025-08-12T05:52:40.965Z" },
    { url = "https://files.pythonhosted.org/packages/e4/0f/f673f75d489c7f22d17fe0193e84b41540d962f75fce579cf6873167c29b/wrapt-1.17.3-cp314-cp314-manylinux2014_aarch64.manylinux_2_17_aarch64.manylinux_2_28_aarch64.whl", hash = "sha256:dc4a8d2b25efb6681ecacad42fca8859f88092d8732b170de6a5dddd80a1c8fa", size = 87963, upload-time = "2025-08-12T05:52:20.326Z" },
    { url = "https://files.pythonhosted.org/packages/df/61/515ad6caca68995da2fac7a6af97faab8f78ebe3bf4f761e1b77efbc47b5/wrapt-1.17.3-cp314-cp314-musllinux_1_2_aarch64.whl", hash = "sha256:373342dd05b1d07d752cecbec0c41817231f29f3a89aa8b8843f7b95992ed0c7", size = 86945, upload-time = "2025-08-12T05:52:21.581Z" },
    { url = "https://files.pythonhosted.org/packages/d3/bd/4e70162ce398462a467bc09e768bee112f1412e563620adc353de9055d33/wrapt-1.17.3-cp314-cp314-musllinux_1_2_x86_64.whl", hash = "sha256:d40770d7c0fd5cbed9d84b2c3f2e156431a12c9a37dc6284060fb4bec0b7ffd4", size = 86857, upload-time = "2025-08-12T05:52:43.043Z" },
    { url = "https://files.pythonhosted.org/packages/2b/b8/da8560695e9284810b8d3df8a19396a6e40e7518059584a1a394a2b35e0a/wrapt-1.17.3-cp314-cp314-win32.whl", hash = "sha256:fbd3c8319de8e1dc79d346929cd71d523622da527cca14e0c1d257e31c2b8b10", size = 37178, upload-time = "2025-08-12T05:53:12.605Z" },
    { url = "https://files.pythonhosted.org/packages/db/c8/b71eeb192c440d67a5a0449aaee2310a1a1e8eca41676046f99ed2487e9f/wrapt-1.17.3-cp314-cp314-win_amd64.whl", hash = "sha256:e1a4120ae5705f673727d3253de3ed0e016f7cd78dc463db1b31e2463e1f3cf6", size = 39310, upload-time = "2025-08-12T05:53:11.106Z" },
    { url = "https://files.pythonhosted.org/packages/45/20/2cda20fd4865fa40f86f6c46ed37a2a8356a7a2fde0773269311f2af56c7/wrapt-1.17.3-cp314-cp314-win_arm64.whl", hash = "sha256:507553480670cab08a800b9463bdb881b2edeed77dc677b0a5915e6106e91a58", size = 37266, upload-time = "2025-08-12T05:52:56.531Z" },
    { url = "https://files.pythonhosted.org/packages/77/ed/dd5cf21aec36c80443c6f900449260b80e2a65cf963668eaef3b9accce36/wrapt-1.17.3-cp314-cp314t-macosx_10_13_universal2.whl", hash = "sha256:ed7c635ae45cfbc1a7371f708727bf74690daedc49b4dba310590ca0bd28aa8a", size = 56544, upload-time = "2025-08-12T05:51:51.109Z" },
    { url = "https://files.pythonhosted.org/packages/8d/96/450c651cc753877ad100c7949ab4d2e2ecc4d97157e00fa8f45df682456a/wrapt-1.17.3-cp314-cp314t-macosx_10_13_x86_64.whl", hash = "sha256:249f88ed15503f6492a71f01442abddd73856a0032ae860de6d75ca62eed8067", size = 40283, upload-time = "2025-08-12T05:51:39.912Z" },
    { url = "https://files.pythonhosted.org/packages/d1/86/2fcad95994d9b572db57632acb6f900695a648c3e063f2cd344b3f5c5a37/wrapt-1.17.3-cp314-cp314t-macosx_11_0_arm64.whl", hash = "sha256:5a03a38adec8066d5a37bea22f2ba6bbf39fcdefbe2d91419ab864c3fb515454", size = 40366, upload-time = "2025-08-12T05:52:00.693Z" },
    { url = "https://files.pythonhosted.org/packages/64/0e/f4472f2fdde2d4617975144311f8800ef73677a159be7fe61fa50997d6c0/wrapt-1.17.3-cp314-cp314t-manylinux1_x86_64.manylinux_2_28_x86_64.manylinux_2_5_x86_64.whl", hash = "sha256:5d4478d72eb61c36e5b446e375bbc49ed002430d17cdec3cecb36993398e1a9e", size = 108571, upload-time = "2025-08-12T05:52:44.521Z" },
    { url = "https://files.pythonhosted.org/packages/cc/01/9b85a99996b0a97c8a17484684f206cbb6ba73c1ce6890ac668bcf3838fb/wrapt-1.17.3-cp314-cp314t-manylinux2014_aarch64.manylinux_2_17_aarch64.manylinux_2_28_aarch64.whl", hash = "sha256:223db574bb38637e8230eb14b185565023ab624474df94d2af18f1cdb625216f", size = 113094, upload-time = "2025-08-12T05:52:22.618Z" },
    { url = "https://files.pythonhosted.org/packages/25/02/78926c1efddcc7b3aa0bc3d6b33a822f7d898059f7cd9ace8c8318e559ef/wrapt-1.17.3-cp314-cp314t-musllinux_1_2_aarch64.whl", hash = "sha256:e405adefb53a435f01efa7ccdec012c016b5a1d3f35459990afc39b6be4d5056", size = 110659, upload-time = "2025-08-12T05:52:24.057Z" },
    { url = "https://files.pythonhosted.org/packages/dc/ee/c414501ad518ac3e6fe184753632fe5e5ecacdcf0effc23f31c1e4f7bfcf/wrapt-1.17.3-cp314-cp314t-musllinux_1_2_x86_64.whl", hash = "sha256:88547535b787a6c9ce4086917b6e1d291aa8ed914fdd3a838b3539dc95c12804", size = 106946, upload-time = "2025-08-12T05:52:45.976Z" },
    { url = "https://files.pythonhosted.org/packages/be/44/a1bd64b723d13bb151d6cc91b986146a1952385e0392a78567e12149c7b4/wrapt-1.17.3-cp314-cp314t-win32.whl", hash = "sha256:41b1d2bc74c2cac6f9074df52b2efbef2b30bdfe5f40cb78f8ca22963bc62977", size = 38717, upload-time = "2025-08-12T05:53:15.214Z" },
    { url = "https://files.pythonhosted.org/packages/79/d9/7cfd5a312760ac4dd8bf0184a6ee9e43c33e47f3dadc303032ce012b8fa3/wrapt-1.17.3-cp314-cp314t-win_amd64.whl", hash = "sha256:73d496de46cd2cdbdbcce4ae4bcdb4afb6a11234a1df9c085249d55166b95116", size = 41334, upload-time = "2025-08-12T05:53:14.178Z" },
    { url = "https://files.pythonhosted.org/packages/46/78/10ad9781128ed2f99dbc474f43283b13fea8ba58723e98844367531c18e9/wrapt-1.17.3-cp314-cp314t-win_arm64.whl", hash = "sha256:f38e60678850c42461d4202739f9bf1e3a737c7ad283638251e79cc49effb6b6", size = 38471, upload-time = "2025-08-12T05:52:57.784Z" },
    { url = "https://files.pythonhosted.org/packages/1f/f6/a933bd70f98e9cf3e08167fc5cd7aaaca49147e48411c0bd5ae701bb2194/wrapt-1.17.3-py3-none-any.whl", hash = "sha256:7171ae35d2c33d326ac19dd8facb1e82e5fd04ef8c6c0e394d7af55a55051c22", size = 23591, upload-time = "2025-08-12T05:53:20.674Z" },
]

[[package]]
name = "yapf"
version = "0.43.0"
source = { registry = "https://pypi.org/simple" }
dependencies = [
    { name = "platformdirs" },
    { name = "tomli", marker = "python_full_version < '3.11'" },
]
sdist = { url = "https://files.pythonhosted.org/packages/23/97/b6f296d1e9cc1ec25c7604178b48532fa5901f721bcf1b8d8148b13e5588/yapf-0.43.0.tar.gz", hash = "sha256:00d3aa24bfedff9420b2e0d5d9f5ab6d9d4268e72afbf59bb3fa542781d5218e", size = 254907, upload-time = "2024-11-14T00:11:41.584Z" }
wheels = [
    { url = "https://files.pythonhosted.org/packages/37/81/6acd6601f61e31cfb8729d3da6d5df966f80f374b78eff83760714487338/yapf-0.43.0-py3-none-any.whl", hash = "sha256:224faffbc39c428cb095818cf6ef5511fdab6f7430a10783fdfb292ccf2852ca", size = 256158, upload-time = "2024-11-14T00:11:39.37Z" },
]

[[package]]
name = "yarl"
version = "1.20.1"
source = { registry = "https://pypi.org/simple" }
dependencies = [
    { name = "idna" },
    { name = "multidict" },
    { name = "propcache" },
]
sdist = { url = "https://files.pythonhosted.org/packages/3c/fb/efaa23fa4e45537b827620f04cf8f3cd658b76642205162e072703a5b963/yarl-1.20.1.tar.gz", hash = "sha256:d017a4997ee50c91fd5466cef416231bb82177b93b029906cefc542ce14c35ac", size = 186428, upload-time = "2025-06-10T00:46:09.923Z" }
wheels = [
    { url = "https://files.pythonhosted.org/packages/cb/65/7fed0d774abf47487c64be14e9223749468922817b5e8792b8a64792a1bb/yarl-1.20.1-cp310-cp310-macosx_10_9_universal2.whl", hash = "sha256:6032e6da6abd41e4acda34d75a816012717000fa6839f37124a47fcefc49bec4", size = 132910, upload-time = "2025-06-10T00:42:31.108Z" },
    { url = "https://files.pythonhosted.org/packages/8a/7b/988f55a52da99df9e56dc733b8e4e5a6ae2090081dc2754fc8fd34e60aa0/yarl-1.20.1-cp310-cp310-macosx_10_9_x86_64.whl", hash = "sha256:2c7b34d804b8cf9b214f05015c4fee2ebe7ed05cf581e7192c06555c71f4446a", size = 90644, upload-time = "2025-06-10T00:42:33.851Z" },
    { url = "https://files.pythonhosted.org/packages/f7/de/30d98f03e95d30c7e3cc093759982d038c8833ec2451001d45ef4854edc1/yarl-1.20.1-cp310-cp310-macosx_11_0_arm64.whl", hash = "sha256:0c869f2651cc77465f6cd01d938d91a11d9ea5d798738c1dc077f3de0b5e5fed", size = 89322, upload-time = "2025-06-10T00:42:35.688Z" },
    { url = "https://files.pythonhosted.org/packages/e0/7a/f2f314f5ebfe9200724b0b748de2186b927acb334cf964fd312eb86fc286/yarl-1.20.1-cp310-cp310-manylinux_2_17_aarch64.manylinux2014_aarch64.whl", hash = "sha256:62915e6688eb4d180d93840cda4110995ad50c459bf931b8b3775b37c264af1e", size = 323786, upload-time = "2025-06-10T00:42:37.817Z" },
    { url = "https://files.pythonhosted.org/packages/15/3f/718d26f189db96d993d14b984ce91de52e76309d0fd1d4296f34039856aa/yarl-1.20.1-cp310-cp310-manylinux_2_17_armv7l.manylinux2014_armv7l.manylinux_2_31_armv7l.whl", hash = "sha256:41ebd28167bc6af8abb97fec1a399f412eec5fd61a3ccbe2305a18b84fb4ca73", size = 319627, upload-time = "2025-06-10T00:42:39.937Z" },
    { url = "https://files.pythonhosted.org/packages/a5/76/8fcfbf5fa2369157b9898962a4a7d96764b287b085b5b3d9ffae69cdefd1/yarl-1.20.1-cp310-cp310-manylinux_2_17_ppc64le.manylinux2014_ppc64le.whl", hash = "sha256:21242b4288a6d56f04ea193adde174b7e347ac46ce6bc84989ff7c1b1ecea84e", size = 339149, upload-time = "2025-06-10T00:42:42.627Z" },
    { url = "https://files.pythonhosted.org/packages/3c/95/d7fc301cc4661785967acc04f54a4a42d5124905e27db27bb578aac49b5c/yarl-1.20.1-cp310-cp310-manylinux_2_17_s390x.manylinux2014_s390x.whl", hash = "sha256:bea21cdae6c7eb02ba02a475f37463abfe0a01f5d7200121b03e605d6a0439f8", size = 333327, upload-time = "2025-06-10T00:42:44.842Z" },
    { url = "https://files.pythonhosted.org/packages/65/94/e21269718349582eee81efc5c1c08ee71c816bfc1585b77d0ec3f58089eb/yarl-1.20.1-cp310-cp310-manylinux_2_17_x86_64.manylinux2014_x86_64.whl", hash = "sha256:1f8a891e4a22a89f5dde7862994485e19db246b70bb288d3ce73a34422e55b23", size = 326054, upload-time = "2025-06-10T00:42:47.149Z" },
    { url = "https://files.pythonhosted.org/packages/32/ae/8616d1f07853704523519f6131d21f092e567c5af93de7e3e94b38d7f065/yarl-1.20.1-cp310-cp310-manylinux_2_5_i686.manylinux1_i686.manylinux_2_17_i686.manylinux2014_i686.whl", hash = "sha256:dd803820d44c8853a109a34e3660e5a61beae12970da479cf44aa2954019bf70", size = 315035, upload-time = "2025-06-10T00:42:48.852Z" },
    { url = "https://files.pythonhosted.org/packages/48/aa/0ace06280861ef055855333707db5e49c6e3a08840a7ce62682259d0a6c0/yarl-1.20.1-cp310-cp310-musllinux_1_2_aarch64.whl", hash = "sha256:b982fa7f74c80d5c0c7b5b38f908971e513380a10fecea528091405f519b9ebb", size = 338962, upload-time = "2025-06-10T00:42:51.024Z" },
    { url = "https://files.pythonhosted.org/packages/20/52/1e9d0e6916f45a8fb50e6844f01cb34692455f1acd548606cbda8134cd1e/yarl-1.20.1-cp310-cp310-musllinux_1_2_armv7l.whl", hash = "sha256:33f29ecfe0330c570d997bcf1afd304377f2e48f61447f37e846a6058a4d33b2", size = 335399, upload-time = "2025-06-10T00:42:53.007Z" },
    { url = "https://files.pythonhosted.org/packages/f2/65/60452df742952c630e82f394cd409de10610481d9043aa14c61bf846b7b1/yarl-1.20.1-cp310-cp310-musllinux_1_2_i686.whl", hash = "sha256:835ab2cfc74d5eb4a6a528c57f05688099da41cf4957cf08cad38647e4a83b30", size = 338649, upload-time = "2025-06-10T00:42:54.964Z" },
    { url = "https://files.pythonhosted.org/packages/7b/f5/6cd4ff38dcde57a70f23719a838665ee17079640c77087404c3d34da6727/yarl-1.20.1-cp310-cp310-musllinux_1_2_ppc64le.whl", hash = "sha256:46b5e0ccf1943a9a6e766b2c2b8c732c55b34e28be57d8daa2b3c1d1d4009309", size = 358563, upload-time = "2025-06-10T00:42:57.28Z" },
    { url = "https://files.pythonhosted.org/packages/d1/90/c42eefd79d0d8222cb3227bdd51b640c0c1d0aa33fe4cc86c36eccba77d3/yarl-1.20.1-cp310-cp310-musllinux_1_2_s390x.whl", hash = "sha256:df47c55f7d74127d1b11251fe6397d84afdde0d53b90bedb46a23c0e534f9d24", size = 357609, upload-time = "2025-06-10T00:42:59.055Z" },
    { url = "https://files.pythonhosted.org/packages/03/c8/cea6b232cb4617514232e0f8a718153a95b5d82b5290711b201545825532/yarl-1.20.1-cp310-cp310-musllinux_1_2_x86_64.whl", hash = "sha256:76d12524d05841276b0e22573f28d5fbcb67589836772ae9244d90dd7d66aa13", size = 350224, upload-time = "2025-06-10T00:43:01.248Z" },
    { url = "https://files.pythonhosted.org/packages/ce/a3/eaa0ab9712f1f3d01faf43cf6f1f7210ce4ea4a7e9b28b489a2261ca8db9/yarl-1.20.1-cp310-cp310-win32.whl", hash = "sha256:6c4fbf6b02d70e512d7ade4b1f998f237137f1417ab07ec06358ea04f69134f8", size = 81753, upload-time = "2025-06-10T00:43:03.486Z" },
    { url = "https://files.pythonhosted.org/packages/8f/34/e4abde70a9256465fe31c88ed02c3f8502b7b5dead693a4f350a06413f28/yarl-1.20.1-cp310-cp310-win_amd64.whl", hash = "sha256:aef6c4d69554d44b7f9d923245f8ad9a707d971e6209d51279196d8e8fe1ae16", size = 86817, upload-time = "2025-06-10T00:43:05.231Z" },
    { url = "https://files.pythonhosted.org/packages/b1/18/893b50efc2350e47a874c5c2d67e55a0ea5df91186b2a6f5ac52eff887cd/yarl-1.20.1-cp311-cp311-macosx_10_9_universal2.whl", hash = "sha256:47ee6188fea634bdfaeb2cc420f5b3b17332e6225ce88149a17c413c77ff269e", size = 133833, upload-time = "2025-06-10T00:43:07.393Z" },
    { url = "https://files.pythonhosted.org/packages/89/ed/b8773448030e6fc47fa797f099ab9eab151a43a25717f9ac043844ad5ea3/yarl-1.20.1-cp311-cp311-macosx_10_9_x86_64.whl", hash = "sha256:d0f6500f69e8402d513e5eedb77a4e1818691e8f45e6b687147963514d84b44b", size = 91070, upload-time = "2025-06-10T00:43:09.538Z" },
    { url = "https://files.pythonhosted.org/packages/e3/e3/409bd17b1e42619bf69f60e4f031ce1ccb29bd7380117a55529e76933464/yarl-1.20.1-cp311-cp311-macosx_11_0_arm64.whl", hash = "sha256:7a8900a42fcdaad568de58887c7b2f602962356908eedb7628eaf6021a6e435b", size = 89818, upload-time = "2025-06-10T00:43:11.575Z" },
    { url = "https://files.pythonhosted.org/packages/f8/77/64d8431a4d77c856eb2d82aa3de2ad6741365245a29b3a9543cd598ed8c5/yarl-1.20.1-cp311-cp311-manylinux_2_17_aarch64.manylinux2014_aarch64.whl", hash = "sha256:bad6d131fda8ef508b36be3ece16d0902e80b88ea7200f030a0f6c11d9e508d4", size = 347003, upload-time = "2025-06-10T00:43:14.088Z" },
    { url = "https://files.pythonhosted.org/packages/8d/d2/0c7e4def093dcef0bd9fa22d4d24b023788b0a33b8d0088b51aa51e21e99/yarl-1.20.1-cp311-cp311-manylinux_2_17_armv7l.manylinux2014_armv7l.manylinux_2_31_armv7l.whl", hash = "sha256:df018d92fe22aaebb679a7f89fe0c0f368ec497e3dda6cb81a567610f04501f1", size = 336537, upload-time = "2025-06-10T00:43:16.431Z" },
    { url = "https://files.pythonhosted.org/packages/f0/f3/fc514f4b2cf02cb59d10cbfe228691d25929ce8f72a38db07d3febc3f706/yarl-1.20.1-cp311-cp311-manylinux_2_17_ppc64le.manylinux2014_ppc64le.whl", hash = "sha256:8f969afbb0a9b63c18d0feecf0db09d164b7a44a053e78a7d05f5df163e43833", size = 362358, upload-time = "2025-06-10T00:43:18.704Z" },
    { url = "https://files.pythonhosted.org/packages/ea/6d/a313ac8d8391381ff9006ac05f1d4331cee3b1efaa833a53d12253733255/yarl-1.20.1-cp311-cp311-manylinux_2_17_s390x.manylinux2014_s390x.whl", hash = "sha256:812303eb4aa98e302886ccda58d6b099e3576b1b9276161469c25803a8db277d", size = 357362, upload-time = "2025-06-10T00:43:20.888Z" },
    { url = "https://files.pythonhosted.org/packages/00/70/8f78a95d6935a70263d46caa3dd18e1f223cf2f2ff2037baa01a22bc5b22/yarl-1.20.1-cp311-cp311-manylinux_2_17_x86_64.manylinux2014_x86_64.whl", hash = "sha256:98c4a7d166635147924aa0bf9bfe8d8abad6fffa6102de9c99ea04a1376f91e8", size = 348979, upload-time = "2025-06-10T00:43:23.169Z" },
    { url = "https://files.pythonhosted.org/packages/cb/05/42773027968968f4f15143553970ee36ead27038d627f457cc44bbbeecf3/yarl-1.20.1-cp311-cp311-manylinux_2_5_i686.manylinux1_i686.manylinux_2_17_i686.manylinux2014_i686.whl", hash = "sha256:12e768f966538e81e6e7550f9086a6236b16e26cd964cf4df35349970f3551cf", size = 337274, upload-time = "2025-06-10T00:43:27.111Z" },
    { url = "https://files.pythonhosted.org/packages/05/be/665634aa196954156741ea591d2f946f1b78ceee8bb8f28488bf28c0dd62/yarl-1.20.1-cp311-cp311-musllinux_1_2_aarch64.whl", hash = "sha256:fe41919b9d899661c5c28a8b4b0acf704510b88f27f0934ac7a7bebdd8938d5e", size = 363294, upload-time = "2025-06-10T00:43:28.96Z" },
    { url = "https://files.pythonhosted.org/packages/eb/90/73448401d36fa4e210ece5579895731f190d5119c4b66b43b52182e88cd5/yarl-1.20.1-cp311-cp311-musllinux_1_2_armv7l.whl", hash = "sha256:8601bc010d1d7780592f3fc1bdc6c72e2b6466ea34569778422943e1a1f3c389", size = 358169, upload-time = "2025-06-10T00:43:30.701Z" },
    { url = "https://files.pythonhosted.org/packages/c3/b0/fce922d46dc1eb43c811f1889f7daa6001b27a4005587e94878570300881/yarl-1.20.1-cp311-cp311-musllinux_1_2_i686.whl", hash = "sha256:daadbdc1f2a9033a2399c42646fbd46da7992e868a5fe9513860122d7fe7a73f", size = 362776, upload-time = "2025-06-10T00:43:32.51Z" },
    { url = "https://files.pythonhosted.org/packages/f1/0d/b172628fce039dae8977fd22caeff3eeebffd52e86060413f5673767c427/yarl-1.20.1-cp311-cp311-musllinux_1_2_ppc64le.whl", hash = "sha256:03aa1e041727cb438ca762628109ef1333498b122e4c76dd858d186a37cec845", size = 381341, upload-time = "2025-06-10T00:43:34.543Z" },
    { url = "https://files.pythonhosted.org/packages/6b/9b/5b886d7671f4580209e855974fe1cecec409aa4a89ea58b8f0560dc529b1/yarl-1.20.1-cp311-cp311-musllinux_1_2_s390x.whl", hash = "sha256:642980ef5e0fa1de5fa96d905c7e00cb2c47cb468bfcac5a18c58e27dbf8d8d1", size = 379988, upload-time = "2025-06-10T00:43:36.489Z" },
    { url = "https://files.pythonhosted.org/packages/73/be/75ef5fd0fcd8f083a5d13f78fd3f009528132a1f2a1d7c925c39fa20aa79/yarl-1.20.1-cp311-cp311-musllinux_1_2_x86_64.whl", hash = "sha256:86971e2795584fe8c002356d3b97ef6c61862720eeff03db2a7c86b678d85b3e", size = 371113, upload-time = "2025-06-10T00:43:38.592Z" },
    { url = "https://files.pythonhosted.org/packages/50/4f/62faab3b479dfdcb741fe9e3f0323e2a7d5cd1ab2edc73221d57ad4834b2/yarl-1.20.1-cp311-cp311-win32.whl", hash = "sha256:597f40615b8d25812f14562699e287f0dcc035d25eb74da72cae043bb884d773", size = 81485, upload-time = "2025-06-10T00:43:41.038Z" },
    { url = "https://files.pythonhosted.org/packages/f0/09/d9c7942f8f05c32ec72cd5c8e041c8b29b5807328b68b4801ff2511d4d5e/yarl-1.20.1-cp311-cp311-win_amd64.whl", hash = "sha256:26ef53a9e726e61e9cd1cda6b478f17e350fb5800b4bd1cd9fe81c4d91cfeb2e", size = 86686, upload-time = "2025-06-10T00:43:42.692Z" },
    { url = "https://files.pythonhosted.org/packages/5f/9a/cb7fad7d73c69f296eda6815e4a2c7ed53fc70c2f136479a91c8e5fbdb6d/yarl-1.20.1-cp312-cp312-macosx_10_13_universal2.whl", hash = "sha256:bdcc4cd244e58593a4379fe60fdee5ac0331f8eb70320a24d591a3be197b94a9", size = 133667, upload-time = "2025-06-10T00:43:44.369Z" },
    { url = "https://files.pythonhosted.org/packages/67/38/688577a1cb1e656e3971fb66a3492501c5a5df56d99722e57c98249e5b8a/yarl-1.20.1-cp312-cp312-macosx_10_13_x86_64.whl", hash = "sha256:b29a2c385a5f5b9c7d9347e5812b6f7ab267193c62d282a540b4fc528c8a9d2a", size = 91025, upload-time = "2025-06-10T00:43:46.295Z" },
    { url = "https://files.pythonhosted.org/packages/50/ec/72991ae51febeb11a42813fc259f0d4c8e0507f2b74b5514618d8b640365/yarl-1.20.1-cp312-cp312-macosx_11_0_arm64.whl", hash = "sha256:1112ae8154186dfe2de4732197f59c05a83dc814849a5ced892b708033f40dc2", size = 89709, upload-time = "2025-06-10T00:43:48.22Z" },
    { url = "https://files.pythonhosted.org/packages/99/da/4d798025490e89426e9f976702e5f9482005c548c579bdae792a4c37769e/yarl-1.20.1-cp312-cp312-manylinux_2_17_aarch64.manylinux2014_aarch64.whl", hash = "sha256:90bbd29c4fe234233f7fa2b9b121fb63c321830e5d05b45153a2ca68f7d310ee", size = 352287, upload-time = "2025-06-10T00:43:49.924Z" },
    { url = "https://files.pythonhosted.org/packages/1a/26/54a15c6a567aac1c61b18aa0f4b8aa2e285a52d547d1be8bf48abe2b3991/yarl-1.20.1-cp312-cp312-manylinux_2_17_armv7l.manylinux2014_armv7l.manylinux_2_31_armv7l.whl", hash = "sha256:680e19c7ce3710ac4cd964e90dad99bf9b5029372ba0c7cbfcd55e54d90ea819", size = 345429, upload-time = "2025-06-10T00:43:51.7Z" },
    { url = "https://files.pythonhosted.org/packages/d6/95/9dcf2386cb875b234353b93ec43e40219e14900e046bf6ac118f94b1e353/yarl-1.20.1-cp312-cp312-manylinux_2_17_ppc64le.manylinux2014_ppc64le.whl", hash = "sha256:4a979218c1fdb4246a05efc2cc23859d47c89af463a90b99b7c56094daf25a16", size = 365429, upload-time = "2025-06-10T00:43:53.494Z" },
    { url = "https://files.pythonhosted.org/packages/91/b2/33a8750f6a4bc224242a635f5f2cff6d6ad5ba651f6edcccf721992c21a0/yarl-1.20.1-cp312-cp312-manylinux_2_17_s390x.manylinux2014_s390x.whl", hash = "sha256:255b468adf57b4a7b65d8aad5b5138dce6a0752c139965711bdcb81bc370e1b6", size = 363862, upload-time = "2025-06-10T00:43:55.766Z" },
    { url = "https://files.pythonhosted.org/packages/98/28/3ab7acc5b51f4434b181b0cee8f1f4b77a65919700a355fb3617f9488874/yarl-1.20.1-cp312-cp312-manylinux_2_17_x86_64.manylinux2014_x86_64.whl", hash = "sha256:a97d67108e79cfe22e2b430d80d7571ae57d19f17cda8bb967057ca8a7bf5bfd", size = 355616, upload-time = "2025-06-10T00:43:58.056Z" },
    { url = "https://files.pythonhosted.org/packages/36/a3/f666894aa947a371724ec7cd2e5daa78ee8a777b21509b4252dd7bd15e29/yarl-1.20.1-cp312-cp312-manylinux_2_5_i686.manylinux1_i686.manylinux_2_17_i686.manylinux2014_i686.whl", hash = "sha256:8570d998db4ddbfb9a590b185a0a33dbf8aafb831d07a5257b4ec9948df9cb0a", size = 339954, upload-time = "2025-06-10T00:43:59.773Z" },
    { url = "https://files.pythonhosted.org/packages/f1/81/5f466427e09773c04219d3450d7a1256138a010b6c9f0af2d48565e9ad13/yarl-1.20.1-cp312-cp312-musllinux_1_2_aarch64.whl", hash = "sha256:97c75596019baae7c71ccf1d8cc4738bc08134060d0adfcbe5642f778d1dca38", size = 365575, upload-time = "2025-06-10T00:44:02.051Z" },
    { url = "https://files.pythonhosted.org/packages/2e/e3/e4b0ad8403e97e6c9972dd587388940a032f030ebec196ab81a3b8e94d31/yarl-1.20.1-cp312-cp312-musllinux_1_2_armv7l.whl", hash = "sha256:1c48912653e63aef91ff988c5432832692ac5a1d8f0fb8a33091520b5bbe19ef", size = 365061, upload-time = "2025-06-10T00:44:04.196Z" },
    { url = "https://files.pythonhosted.org/packages/ac/99/b8a142e79eb86c926f9f06452eb13ecb1bb5713bd01dc0038faf5452e544/yarl-1.20.1-cp312-cp312-musllinux_1_2_i686.whl", hash = "sha256:4c3ae28f3ae1563c50f3d37f064ddb1511ecc1d5584e88c6b7c63cf7702a6d5f", size = 364142, upload-time = "2025-06-10T00:44:06.527Z" },
    { url = "https://files.pythonhosted.org/packages/34/f2/08ed34a4a506d82a1a3e5bab99ccd930a040f9b6449e9fd050320e45845c/yarl-1.20.1-cp312-cp312-musllinux_1_2_ppc64le.whl", hash = "sha256:c5e9642f27036283550f5f57dc6156c51084b458570b9d0d96100c8bebb186a8", size = 381894, upload-time = "2025-06-10T00:44:08.379Z" },
    { url = "https://files.pythonhosted.org/packages/92/f8/9a3fbf0968eac704f681726eff595dce9b49c8a25cd92bf83df209668285/yarl-1.20.1-cp312-cp312-musllinux_1_2_s390x.whl", hash = "sha256:2c26b0c49220d5799f7b22c6838409ee9bc58ee5c95361a4d7831f03cc225b5a", size = 383378, upload-time = "2025-06-10T00:44:10.51Z" },
    { url = "https://files.pythonhosted.org/packages/af/85/9363f77bdfa1e4d690957cd39d192c4cacd1c58965df0470a4905253b54f/yarl-1.20.1-cp312-cp312-musllinux_1_2_x86_64.whl", hash = "sha256:564ab3d517e3d01c408c67f2e5247aad4019dcf1969982aba3974b4093279004", size = 374069, upload-time = "2025-06-10T00:44:12.834Z" },
    { url = "https://files.pythonhosted.org/packages/35/99/9918c8739ba271dcd935400cff8b32e3cd319eaf02fcd023d5dcd487a7c8/yarl-1.20.1-cp312-cp312-win32.whl", hash = "sha256:daea0d313868da1cf2fac6b2d3a25c6e3a9e879483244be38c8e6a41f1d876a5", size = 81249, upload-time = "2025-06-10T00:44:14.731Z" },
    { url = "https://files.pythonhosted.org/packages/eb/83/5d9092950565481b413b31a23e75dd3418ff0a277d6e0abf3729d4d1ce25/yarl-1.20.1-cp312-cp312-win_amd64.whl", hash = "sha256:48ea7d7f9be0487339828a4de0360d7ce0efc06524a48e1810f945c45b813698", size = 86710, upload-time = "2025-06-10T00:44:16.716Z" },
    { url = "https://files.pythonhosted.org/packages/8a/e1/2411b6d7f769a07687acee88a062af5833cf1966b7266f3d8dfb3d3dc7d3/yarl-1.20.1-cp313-cp313-macosx_10_13_universal2.whl", hash = "sha256:0b5ff0fbb7c9f1b1b5ab53330acbfc5247893069e7716840c8e7d5bb7355038a", size = 131811, upload-time = "2025-06-10T00:44:18.933Z" },
    { url = "https://files.pythonhosted.org/packages/b2/27/584394e1cb76fb771371770eccad35de400e7b434ce3142c2dd27392c968/yarl-1.20.1-cp313-cp313-macosx_10_13_x86_64.whl", hash = "sha256:14f326acd845c2b2e2eb38fb1346c94f7f3b01a4f5c788f8144f9b630bfff9a3", size = 90078, upload-time = "2025-06-10T00:44:20.635Z" },
    { url = "https://files.pythonhosted.org/packages/bf/9a/3246ae92d4049099f52d9b0fe3486e3b500e29b7ea872d0f152966fc209d/yarl-1.20.1-cp313-cp313-macosx_11_0_arm64.whl", hash = "sha256:f60e4ad5db23f0b96e49c018596707c3ae89f5d0bd97f0ad3684bcbad899f1e7", size = 88748, upload-time = "2025-06-10T00:44:22.34Z" },
    { url = "https://files.pythonhosted.org/packages/a3/25/35afe384e31115a1a801fbcf84012d7a066d89035befae7c5d4284df1e03/yarl-1.20.1-cp313-cp313-manylinux_2_17_aarch64.manylinux2014_aarch64.whl", hash = "sha256:49bdd1b8e00ce57e68ba51916e4bb04461746e794e7c4d4bbc42ba2f18297691", size = 349595, upload-time = "2025-06-10T00:44:24.314Z" },
    { url = "https://files.pythonhosted.org/packages/28/2d/8aca6cb2cabc8f12efcb82749b9cefecbccfc7b0384e56cd71058ccee433/yarl-1.20.1-cp313-cp313-manylinux_2_17_armv7l.manylinux2014_armv7l.manylinux_2_31_armv7l.whl", hash = "sha256:66252d780b45189975abfed839616e8fd2dbacbdc262105ad7742c6ae58f3e31", size = 342616, upload-time = "2025-06-10T00:44:26.167Z" },
    { url = "https://files.pythonhosted.org/packages/0b/e9/1312633d16b31acf0098d30440ca855e3492d66623dafb8e25b03d00c3da/yarl-1.20.1-cp313-cp313-manylinux_2_17_ppc64le.manylinux2014_ppc64le.whl", hash = "sha256:59174e7332f5d153d8f7452a102b103e2e74035ad085f404df2e40e663a22b28", size = 361324, upload-time = "2025-06-10T00:44:27.915Z" },
    { url = "https://files.pythonhosted.org/packages/bc/a0/688cc99463f12f7669eec7c8acc71ef56a1521b99eab7cd3abb75af887b0/yarl-1.20.1-cp313-cp313-manylinux_2_17_s390x.manylinux2014_s390x.whl", hash = "sha256:e3968ec7d92a0c0f9ac34d5ecfd03869ec0cab0697c91a45db3fbbd95fe1b653", size = 359676, upload-time = "2025-06-10T00:44:30.041Z" },
    { url = "https://files.pythonhosted.org/packages/af/44/46407d7f7a56e9a85a4c207724c9f2c545c060380718eea9088f222ba697/yarl-1.20.1-cp313-cp313-manylinux_2_17_x86_64.manylinux2014_x86_64.whl", hash = "sha256:d1a4fbb50e14396ba3d375f68bfe02215d8e7bc3ec49da8341fe3157f59d2ff5", size = 352614, upload-time = "2025-06-10T00:44:32.171Z" },
    { url = "https://files.pythonhosted.org/packages/b1/91/31163295e82b8d5485d31d9cf7754d973d41915cadce070491778d9c9825/yarl-1.20.1-cp313-cp313-manylinux_2_5_i686.manylinux1_i686.manylinux_2_17_i686.manylinux2014_i686.whl", hash = "sha256:11a62c839c3a8eac2410e951301309426f368388ff2f33799052787035793b02", size = 336766, upload-time = "2025-06-10T00:44:34.494Z" },
    { url = "https://files.pythonhosted.org/packages/b4/8e/c41a5bc482121f51c083c4c2bcd16b9e01e1cf8729e380273a952513a21f/yarl-1.20.1-cp313-cp313-musllinux_1_2_aarch64.whl", hash = "sha256:041eaa14f73ff5a8986b4388ac6bb43a77f2ea09bf1913df7a35d4646db69e53", size = 364615, upload-time = "2025-06-10T00:44:36.856Z" },
    { url = "https://files.pythonhosted.org/packages/e3/5b/61a3b054238d33d70ea06ebba7e58597891b71c699e247df35cc984ab393/yarl-1.20.1-cp313-cp313-musllinux_1_2_armv7l.whl", hash = "sha256:377fae2fef158e8fd9d60b4c8751387b8d1fb121d3d0b8e9b0be07d1b41e83dc", size = 360982, upload-time = "2025-06-10T00:44:39.141Z" },
    { url = "https://files.pythonhosted.org/packages/df/a3/6a72fb83f8d478cb201d14927bc8040af901811a88e0ff2da7842dd0ed19/yarl-1.20.1-cp313-cp313-musllinux_1_2_i686.whl", hash = "sha256:1c92f4390e407513f619d49319023664643d3339bd5e5a56a3bebe01bc67ec04", size = 369792, upload-time = "2025-06-10T00:44:40.934Z" },
    { url = "https://files.pythonhosted.org/packages/7c/af/4cc3c36dfc7c077f8dedb561eb21f69e1e9f2456b91b593882b0b18c19dc/yarl-1.20.1-cp313-cp313-musllinux_1_2_ppc64le.whl", hash = "sha256:d25ddcf954df1754ab0f86bb696af765c5bfaba39b74095f27eececa049ef9a4", size = 382049, upload-time = "2025-06-10T00:44:42.854Z" },
    { url = "https://files.pythonhosted.org/packages/19/3a/e54e2c4752160115183a66dc9ee75a153f81f3ab2ba4bf79c3c53b33de34/yarl-1.20.1-cp313-cp313-musllinux_1_2_s390x.whl", hash = "sha256:909313577e9619dcff8c31a0ea2aa0a2a828341d92673015456b3ae492e7317b", size = 384774, upload-time = "2025-06-10T00:44:45.275Z" },
    { url = "https://files.pythonhosted.org/packages/9c/20/200ae86dabfca89060ec6447649f219b4cbd94531e425e50d57e5f5ac330/yarl-1.20.1-cp313-cp313-musllinux_1_2_x86_64.whl", hash = "sha256:793fd0580cb9664548c6b83c63b43c477212c0260891ddf86809e1c06c8b08f1", size = 374252, upload-time = "2025-06-10T00:44:47.31Z" },
    { url = "https://files.pythonhosted.org/packages/83/75/11ee332f2f516b3d094e89448da73d557687f7d137d5a0f48c40ff211487/yarl-1.20.1-cp313-cp313-win32.whl", hash = "sha256:468f6e40285de5a5b3c44981ca3a319a4b208ccc07d526b20b12aeedcfa654b7", size = 81198, upload-time = "2025-06-10T00:44:49.164Z" },
    { url = "https://files.pythonhosted.org/packages/ba/ba/39b1ecbf51620b40ab402b0fc817f0ff750f6d92712b44689c2c215be89d/yarl-1.20.1-cp313-cp313-win_amd64.whl", hash = "sha256:495b4ef2fea40596bfc0affe3837411d6aa3371abcf31aac0ccc4bdd64d4ef5c", size = 86346, upload-time = "2025-06-10T00:44:51.182Z" },
    { url = "https://files.pythonhosted.org/packages/43/c7/669c52519dca4c95153c8ad96dd123c79f354a376346b198f438e56ffeb4/yarl-1.20.1-cp313-cp313t-macosx_10_13_universal2.whl", hash = "sha256:f60233b98423aab21d249a30eb27c389c14929f47be8430efa7dbd91493a729d", size = 138826, upload-time = "2025-06-10T00:44:52.883Z" },
    { url = "https://files.pythonhosted.org/packages/6a/42/fc0053719b44f6ad04a75d7f05e0e9674d45ef62f2d9ad2c1163e5c05827/yarl-1.20.1-cp313-cp313t-macosx_10_13_x86_64.whl", hash = "sha256:6f3eff4cc3f03d650d8755c6eefc844edde99d641d0dcf4da3ab27141a5f8ddf", size = 93217, upload-time = "2025-06-10T00:44:54.658Z" },
    { url = "https://files.pythonhosted.org/packages/4f/7f/fa59c4c27e2a076bba0d959386e26eba77eb52ea4a0aac48e3515c186b4c/yarl-1.20.1-cp313-cp313t-macosx_11_0_arm64.whl", hash = "sha256:69ff8439d8ba832d6bed88af2c2b3445977eba9a4588b787b32945871c2444e3", size = 92700, upload-time = "2025-06-10T00:44:56.784Z" },
    { url = "https://files.pythonhosted.org/packages/2f/d4/062b2f48e7c93481e88eff97a6312dca15ea200e959f23e96d8ab898c5b8/yarl-1.20.1-cp313-cp313t-manylinux_2_17_aarch64.manylinux2014_aarch64.whl", hash = "sha256:3cf34efa60eb81dd2645a2e13e00bb98b76c35ab5061a3989c7a70f78c85006d", size = 347644, upload-time = "2025-06-10T00:44:59.071Z" },
    { url = "https://files.pythonhosted.org/packages/89/47/78b7f40d13c8f62b499cc702fdf69e090455518ae544c00a3bf4afc9fc77/yarl-1.20.1-cp313-cp313t-manylinux_2_17_armv7l.manylinux2014_armv7l.manylinux_2_31_armv7l.whl", hash = "sha256:8e0fe9364ad0fddab2688ce72cb7a8e61ea42eff3c7caeeb83874a5d479c896c", size = 323452, upload-time = "2025-06-10T00:45:01.605Z" },
    { url = "https://files.pythonhosted.org/packages/eb/2b/490d3b2dc66f52987d4ee0d3090a147ea67732ce6b4d61e362c1846d0d32/yarl-1.20.1-cp313-cp313t-manylinux_2_17_ppc64le.manylinux2014_ppc64le.whl", hash = "sha256:8f64fbf81878ba914562c672024089e3401974a39767747691c65080a67b18c1", size = 346378, upload-time = "2025-06-10T00:45:03.946Z" },
    { url = "https://files.pythonhosted.org/packages/66/ad/775da9c8a94ce925d1537f939a4f17d782efef1f973039d821cbe4bcc211/yarl-1.20.1-cp313-cp313t-manylinux_2_17_s390x.manylinux2014_s390x.whl", hash = "sha256:f6342d643bf9a1de97e512e45e4b9560a043347e779a173250824f8b254bd5ce", size = 353261, upload-time = "2025-06-10T00:45:05.992Z" },
    { url = "https://files.pythonhosted.org/packages/4b/23/0ed0922b47a4f5c6eb9065d5ff1e459747226ddce5c6a4c111e728c9f701/yarl-1.20.1-cp313-cp313t-manylinux_2_17_x86_64.manylinux2014_x86_64.whl", hash = "sha256:56dac5f452ed25eef0f6e3c6a066c6ab68971d96a9fb441791cad0efba6140d3", size = 335987, upload-time = "2025-06-10T00:45:08.227Z" },
    { url = "https://files.pythonhosted.org/packages/3e/49/bc728a7fe7d0e9336e2b78f0958a2d6b288ba89f25a1762407a222bf53c3/yarl-1.20.1-cp313-cp313t-manylinux_2_5_i686.manylinux1_i686.manylinux_2_17_i686.manylinux2014_i686.whl", hash = "sha256:c7d7f497126d65e2cad8dc5f97d34c27b19199b6414a40cb36b52f41b79014be", size = 329361, upload-time = "2025-06-10T00:45:10.11Z" },
    { url = "https://files.pythonhosted.org/packages/93/8f/b811b9d1f617c83c907e7082a76e2b92b655400e61730cd61a1f67178393/yarl-1.20.1-cp313-cp313t-musllinux_1_2_aarch64.whl", hash = "sha256:67e708dfb8e78d8a19169818eeb5c7a80717562de9051bf2413aca8e3696bf16", size = 346460, upload-time = "2025-06-10T00:45:12.055Z" },
    { url = "https://files.pythonhosted.org/packages/70/fd/af94f04f275f95da2c3b8b5e1d49e3e79f1ed8b6ceb0f1664cbd902773ff/yarl-1.20.1-cp313-cp313t-musllinux_1_2_armv7l.whl", hash = "sha256:595c07bc79af2494365cc96ddeb772f76272364ef7c80fb892ef9d0649586513", size = 334486, upload-time = "2025-06-10T00:45:13.995Z" },
    { url = "https://files.pythonhosted.org/packages/84/65/04c62e82704e7dd0a9b3f61dbaa8447f8507655fd16c51da0637b39b2910/yarl-1.20.1-cp313-cp313t-musllinux_1_2_i686.whl", hash = "sha256:7bdd2f80f4a7df852ab9ab49484a4dee8030023aa536df41f2d922fd57bf023f", size = 342219, upload-time = "2025-06-10T00:45:16.479Z" },
    { url = "https://files.pythonhosted.org/packages/91/95/459ca62eb958381b342d94ab9a4b6aec1ddec1f7057c487e926f03c06d30/yarl-1.20.1-cp313-cp313t-musllinux_1_2_ppc64le.whl", hash = "sha256:c03bfebc4ae8d862f853a9757199677ab74ec25424d0ebd68a0027e9c639a390", size = 350693, upload-time = "2025-06-10T00:45:18.399Z" },
    { url = "https://files.pythonhosted.org/packages/a6/00/d393e82dd955ad20617abc546a8f1aee40534d599ff555ea053d0ec9bf03/yarl-1.20.1-cp313-cp313t-musllinux_1_2_s390x.whl", hash = "sha256:344d1103e9c1523f32a5ed704d576172d2cabed3122ea90b1d4e11fe17c66458", size = 355803, upload-time = "2025-06-10T00:45:20.677Z" },
    { url = "https://files.pythonhosted.org/packages/9e/ed/c5fb04869b99b717985e244fd93029c7a8e8febdfcffa06093e32d7d44e7/yarl-1.20.1-cp313-cp313t-musllinux_1_2_x86_64.whl", hash = "sha256:88cab98aa4e13e1ade8c141daeedd300a4603b7132819c484841bb7af3edce9e", size = 341709, upload-time = "2025-06-10T00:45:23.221Z" },
    { url = "https://files.pythonhosted.org/packages/24/fd/725b8e73ac2a50e78a4534ac43c6addf5c1c2d65380dd48a9169cc6739a9/yarl-1.20.1-cp313-cp313t-win32.whl", hash = "sha256:b121ff6a7cbd4abc28985b6028235491941b9fe8fe226e6fdc539c977ea1739d", size = 86591, upload-time = "2025-06-10T00:45:25.793Z" },
    { url = "https://files.pythonhosted.org/packages/94/c3/b2e9f38bc3e11191981d57ea08cab2166e74ea770024a646617c9cddd9f6/yarl-1.20.1-cp313-cp313t-win_amd64.whl", hash = "sha256:541d050a355bbbc27e55d906bc91cb6fe42f96c01413dd0f4ed5a5240513874f", size = 93003, upload-time = "2025-06-10T00:45:27.752Z" },
    { url = "https://files.pythonhosted.org/packages/b4/2d/2345fce04cfd4bee161bf1e7d9cdc702e3e16109021035dbb24db654a622/yarl-1.20.1-py3-none-any.whl", hash = "sha256:83b8eb083fe4683c6115795d9fc1cfaf2cbbefb19b3a1cb68f6527460f483a77", size = 46542, upload-time = "2025-06-10T00:46:07.521Z" },
]

[[package]]
name = "zipp"
version = "3.23.0"
source = { registry = "https://pypi.org/simple" }
sdist = { url = "https://files.pythonhosted.org/packages/e3/02/0f2892c661036d50ede074e376733dca2ae7c6eb617489437771209d4180/zipp-3.23.0.tar.gz", hash = "sha256:a07157588a12518c9d4034df3fbbee09c814741a33ff63c05fa29d26a2404166", size = 25547, upload-time = "2025-06-08T17:06:39.4Z" }
wheels = [
    { url = "https://files.pythonhosted.org/packages/2e/54/647ade08bf0db230bfea292f893923872fd20be6ac6f53b2b936ba839d75/zipp-3.23.0-py3-none-any.whl", hash = "sha256:071652d6115ed432f5ce1d34c336c0adfd6a884660d1e9712a256d3d3bd4b14e", size = 10276, upload-time = "2025-06-08T17:06:38.034Z" },
]

[[package]]
name = "zope-interface"
version = "7.2"
source = { registry = "https://pypi.org/simple" }
dependencies = [
    { name = "setuptools" },
]
sdist = { url = "https://files.pythonhosted.org/packages/30/93/9210e7606be57a2dfc6277ac97dcc864fd8d39f142ca194fdc186d596fda/zope.interface-7.2.tar.gz", hash = "sha256:8b49f1a3d1ee4cdaf5b32d2e738362c7f5e40ac8b46dd7d1a65e82a4872728fe", size = 252960, upload-time = "2024-11-28T08:45:39.224Z" }
wheels = [
    { url = "https://files.pythonhosted.org/packages/76/71/e6177f390e8daa7e75378505c5ab974e0bf59c1d3b19155638c7afbf4b2d/zope.interface-7.2-cp310-cp310-macosx_10_9_x86_64.whl", hash = "sha256:ce290e62229964715f1011c3dbeab7a4a1e4971fd6f31324c4519464473ef9f2", size = 208243, upload-time = "2024-11-28T08:47:29.781Z" },
    { url = "https://files.pythonhosted.org/packages/52/db/7e5f4226bef540f6d55acfd95cd105782bc6ee044d9b5587ce2c95558a5e/zope.interface-7.2-cp310-cp310-macosx_11_0_arm64.whl", hash = "sha256:05b910a5afe03256b58ab2ba6288960a2892dfeef01336dc4be6f1b9ed02ab0a", size = 208759, upload-time = "2024-11-28T08:47:31.908Z" },
    { url = "https://files.pythonhosted.org/packages/28/ea/fdd9813c1eafd333ad92464d57a4e3a82b37ae57c19497bcffa42df673e4/zope.interface-7.2-cp310-cp310-manylinux_2_17_aarch64.manylinux2014_aarch64.whl", hash = "sha256:550f1c6588ecc368c9ce13c44a49b8d6b6f3ca7588873c679bd8fd88a1b557b6", size = 254922, upload-time = "2024-11-28T09:18:11.795Z" },
    { url = "https://files.pythonhosted.org/packages/3b/d3/0000a4d497ef9fbf4f66bb6828b8d0a235e690d57c333be877bec763722f/zope.interface-7.2-cp310-cp310-manylinux_2_5_i686.manylinux1_i686.manylinux_2_17_i686.manylinux2014_i686.whl", hash = "sha256:0ef9e2f865721553c6f22a9ff97da0f0216c074bd02b25cf0d3af60ea4d6931d", size = 249367, upload-time = "2024-11-28T08:48:24.238Z" },
    { url = "https://files.pythonhosted.org/packages/3e/e5/0b359e99084f033d413419eff23ee9c2bd33bca2ca9f4e83d11856f22d10/zope.interface-7.2-cp310-cp310-manylinux_2_5_x86_64.manylinux1_x86_64.manylinux_2_17_x86_64.manylinux2014_x86_64.whl", hash = "sha256:27f926f0dcb058211a3bb3e0e501c69759613b17a553788b2caeb991bed3b61d", size = 254488, upload-time = "2024-11-28T08:48:28.816Z" },
    { url = "https://files.pythonhosted.org/packages/7b/90/12d50b95f40e3b2fc0ba7f7782104093b9fd62806b13b98ef4e580f2ca61/zope.interface-7.2-cp310-cp310-win_amd64.whl", hash = "sha256:144964649eba4c5e4410bb0ee290d338e78f179cdbfd15813de1a664e7649b3b", size = 211947, upload-time = "2024-11-28T08:48:18.831Z" },
    { url = "https://files.pythonhosted.org/packages/98/7d/2e8daf0abea7798d16a58f2f3a2bf7588872eee54ac119f99393fdd47b65/zope.interface-7.2-cp311-cp311-macosx_10_9_x86_64.whl", hash = "sha256:1909f52a00c8c3dcab6c4fad5d13de2285a4b3c7be063b239b8dc15ddfb73bd2", size = 208776, upload-time = "2024-11-28T08:47:53.009Z" },
    { url = "https://files.pythonhosted.org/packages/a0/2a/0c03c7170fe61d0d371e4c7ea5b62b8cb79b095b3d630ca16719bf8b7b18/zope.interface-7.2-cp311-cp311-macosx_11_0_arm64.whl", hash = "sha256:80ecf2451596f19fd607bb09953f426588fc1e79e93f5968ecf3367550396b22", size = 209296, upload-time = "2024-11-28T08:47:57.993Z" },
    { url = "https://files.pythonhosted.org/packages/49/b4/451f19448772b4a1159519033a5f72672221e623b0a1bd2b896b653943d8/zope.interface-7.2-cp311-cp311-manylinux_2_17_aarch64.manylinux2014_aarch64.whl", hash = "sha256:033b3923b63474800b04cba480b70f6e6243a62208071fc148354f3f89cc01b7", size = 260997, upload-time = "2024-11-28T09:18:13.935Z" },
    { url = "https://files.pythonhosted.org/packages/65/94/5aa4461c10718062c8f8711161faf3249d6d3679c24a0b81dd6fc8ba1dd3/zope.interface-7.2-cp311-cp311-manylinux_2_5_i686.manylinux1_i686.manylinux_2_17_i686.manylinux2014_i686.whl", hash = "sha256:a102424e28c6b47c67923a1f337ede4a4c2bba3965b01cf707978a801fc7442c", size = 255038, upload-time = "2024-11-28T08:48:26.381Z" },
    { url = "https://files.pythonhosted.org/packages/9f/aa/1a28c02815fe1ca282b54f6705b9ddba20328fabdc37b8cf73fc06b172f0/zope.interface-7.2-cp311-cp311-manylinux_2_5_x86_64.manylinux1_x86_64.manylinux_2_17_x86_64.manylinux2014_x86_64.whl", hash = "sha256:25e6a61dcb184453bb00eafa733169ab6d903e46f5c2ace4ad275386f9ab327a", size = 259806, upload-time = "2024-11-28T08:48:30.78Z" },
    { url = "https://files.pythonhosted.org/packages/a7/2c/82028f121d27c7e68632347fe04f4a6e0466e77bb36e104c8b074f3d7d7b/zope.interface-7.2-cp311-cp311-win_amd64.whl", hash = "sha256:3f6771d1647b1fc543d37640b45c06b34832a943c80d1db214a37c31161a93f1", size = 212305, upload-time = "2024-11-28T08:49:14.525Z" },
    { url = "https://files.pythonhosted.org/packages/68/0b/c7516bc3bad144c2496f355e35bd699443b82e9437aa02d9867653203b4a/zope.interface-7.2-cp312-cp312-macosx_10_9_x86_64.whl", hash = "sha256:086ee2f51eaef1e4a52bd7d3111a0404081dadae87f84c0ad4ce2649d4f708b7", size = 208959, upload-time = "2024-11-28T08:47:47.788Z" },
    { url = "https://files.pythonhosted.org/packages/a2/e9/1463036df1f78ff8c45a02642a7bf6931ae4a38a4acd6a8e07c128e387a7/zope.interface-7.2-cp312-cp312-macosx_11_0_arm64.whl", hash = "sha256:21328fcc9d5b80768bf051faa35ab98fb979080c18e6f84ab3f27ce703bce465", size = 209357, upload-time = "2024-11-28T08:47:50.897Z" },
    { url = "https://files.pythonhosted.org/packages/07/a8/106ca4c2add440728e382f1b16c7d886563602487bdd90004788d45eb310/zope.interface-7.2-cp312-cp312-manylinux_2_17_aarch64.manylinux2014_aarch64.whl", hash = "sha256:f6dd02ec01f4468da0f234da9d9c8545c5412fef80bc590cc51d8dd084138a89", size = 264235, upload-time = "2024-11-28T09:18:15.56Z" },
    { url = "https://files.pythonhosted.org/packages/fc/ca/57286866285f4b8a4634c12ca1957c24bdac06eae28fd4a3a578e30cf906/zope.interface-7.2-cp312-cp312-manylinux_2_5_i686.manylinux1_i686.manylinux_2_17_i686.manylinux2014_i686.whl", hash = "sha256:8e7da17f53e25d1a3bde5da4601e026adc9e8071f9f6f936d0fe3fe84ace6d54", size = 259253, upload-time = "2024-11-28T08:48:29.025Z" },
    { url = "https://files.pythonhosted.org/packages/96/08/2103587ebc989b455cf05e858e7fbdfeedfc3373358320e9c513428290b1/zope.interface-7.2-cp312-cp312-manylinux_2_5_x86_64.manylinux1_x86_64.manylinux_2_17_x86_64.manylinux2014_x86_64.whl", hash = "sha256:cab15ff4832580aa440dc9790b8a6128abd0b88b7ee4dd56abacbc52f212209d", size = 264702, upload-time = "2024-11-28T08:48:37.363Z" },
    { url = "https://files.pythonhosted.org/packages/5f/c7/3c67562e03b3752ba4ab6b23355f15a58ac2d023a6ef763caaca430f91f2/zope.interface-7.2-cp312-cp312-win_amd64.whl", hash = "sha256:29caad142a2355ce7cfea48725aa8bcf0067e2b5cc63fcf5cd9f97ad12d6afb5", size = 212466, upload-time = "2024-11-28T08:49:14.397Z" },
    { url = "https://files.pythonhosted.org/packages/c6/3b/e309d731712c1a1866d61b5356a069dd44e5b01e394b6cb49848fa2efbff/zope.interface-7.2-cp313-cp313-macosx_10_9_x86_64.whl", hash = "sha256:3e0350b51e88658d5ad126c6a57502b19d5f559f6cb0a628e3dc90442b53dd98", size = 208961, upload-time = "2024-11-28T08:48:29.865Z" },
    { url = "https://files.pythonhosted.org/packages/49/65/78e7cebca6be07c8fc4032bfbb123e500d60efdf7b86727bb8a071992108/zope.interface-7.2-cp313-cp313-macosx_11_0_arm64.whl", hash = "sha256:15398c000c094b8855d7d74f4fdc9e73aa02d4d0d5c775acdef98cdb1119768d", size = 209356, upload-time = "2024-11-28T08:48:33.297Z" },
    { url = "https://files.pythonhosted.org/packages/11/b1/627384b745310d082d29e3695db5f5a9188186676912c14b61a78bbc6afe/zope.interface-7.2-cp313-cp313-manylinux_2_17_aarch64.manylinux2014_aarch64.whl", hash = "sha256:802176a9f99bd8cc276dcd3b8512808716492f6f557c11196d42e26c01a69a4c", size = 264196, upload-time = "2024-11-28T09:18:17.584Z" },
    { url = "https://files.pythonhosted.org/packages/b8/f6/54548df6dc73e30ac6c8a7ff1da73ac9007ba38f866397091d5a82237bd3/zope.interface-7.2-cp313-cp313-manylinux_2_5_i686.manylinux1_i686.manylinux_2_17_i686.manylinux2014_i686.whl", hash = "sha256:eb23f58a446a7f09db85eda09521a498e109f137b85fb278edb2e34841055398", size = 259237, upload-time = "2024-11-28T08:48:31.71Z" },
    { url = "https://files.pythonhosted.org/packages/b6/66/ac05b741c2129fdf668b85631d2268421c5cd1a9ff99be1674371139d665/zope.interface-7.2-cp313-cp313-manylinux_2_5_x86_64.manylinux1_x86_64.manylinux_2_17_x86_64.manylinux2014_x86_64.whl", hash = "sha256:a71a5b541078d0ebe373a81a3b7e71432c61d12e660f1d67896ca62d9628045b", size = 264696, upload-time = "2024-11-28T08:48:41.161Z" },
    { url = "https://files.pythonhosted.org/packages/0a/2f/1bccc6f4cc882662162a1158cda1a7f616add2ffe322b28c99cb031b4ffc/zope.interface-7.2-cp313-cp313-win_amd64.whl", hash = "sha256:4893395d5dd2ba655c38ceb13014fd65667740f09fa5bb01caa1e6284e48c0cd", size = 212472, upload-time = "2024-11-28T08:49:56.587Z" },
]<|MERGE_RESOLUTION|>--- conflicted
+++ resolved
@@ -93,14 +93,9 @@
 dev = [
     { name = "build", specifier = "~=1.3.0" },
     { name = "crawlee", extras = ["parsel"] },
-<<<<<<< HEAD
-    { name = "dycw-pytest-only", specifier = ">=2.1.1" },
-    { name = "griffe", specifier = "~=1.12.1" },
-    { name = "httpx", specifier = ">=0.27.0" },
-=======
     { name = "dycw-pytest-only", specifier = "~=2.1.0" },
     { name = "griffe", specifier = "~=1.12.0" },
->>>>>>> 991b40a0
+    { name = "httpx", specifier = "~=0.27.0" },
     { name = "mypy", specifier = "~=1.17.0" },
     { name = "pre-commit", specifier = "~=4.3.0" },
     { name = "pydoc-markdown", specifier = "~=4.8.0" },
@@ -114,12 +109,7 @@
     { name = "setuptools" },
     { name = "types-cachetools", specifier = "~=6.0.0.20250525" },
     { name = "uvicorn", extras = ["standard"] },
-<<<<<<< HEAD
-    { name = "werkzeug", specifier = "~=3.1.3" },
-=======
     { name = "werkzeug", specifier = "~=3.1.0" },
-    { name = "yarl", specifier = "~=1.20.0" },
->>>>>>> 991b40a0
 ]
 
 [[package]]
@@ -787,17 +777,18 @@
 
 [[package]]
 name = "httpx"
-version = "0.28.1"
+version = "0.27.2"
 source = { registry = "https://pypi.org/simple" }
 dependencies = [
     { name = "anyio" },
     { name = "certifi" },
     { name = "httpcore" },
     { name = "idna" },
-]
-sdist = { url = "https://files.pythonhosted.org/packages/b1/df/48c586a5fe32a0f01324ee087459e112ebb7224f646c0b5023f5e79e9956/httpx-0.28.1.tar.gz", hash = "sha256:75e98c5f16b0f35b567856f597f06ff2270a374470a5c2392242528e3e3e42fc", size = 141406, upload-time = "2024-12-06T15:37:23.222Z" }
-wheels = [
-    { url = "https://files.pythonhosted.org/packages/2a/39/e50c7c3a983047577ee07d2a9e53faf5a69493943ec3f6a384bdc792deb2/httpx-0.28.1-py3-none-any.whl", hash = "sha256:d909fcccc110f8c7faf814ca82a9a4d816bc5a6dbfea25d6591d6985b8ba59ad", size = 73517, upload-time = "2024-12-06T15:37:21.509Z" },
+    { name = "sniffio" },
+]
+sdist = { url = "https://files.pythonhosted.org/packages/78/82/08f8c936781f67d9e6b9eeb8a0c8b4e406136ea4c3d1f89a5db71d42e0e6/httpx-0.27.2.tar.gz", hash = "sha256:f7c2be1d2f3c3c3160d441802406b206c2b76f5947b11115e6df10c6c65e66c2", size = 144189, upload-time = "2024-08-27T12:54:01.334Z" }
+wheels = [
+    { url = "https://files.pythonhosted.org/packages/56/95/9377bcb415797e44274b51d46e3249eba641711cf3348050f76ee7b15ffc/httpx-0.27.2-py3-none-any.whl", hash = "sha256:7bb2708e112d8fdd7829cd4243970f0c223274051cb35ee80c03301ee29a3df0", size = 76395, upload-time = "2024-08-27T12:53:59.653Z" },
 ]
 
 [[package]]
