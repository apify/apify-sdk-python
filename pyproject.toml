[build-system]
requires = ["hatchling"]
build-backend = "hatchling.build"

[project]
name = "apify"
version = "2.7.3"
description = "Apify SDK for Python"
authors = [{ name = "Apify Technologies s.r.o.", email = "support@apify.com" }]
license = { file = "LICENSE" }
readme = "README.md"
requires-python = ">=3.10"
classifiers = [
    "Development Status :: 5 - Production/Stable",
    "Environment :: Console",
    "Intended Audience :: Developers",
    "License :: OSI Approved :: Apache Software License",
    "Operating System :: OS Independent",
    "Programming Language :: Python :: 3.10",
    "Programming Language :: Python :: 3.11",
    "Programming Language :: Python :: 3.12",
    "Programming Language :: Python :: 3.13",
    "Topic :: Software Development :: Libraries",
]
keywords = [
    "apify",
    "sdk",
    "automation",
    "chrome",
    "crawlee",
    "crawler",
    "headless",
    "scraper",
    "scraping",
]
dependencies = [
<<<<<<< HEAD
    "apify-client>=1.12.0",
    "apify-shared>=1.3.0",
    "cachetools>=5.5.0",
    "crawlee@git+https://github.com/apify/crawlee-python.git@master",
=======
    "apify-client<2.0.0",
    "apify-shared<2.0.0",
    "crawlee~=0.6.0",
>>>>>>> 3a3f8f1a
    "cryptography>=42.0.0",
    "httpx>=0.27.0",
    # TODO: ensure compatibility with the latest version of lazy-object-proxy
    # https://github.com/apify/apify-sdk-python/issues/460
    "lazy-object-proxy<1.11.0",
    "more_itertools>=10.2.0",
    "typing-extensions>=4.1.0",
    "websockets>=14.0",
]

[project.optional-dependencies]
scrapy = ["scrapy>=2.11.0"]

[project.urls]
"Apify Homepage" = "https://apify.com"
"Changelog" = "https://docs.apify.com/sdk/python/docs/changelog"
"Discord" = "https://discord.com/invite/jyEM2PRvMU"
"Documentation" = "https://docs.apify.com/sdk/python/docs/overview/introduction"
"Homepage" = "https://docs.apify.com/sdk/python/"
"Issue Tracker" = "https://github.com/apify/apify-sdk-python/issues"
"Release Notes" = "https://docs.apify.com/sdk/python/docs/upgrading/upgrading-to-v2"
"Source Code" = "https://github.com/apify/apify-sdk-python"

[dependency-groups]
dev = [
    "build~=1.2.0",
    "dycw-pytest-only>=2.1.1",
    "griffe~=1.9.0",
    "mypy~=1.17.0",
    "pre-commit~=4.2.0",
    "pydoc-markdown~=4.8.0",
    "pytest-asyncio~=1.1.0",
    "pytest-cov~=6.2.0",
    "pytest-timeout>=2.4.0",
    "pytest-xdist~=3.8.0",
    "pytest~=8.4.0",
    "respx~=0.22.0",
    "ruff~=0.12.0",
    "setuptools", # setuptools are used by pytest but not explicitly required
    "types-cachetools>=6.0.0.20250525",
]

[tool.hatch.build.targets.wheel]
packages = ["src/apify"]

[tool.hatch.metadata]
allow-direct-references = true

[tool.ruff]
line-length = 120
include = ["src/**/*.py", "tests/**/*.py", "docs/**/*.py", "website/**/*.py"]

[tool.ruff.lint]
select = ["ALL"]
ignore = [
    "ANN401",   # Dynamically typed expressions (typing.Any) are disallowed in {filename}
    "ASYNC109", # Async function definition with a `timeout` parameter
    "BLE001",   # Do not catch blind exception
    "C901",     # `{name}` is too complex
    "COM812",   # This rule may cause conflicts when used with the formatter
    "D100",     # Missing docstring in public module
    "D104",     # Missing docstring in public package
    "D107",     # Missing docstring in `__init__`
    "D203",     # One blank line required before class docstring
    "D213",     # Multi-line docstring summary should start at the second line
    "D413",     # Missing blank line after last section
    "EM",       # flake8-errmsg
    "G004",     # Logging statement uses f-string
    "ISC001",   # This rule may cause conflicts when used with the formatter
    "FIX",      # flake8-fixme
    "PLR0911",  # Too many return statements
    "PLR0913",  # Too many arguments in function definition
    "PLR0915",  # Too many statements
    "PTH",      # flake8-use-pathlib
    "PYI034",   # `__aenter__` methods in classes like `{name}` usually return `self` at runtime
    "PYI036",   # The second argument in `__aexit__` should be annotated with `object` or `BaseException | None`
    "S102",     # Use of `exec` detected
    "S105",     # Possible hardcoded password assigned to
    "S106",     # Possible hardcoded password assigned to argument: "{name}"
    "S301",     # `pickle` and modules that wrap it can be unsafe when used to deserialize untrusted data, possible security issue
    "S303",     # Use of insecure MD2, MD4, MD5, or SHA1 hash function
    "S311",     # Standard pseudo-random generators are not suitable for cryptographic purposes
    "TD002",    # Missing author in TODO; try: `# TODO(<author_name>): ...` or `# TODO @<author_name>: ...
    "TRY003",   # Avoid specifying long messages outside the exception class
]

[tool.ruff.format]
quote-style = "single"
indent-style = "space"

[tool.ruff.lint.per-file-ignores]
"**/__init__.py" = [
    "F401", # Unused imports
]
"**/{tests}/*" = [
    "D",       # Everything from the pydocstyle
    "INP001",  # File {filename} is part of an implicit namespace package, add an __init__.py
    "PLR2004", # Magic value used in comparison, consider replacing {value} with a constant variable
    "S101",    # Use of assert detected
    "SLF001",  # Private member accessed: `{name}`
    "T20",     # flake8-print
    "TRY301",  # Abstract `raise` to an inner function
    "TID252",  # Prefer absolute imports over relative imports from parent modules
]
"**/{tests}/{integration}/*" = [
    "PLC0415", # `import` should be at the top-level of a file
]
"**/{docs,website}/**" = [
    "D",       # Everything from the pydocstyle
    "INP001",  # File {filename} is part of an implicit namespace package, add an __init__.py
    "F841",    # Local variable {variable} is assigned to but never used
    "TRY301",  # Abstract `raise` to an inner function
    "PLW0603", # Using the global statement to update `{name}` is discouraged
]
"**/docs/**/scrapy_project/**/__main__.py" = [
    # Because of asyncioreactor.install() call.
    "E402", # Module level import not at top of file
]
"**/docs/**/scrapy_project/**" = [
    # Local imports are mixed up with the Apify SDK.
    "I001", # Import block is un-sorted or un-formatted
    # Class variables are common in Scrapy projects.
    "RUF012", # Mutable class attributes should be annotated with `typing.ClassVar`
    # Local imports in Scrapy project.
    "TID252", # Prefer absolute imports over relative imports from parent modules
]

[tool.ruff.lint.flake8-quotes]
docstring-quotes = "double"
inline-quotes = "single"

[tool.ruff.lint.flake8-type-checking]
runtime-evaluated-base-classes = [
    "pydantic.BaseModel",
    "crawlee.configuration.Configuration",
]

[tool.ruff.lint.flake8-builtins]
builtins-ignorelist = ["id"]

[tool.ruff.lint.isort]
known-local-folder = ["apify"]
known-first-party = ["apify_client", "apify_shared", "crawlee"]

[tool.ruff.lint.pylint]
max-branches = 18

[tool.pytest.ini_options]
addopts = "-ra"
asyncio_default_fixture_loop_scope = "function"
asyncio_mode = "auto"
timeout = 1200

[tool.mypy]
python_version = "3.10"
plugins = ["pydantic.mypy"]
files = ["src", "tests", "docs", "website"]
check_untyped_defs = true
disallow_incomplete_defs = true
disallow_untyped_calls = true
disallow_untyped_decorators = true
disallow_untyped_defs = true
no_implicit_optional = true
warn_redundant_casts = true
warn_return_any = true
warn_unreachable = true
warn_unused_ignores = true
exclude = []

[[tool.mypy.overrides]]
module = [
    'bs4',
    'lazy_object_proxy',
    'nest_asyncio',
    'playwright.*',
    'scrapy.*',
    'selenium.*',
]
ignore_missing_imports = true

[tool.basedpyright]
pythonVersion = "3.10"
typeCheckingMode = "standard"
include = ["src", "tests", "docs", "website"]

[tool.coverage.report]
exclude_lines = ["pragma: no cover", "if TYPE_CHECKING:", "assert_never()"]

[tool.ipdb]
context = 7<|MERGE_RESOLUTION|>--- conflicted
+++ resolved
@@ -34,16 +34,10 @@
     "scraping",
 ]
 dependencies = [
-<<<<<<< HEAD
-    "apify-client>=1.12.0",
-    "apify-shared>=1.3.0",
-    "cachetools>=5.5.0",
-    "crawlee@git+https://github.com/apify/crawlee-python.git@master",
-=======
     "apify-client<2.0.0",
     "apify-shared<2.0.0",
-    "crawlee~=0.6.0",
->>>>>>> 3a3f8f1a
+    "crawlee@git+https://github.com/apify/crawlee-python.git@master",
+    "cachetools>=5.5.0",
     "cryptography>=42.0.0",
     "httpx>=0.27.0",
     # TODO: ensure compatibility with the latest version of lazy-object-proxy
