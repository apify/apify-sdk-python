[build-system]
requires = ["poetry-core"]
build-backend = "poetry.core.masonry.api"

[tool.poetry]
name = "apify"
version = "2.3.0"
description = "Apify SDK for Python"
authors = ["Apify Technologies s.r.o. <support@apify.com>"]
license = "Apache-2.0"
readme = "README.md"
packages = [{ include = "apify", from = "src" }]
classifiers = [
    "Development Status :: 5 - Production/Stable",
    "Intended Audience :: Developers",
    "License :: OSI Approved :: Apache Software License",
    "Operating System :: OS Independent",
    "Programming Language :: Python :: 3.9",
    "Programming Language :: Python :: 3.10",
    "Programming Language :: Python :: 3.11",
    "Programming Language :: Python :: 3.12",
    "Topic :: Software Development :: Libraries",
]
keywords = [
    "apify",
    "sdk",
    "automation",
    "chrome",
    "crawlee",
    "crawler",
    "headless",
    "scraper",
    "scraping",
]

[tool.poetry.urls]
"Homepage" = "https://docs.apify.com/sdk/python/"
"Apify Homepage" = "https://apify.com"
"Changelog" = "https://docs.apify.com/sdk/python/docs/changelog"
"Documentation" = "https://docs.apify.com/sdk/python/"
"Issue Tracker" = "https://github.com/apify/apify-sdk-python/issues"
"Repository" = "https://github.com/apify/apify-sdk-python"

[tool.poetry.dependencies]
python = "^3.9"
<<<<<<< HEAD
apify-client = ">=1.9.2"
=======
apify-client = ">=1.9.1"
>>>>>>> b9a0cfda
apify-shared = ">=1.2.1"
crawlee = "~0.5.1"
cryptography = ">=42.0.0"
httpx = ">=0.27.0"
lazy-object-proxy = ">=1.10.0"
more_itertools = ">=10.2.0"
scrapy = { version = ">=2.11.0", optional = true }
typing-extensions = ">=4.1.0"
# TODO: Relax the upper bound once the issue is resolved:
# https://github.com/apify/apify-sdk-python/issues/325
websockets = ">=10.0 <14.0.0"

[tool.poetry.group.dev.dependencies]
build = "~1.2.0"
filelock = "~3.17.0"
griffe = "~1.5.0"
mypy = "~1.15.0"
pre-commit = "~4.1.0"
pydoc-markdown = "~4.8.0"
pytest = "~8.3.0"
pytest-asyncio = "~0.25.0"
pytest-cov = "~6.0.0"
pytest-only = "~2.1.0"
pytest-timeout = "~2.3.0"
pytest-xdist = "~3.6.0"
respx = "~0.22.0"
ruff = "~0.9.0"
setuptools = "~75.8.0"     # setuptools are used by pytest but not explicitly required

[tool.poetry.extras]
scrapy = ["scrapy"]

[tool.ruff]
line-length = 120
include = ["src/**/*.py", "tests/**/*.py", "docs/**/*.py", "website/**/*.py"]

[tool.ruff.lint]
select = ["ALL"]
ignore = [
    "ANN401",   # Dynamically typed expressions (typing.Any) are disallowed in {filename}
    "ASYNC109", # Async function definition with a `timeout` parameter
    "BLE001",   # Do not catch blind exception
    "C901",     # `{name}` is too complex
    "COM812",   # This rule may cause conflicts when used with the formatter
    "D100",     # Missing docstring in public module
    "D104",     # Missing docstring in public package
    "D107",     # Missing docstring in `__init__`
    "EM",       # flake8-errmsg
    "G004",     # Logging statement uses f-string
    "ISC001",   # This rule may cause conflicts when used with the formatter
    "FIX",      # flake8-fixme
    "PLR0911",  # Too many return statements
    "PLR0913",  # Too many arguments in function definition
    "PLR0915",  # Too many statements
    "PTH",      # flake8-use-pathlib
    "PYI034",   # `__aenter__` methods in classes like `{name}` usually return `self` at runtime
    "PYI036",   # The second argument in `__aexit__` should be annotated with `object` or `BaseException | None`
    "S102",     # Use of `exec` detected
    "S105",     # Possible hardcoded password assigned to
    "S106",     # Possible hardcoded password assigned to argument: "{name}"
    "S301",     # `pickle` and modules that wrap it can be unsafe when used to deserialize untrusted data, possible security issue
    "S303",     # Use of insecure MD2, MD4, MD5, or SHA1 hash function
    "S311",     # Standard pseudo-random generators are not suitable for cryptographic purposes
    "TD002",    # Missing author in TODO; try: `# TODO(<author_name>): ...` or `# TODO @<author_name>: ...
    "TRY003",   # Avoid specifying long messages outside the exception class
]

[tool.ruff.format]
quote-style = "single"
indent-style = "space"

[tool.ruff.lint.per-file-ignores]
"**/__init__.py" = [
    "F401", # Unused imports
]
"**/{tests}/*" = [
    "D",       # Everything from the pydocstyle
    "INP001",  # File {filename} is part of an implicit namespace package, add an __init__.py
    "PLR2004", # Magic value used in comparison, consider replacing {value} with a constant variable
    "S101",    # Use of assert detected
    "SLF001",  # Private member accessed: `{name}`
    "T20",     # flake8-print
    "TRY301",  # Abstract `raise` to an inner function
    "TID252",  # Prefer absolute imports over relative imports from parent modules
]
"**/{docs,website}/**" = [
    "D",       # Everything from the pydocstyle
    "INP001",  # File {filename} is part of an implicit namespace package, add an __init__.py
    "F841",    # Local variable {variable} is assigned to but never used
    "TRY301",  # Abstract `raise` to an inner function
    "PLW0603", # Using the global statement to update `{name}` is discouraged
]
"**/docs/**/scrapy_project/**/__main__.py" = [
    # Because of asyncioreactor.install() call.
    "E402", # Module level import not at top of file
]
"**/docs/**/scrapy_project/**" = [
    # Local imports are mixed up with the Apify SDK.
    "I001",  # Import block is un-sorted or un-formatted
    # Class variables are common in Scrapy projects.
    "RUF012",  # Mutable class attributes should be annotated with `typing.ClassVar`
    # Local imports in Scrapy project.
    "TID252",  # Prefer absolute imports over relative imports from parent modules
]

[tool.ruff.lint.flake8-quotes]
docstring-quotes = "double"
inline-quotes = "single"

[tool.ruff.lint.flake8-type-checking]
runtime-evaluated-base-classes = [
    "pydantic.BaseModel",
    "crawlee.configuration.Configuration",
]

[tool.ruff.lint.flake8-builtins]
builtins-ignorelist = ["id"]

[tool.ruff.lint.pydocstyle]
convention = "google"

[tool.ruff.lint.isort]
known-local-folder = ["apify"]
known-first-party = ["apify_client", "apify_shared", "crawlee"]

[tool.ruff.lint.pylint]
max-branches = 18

[tool.pytest.ini_options]
addopts = "-ra"
asyncio_default_fixture_loop_scope = "function"
asyncio_mode = "auto"
timeout = 1200

[tool.mypy]
python_version = "3.9"
plugins = ["pydantic.mypy"]
files = ["src", "tests", "docs", "website"]
check_untyped_defs = true
disallow_incomplete_defs = true
disallow_untyped_calls = true
disallow_untyped_decorators = true
disallow_untyped_defs = true
no_implicit_optional = true
warn_redundant_casts = true
warn_return_any = true
warn_unreachable = true
warn_unused_ignores = true
exclude = []

[[tool.mypy.overrides]]
module = [
    'bs4',
    'lazy_object_proxy',
    'nest_asyncio',
    'playwright.*',
    'scrapy.*',
    'selenium.*',
]
ignore_missing_imports = true

[tool.basedpyright]
pythonVersion = "3.9"
typeCheckingMode = "standard"
include = ["src", "tests", "docs", "website"]

[tool.coverage.report]
exclude_lines = [
    "pragma: no cover",
    "if TYPE_CHECKING:",
    "assert_never()",
]

[tool.ipdb]
context = 7<|MERGE_RESOLUTION|>--- conflicted
+++ resolved
@@ -43,11 +43,7 @@
 
 [tool.poetry.dependencies]
 python = "^3.9"
-<<<<<<< HEAD
 apify-client = ">=1.9.2"
-=======
-apify-client = ">=1.9.1"
->>>>>>> b9a0cfda
 apify-shared = ">=1.2.1"
 crawlee = "~0.5.1"
 cryptography = ">=42.0.0"
