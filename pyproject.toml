[build-system]
requires = ["hatchling"]
build-backend = "hatchling.build"

[project]
name = "apify"
version = "2.7.3"
description = "Apify SDK for Python"
authors = [{ name = "Apify Technologies s.r.o.", email = "support@apify.com" }]
license = { file = "LICENSE" }
readme = "README.md"
requires-python = ">=3.10"
classifiers = [
    "Development Status :: 5 - Production/Stable",
    "Environment :: Console",
    "Intended Audience :: Developers",
    "License :: OSI Approved :: Apache Software License",
    "Operating System :: OS Independent",
    "Programming Language :: Python :: 3.10",
    "Programming Language :: Python :: 3.11",
    "Programming Language :: Python :: 3.12",
    "Programming Language :: Python :: 3.13",
    "Topic :: Software Development :: Libraries",
]
keywords = [
    "apify",
    "sdk",
    "automation",
    "chrome",
    "crawlee",
    "crawler",
    "headless",
    "scraper",
    "scraping",
]
dependencies = [
    "apify-client<2.0.0",
    "apify-shared<2.0.0",
    "crawlee~=0.6.0",
    "cryptography>=42.0.0",
    "httpx>=0.27.0",
    # TODO: ensure compatibility with the latest version of lazy-object-proxy
    # https://github.com/apify/apify-sdk-python/issues/460
    "lazy-object-proxy<1.11.0",
    "more_itertools>=10.2.0",
    "typing-extensions>=4.1.0",
    "websockets>=14.0",
]

[project.optional-dependencies]
scrapy = ["scrapy>=2.11.0"]

[project.urls]
"Apify Homepage" = "https://apify.com"
"Changelog" = "https://docs.apify.com/sdk/python/docs/changelog"
"Discord" = "https://discord.com/invite/jyEM2PRvMU"
"Documentation" = "https://docs.apify.com/sdk/python/docs/overview/introduction"
"Homepage" = "https://docs.apify.com/sdk/python/"
"Issue Tracker" = "https://github.com/apify/apify-sdk-python/issues"
"Release Notes" = "https://docs.apify.com/sdk/python/docs/upgrading/upgrading-to-v2"
"Source Code" = "https://github.com/apify/apify-sdk-python"

[dependency-groups]
dev = [
<<<<<<< HEAD
    "build~=1.2.0",
    "crawlee[parsel]~=0.6.0",
=======
    "build~=1.3.0",
>>>>>>> e6761ae8
    "dycw-pytest-only>=2.1.1",
    "griffe~=1.9.0",
    "mypy~=1.17.0",
    "pre-commit~=4.2.0",
    "pydoc-markdown~=4.8.0",
    "pytest-asyncio~=1.1.0",
    "pytest-cov~=6.2.0",
    "pytest-timeout>=2.4.0",
    "pytest-xdist~=3.8.0",
    "pytest~=8.4.0",
    "respx~=0.22.0",
    "ruff~=0.12.0",
    "setuptools", # setuptools are used by pytest but not explicitly required
    "uvicorn[standard]~=0.35.0",
]

[tool.hatch.build.targets.wheel]
packages = ["src/apify"]

[tool.ruff]
line-length = 120
include = ["src/**/*.py", "tests/**/*.py", "docs/**/*.py", "website/**/*.py"]

[tool.ruff.lint]
select = ["ALL"]
ignore = [
    "ANN401",   # Dynamically typed expressions (typing.Any) are disallowed in {filename}
    "ASYNC109", # Async function definition with a `timeout` parameter
    "BLE001",   # Do not catch blind exception
    "C901",     # `{name}` is too complex
    "COM812",   # This rule may cause conflicts when used with the formatter
    "D100",     # Missing docstring in public module
    "D104",     # Missing docstring in public package
    "D107",     # Missing docstring in `__init__`
    "D203",     # One blank line required before class docstring
    "D213",     # Multi-line docstring summary should start at the second line
    "D413",     # Missing blank line after last section
    "EM",       # flake8-errmsg
    "G004",     # Logging statement uses f-string
    "ISC001",   # This rule may cause conflicts when used with the formatter
    "FIX",      # flake8-fixme
    "PLR0911",  # Too many return statements
    "PLR0913",  # Too many arguments in function definition
    "PLR0915",  # Too many statements
    "PTH",      # flake8-use-pathlib
    "PYI034",   # `__aenter__` methods in classes like `{name}` usually return `self` at runtime
    "PYI036",   # The second argument in `__aexit__` should be annotated with `object` or `BaseException | None`
    "S102",     # Use of `exec` detected
    "S105",     # Possible hardcoded password assigned to
    "S106",     # Possible hardcoded password assigned to argument: "{name}"
    "S301",     # `pickle` and modules that wrap it can be unsafe when used to deserialize untrusted data, possible security issue
    "S303",     # Use of insecure MD2, MD4, MD5, or SHA1 hash function
    "S311",     # Standard pseudo-random generators are not suitable for cryptographic purposes
    "TD002",    # Missing author in TODO; try: `# TODO(<author_name>): ...` or `# TODO @<author_name>: ...
    "TRY003",   # Avoid specifying long messages outside the exception class
]

[tool.ruff.format]
quote-style = "single"
indent-style = "space"

[tool.ruff.lint.per-file-ignores]
"**/__init__.py" = [
    "F401", # Unused imports
]
"**/{tests}/*" = [
    "D",       # Everything from the pydocstyle
    "INP001",  # File {filename} is part of an implicit namespace package, add an __init__.py
    "PLR2004", # Magic value used in comparison, consider replacing {value} with a constant variable
    "S101",    # Use of assert detected
    "SLF001",  # Private member accessed: `{name}`
    "T20",     # flake8-print
    "TRY301",  # Abstract `raise` to an inner function
    "TID252",  # Prefer absolute imports over relative imports from parent modules
]
"**/{tests}/{integration}/*" = [
    "PLC0415", # `import` should be at the top-level of a file
]
"**/{docs,website}/**" = [
    "D",       # Everything from the pydocstyle
    "INP001",  # File {filename} is part of an implicit namespace package, add an __init__.py
    "F841",    # Local variable {variable} is assigned to but never used
    "TRY301",  # Abstract `raise` to an inner function
    "PLW0603", # Using the global statement to update `{name}` is discouraged
]
"**/docs/**/scrapy_project/**/__main__.py" = [
    # Because of asyncioreactor.install() call.
    "E402", # Module level import not at top of file
]
"**/docs/**/scrapy_project/**" = [
    # Local imports are mixed up with the Apify SDK.
    "I001", # Import block is un-sorted or un-formatted
    # Class variables are common in Scrapy projects.
    "RUF012", # Mutable class attributes should be annotated with `typing.ClassVar`
    # Local imports in Scrapy project.
    "TID252", # Prefer absolute imports over relative imports from parent modules
]

[tool.ruff.lint.flake8-quotes]
docstring-quotes = "double"
inline-quotes = "single"

[tool.ruff.lint.flake8-type-checking]
runtime-evaluated-base-classes = [
    "pydantic.BaseModel",
    "crawlee.configuration.Configuration",
]

[tool.ruff.lint.flake8-builtins]
builtins-ignorelist = ["id"]

[tool.ruff.lint.isort]
known-local-folder = ["apify"]
known-first-party = ["apify_client", "apify_shared", "crawlee"]

[tool.ruff.lint.pylint]
max-branches = 18

[tool.pytest.ini_options]
addopts = "-ra"
asyncio_default_fixture_loop_scope = "function"
asyncio_mode = "auto"
timeout = 1200

[tool.mypy]
python_version = "3.10"
plugins = ["pydantic.mypy"]
files = ["src", "tests", "docs", "website"]
check_untyped_defs = true
disallow_incomplete_defs = true
disallow_untyped_calls = true
disallow_untyped_decorators = true
disallow_untyped_defs = true
no_implicit_optional = true
warn_redundant_casts = true
warn_return_any = true
warn_unreachable = true
warn_unused_ignores = true
exclude = []

[[tool.mypy.overrides]]
module = [
    'bs4',
    'lazy_object_proxy',
    'nest_asyncio',
    'playwright.*',
    'scrapy.*',
    'selenium.*',
]
ignore_missing_imports = true

[tool.basedpyright]
pythonVersion = "3.10"
typeCheckingMode = "standard"
include = ["src", "tests", "docs", "website"]

[tool.coverage.report]
exclude_lines = ["pragma: no cover", "if TYPE_CHECKING:", "assert_never()"]

[tool.ipdb]
context = 7<|MERGE_RESOLUTION|>--- conflicted
+++ resolved
@@ -62,12 +62,8 @@
 
 [dependency-groups]
 dev = [
-<<<<<<< HEAD
-    "build~=1.2.0",
+    "build~=1.3.0",
     "crawlee[parsel]~=0.6.0",
-=======
-    "build~=1.3.0",
->>>>>>> e6761ae8
     "dycw-pytest-only>=2.1.1",
     "griffe~=1.9.0",
     "mypy~=1.17.0",
