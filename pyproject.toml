[build-system]
requires = ["hatchling"]
build-backend = "hatchling.build"

[project]
name = "apify"
version = "2.7.1"
description = "Apify SDK for Python"
authors = [{ name = "Apify Technologies s.r.o.", email = "support@apify.com" }]
license = { file = "LICENSE" }
readme = "README.md"
requires-python = ">=3.10"
classifiers = [
    "Development Status :: 5 - Production/Stable",
    "Environment :: Console",
    "Intended Audience :: Developers",
    "License :: OSI Approved :: Apache Software License",
    "Operating System :: OS Independent",
    "Programming Language :: Python :: 3.10",
    "Programming Language :: Python :: 3.11",
    "Programming Language :: Python :: 3.12",
    "Programming Language :: Python :: 3.13",
    "Topic :: Software Development :: Libraries",
]
keywords = [
    "apify",
    "sdk",
    "automation",
    "chrome",
    "crawlee",
    "crawler",
    "headless",
    "scraper",
    "scraping",
]
dependencies = [
<<<<<<< HEAD
    "apify-client>=1.11.0",
    "apify-shared>=1.3.0",
    "crawlee[parsel]~=0.6.0",
=======
    "apify-client<2.0.0",
    "apify-shared<2.0.0",
    "crawlee~=0.6.0",
>>>>>>> b3ae5a97
    "cryptography>=42.0.0",
    "httpx>=0.27.0",
    # TODO: ensure compatibility with the latest version of lazy-object-proxy
    # https://github.com/apify/apify-sdk-python/issues/460
    "lazy-object-proxy<1.11.0",
    "more_itertools>=10.2.0",
    "typing-extensions>=4.1.0",
    "websockets>=14.0",
]

[project.optional-dependencies]
scrapy = ["scrapy>=2.11.0"]

[project.urls]
"Apify Homepage" = "https://apify.com"
"Changelog" = "https://docs.apify.com/sdk/python/docs/changelog"
"Discord" = "https://discord.com/invite/jyEM2PRvMU"
"Documentation" = "https://docs.apify.com/sdk/python/docs/overview/introduction"
"Homepage" = "https://docs.apify.com/sdk/python/"
"Issue Tracker" = "https://github.com/apify/apify-sdk-python/issues"
"Release Notes" = "https://docs.apify.com/sdk/python/docs/upgrading/upgrading-to-v2"
"Source Code" = "https://github.com/apify/apify-sdk-python"

[dependency-groups]
dev = [
    "build~=1.2.0",
    "dycw-pytest-only>=2.1.1",
    "griffe~=1.9.0",
    "mypy~=1.17.0",
    "pre-commit~=4.2.0",
    "pydoc-markdown~=4.8.0",
    "pytest-asyncio~=1.1.0",
    "pytest-cov~=6.2.0",
    "pytest-timeout>=2.4.0",
    "pytest-xdist~=3.8.0",
    "pytest~=8.4.0",
    "respx~=0.22.0",
    "ruff~=0.12.0",
    "setuptools", # setuptools are used by pytest but not explicitly required
    "uvicorn[standard]~=0.35.0",
]

[tool.hatch.build.targets.wheel]
packages = ["src/apify"]

[tool.ruff]
line-length = 120
include = ["src/**/*.py", "tests/**/*.py", "docs/**/*.py", "website/**/*.py"]

[tool.ruff.lint]
select = ["ALL"]
ignore = [
    "ANN401",   # Dynamically typed expressions (typing.Any) are disallowed in {filename}
    "ASYNC109", # Async function definition with a `timeout` parameter
    "BLE001",   # Do not catch blind exception
    "C901",     # `{name}` is too complex
    "COM812",   # This rule may cause conflicts when used with the formatter
    "D100",     # Missing docstring in public module
    "D104",     # Missing docstring in public package
    "D107",     # Missing docstring in `__init__`
    "D203",     # One blank line required before class docstring
    "D213",     # Multi-line docstring summary should start at the second line
    "D413",     # Missing blank line after last section
    "EM",       # flake8-errmsg
    "G004",     # Logging statement uses f-string
    "ISC001",   # This rule may cause conflicts when used with the formatter
    "FIX",      # flake8-fixme
    "PLR0911",  # Too many return statements
    "PLR0913",  # Too many arguments in function definition
    "PLR0915",  # Too many statements
    "PTH",      # flake8-use-pathlib
    "PYI034",   # `__aenter__` methods in classes like `{name}` usually return `self` at runtime
    "PYI036",   # The second argument in `__aexit__` should be annotated with `object` or `BaseException | None`
    "S102",     # Use of `exec` detected
    "S105",     # Possible hardcoded password assigned to
    "S106",     # Possible hardcoded password assigned to argument: "{name}"
    "S301",     # `pickle` and modules that wrap it can be unsafe when used to deserialize untrusted data, possible security issue
    "S303",     # Use of insecure MD2, MD4, MD5, or SHA1 hash function
    "S311",     # Standard pseudo-random generators are not suitable for cryptographic purposes
    "TD002",    # Missing author in TODO; try: `# TODO(<author_name>): ...` or `# TODO @<author_name>: ...
    "TRY003",   # Avoid specifying long messages outside the exception class
]

[tool.ruff.format]
quote-style = "single"
indent-style = "space"

[tool.ruff.lint.per-file-ignores]
"**/__init__.py" = [
    "F401", # Unused imports
]
"**/{tests}/*" = [
    "D",       # Everything from the pydocstyle
    "INP001",  # File {filename} is part of an implicit namespace package, add an __init__.py
    "PLR2004", # Magic value used in comparison, consider replacing {value} with a constant variable
    "S101",    # Use of assert detected
    "SLF001",  # Private member accessed: `{name}`
    "T20",     # flake8-print
    "TRY301",  # Abstract `raise` to an inner function
    "TID252",  # Prefer absolute imports over relative imports from parent modules
]
"**/{tests}/{integration}/*" = [
    "PLC0415", # `import` should be at the top-level of a file
]
"**/{docs,website}/**" = [
    "D",       # Everything from the pydocstyle
    "INP001",  # File {filename} is part of an implicit namespace package, add an __init__.py
    "F841",    # Local variable {variable} is assigned to but never used
    "TRY301",  # Abstract `raise` to an inner function
    "PLW0603", # Using the global statement to update `{name}` is discouraged
]
"**/docs/**/scrapy_project/**/__main__.py" = [
    # Because of asyncioreactor.install() call.
    "E402", # Module level import not at top of file
]
"**/docs/**/scrapy_project/**" = [
    # Local imports are mixed up with the Apify SDK.
    "I001", # Import block is un-sorted or un-formatted
    # Class variables are common in Scrapy projects.
    "RUF012", # Mutable class attributes should be annotated with `typing.ClassVar`
    # Local imports in Scrapy project.
    "TID252", # Prefer absolute imports over relative imports from parent modules
]

[tool.ruff.lint.flake8-quotes]
docstring-quotes = "double"
inline-quotes = "single"

[tool.ruff.lint.flake8-type-checking]
runtime-evaluated-base-classes = [
    "pydantic.BaseModel",
    "crawlee.configuration.Configuration",
]

[tool.ruff.lint.flake8-builtins]
builtins-ignorelist = ["id"]

[tool.ruff.lint.isort]
known-local-folder = ["apify"]
known-first-party = ["apify_client", "apify_shared", "crawlee"]

[tool.ruff.lint.pylint]
max-branches = 18

[tool.pytest.ini_options]
addopts = "-ra"
asyncio_default_fixture_loop_scope = "function"
asyncio_mode = "auto"
timeout = 1200

[tool.mypy]
python_version = "3.10"
plugins = ["pydantic.mypy"]
files = ["src", "tests", "docs", "website"]
check_untyped_defs = true
disallow_incomplete_defs = true
disallow_untyped_calls = true
disallow_untyped_decorators = true
disallow_untyped_defs = true
no_implicit_optional = true
warn_redundant_casts = true
warn_return_any = true
warn_unreachable = true
warn_unused_ignores = true
exclude = []

[[tool.mypy.overrides]]
module = [
    'bs4',
    'lazy_object_proxy',
    'nest_asyncio',
    'playwright.*',
    'scrapy.*',
    'selenium.*',
]
ignore_missing_imports = true

[tool.basedpyright]
pythonVersion = "3.10"
typeCheckingMode = "standard"
include = ["src", "tests", "docs", "website"]

[tool.coverage.report]
exclude_lines = ["pragma: no cover", "if TYPE_CHECKING:", "assert_never()"]

[tool.ipdb]
context = 7<|MERGE_RESOLUTION|>--- conflicted
+++ resolved
@@ -34,15 +34,9 @@
     "scraping",
 ]
 dependencies = [
-<<<<<<< HEAD
-    "apify-client>=1.11.0",
-    "apify-shared>=1.3.0",
-    "crawlee[parsel]~=0.6.0",
-=======
     "apify-client<2.0.0",
     "apify-shared<2.0.0",
-    "crawlee~=0.6.0",
->>>>>>> b3ae5a97
+    "crawlee[parsel]~=0.6.0",
     "cryptography>=42.0.0",
     "httpx>=0.27.0",
     # TODO: ensure compatibility with the latest version of lazy-object-proxy
