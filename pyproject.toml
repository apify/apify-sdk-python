--- conflicted
+++ resolved
@@ -36,11 +36,7 @@
 dependencies = [
     "apify-client>=2.0.0,<3.0.0",
     "apify-shared>=2.0.0,<3.0.0",
-<<<<<<< HEAD
     "crawlee @ git+https://github.com/apify/crawlee-python.git@storage-clients-and-configurations-2",
-=======
-    "crawlee==0.6.13b37",
->>>>>>> 68a7f488
     "cachetools>=5.5.0",
     "cryptography>=42.0.0",
     "impit>=0.6.1",
