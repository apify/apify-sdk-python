--- conflicted
+++ resolved
@@ -66,14 +66,9 @@
 dev = [
     "build~=1.3.0",
     "crawlee[parsel]",
-<<<<<<< HEAD
-    "dycw-pytest-only>=2.1.1",
-    "griffe~=1.12.1",
-    "httpx>=0.27.0", # httpx is used im docs
-=======
     "dycw-pytest-only~=2.1.0",
     "griffe~=1.12.0",
->>>>>>> 991b40a0
+    "httpx~=0.27.0", # httpx is used im docs
     "mypy~=1.17.0",
     "pre-commit~=4.3.0",
     "pydoc-markdown~=4.8.0",
@@ -87,12 +82,7 @@
     "setuptools", # setuptools are used by pytest but not explicitly required
     "types-cachetools~=6.0.0.20250525",
     "uvicorn[standard]",
-<<<<<<< HEAD
-    "werkzeug~=3.1.3", # Werkzeug is used by httpserver
-=======
     "werkzeug~=3.1.0", # Werkzeug is used by httpserver
-    "yarl~=1.20.0", # yarl is used by crawlee
->>>>>>> 991b40a0
 ]
 
 [tool.hatch.build.targets.wheel]
