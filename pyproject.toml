[project]
name = "apify"
version = "1.1.4"
description = "Apify SDK for Python"
readme = "README.md"
license = {text = "Apache Software License"}
authors = [
    { name = "Apify Technologies s.r.o.", email = "support@apify.com" },
]
keywords = ["apify", "sdk", "actor", "scraping", "automation"]

classifiers = [
    "Development Status :: 5 - Production/Stable",
    "Intended Audience :: Developers",
    "License :: OSI Approved :: Apache Software License",
    "Operating System :: OS Independent",
    "Programming Language :: Python :: 3.8",
    "Programming Language :: Python :: 3.9",
    "Programming Language :: Python :: 3.10",
    "Programming Language :: Python :: 3.11",
    "Topic :: Software Development :: Libraries",
]

requires-python = ">=3.8"
dependencies = [
    "aiofiles >= 22.1.0",
    "aioshutil >= 1.0",
<<<<<<< HEAD
    "apify-client >= 1.3.1",
    "apify-shared >= 1.0.1",
=======
    "apify-client ~= 1.4.0",
    "apify-shared ~= 1.0.2",
>>>>>>> 746ad1a0
    "colorama >= 0.4.6",
    "cryptography >= 39.0.0",
    "httpx >= 0.24.1",
    "psutil >= 5.9.5",
    "pyee >= 9.0.0",
    "sortedcollections >= 2.0.1",
    "typing-extensions >= 4.1.0",
    "websockets >= 10.1",
]

[project.optional-dependencies]
dev = [
    "autopep8 ~= 2.0.2",
    "build ~= 0.10.0",
    "filelock ~= 3.12.0",
    "flake8 ~= 6.0.0",
    "flake8-bugbear ~= 23.5.9",
    "flake8-commas ~= 2.1.0",
    "flake8-comprehensions ~= 3.12.0",
    "flake8-datetimez ~= 20.10.0",
    "flake8-docstrings ~= 1.7.0",
    "flake8-encodings ~= 0.5.0",
    "flake8-isort ~= 6.0.0",
    "flake8-noqa ~= 1.3.1",
    "flake8-pytest-style ~= 1.7.2",
    "flake8-quotes ~= 3.3.2",
    "flake8-simplify ~= 0.20.0",
    "flake8-unused-arguments ~= 0.0.13",
    "isort ~= 5.12.0",
    "mypy ~= 1.3.0",
    "pep8-naming ~= 0.13.3",
    "pre-commit ~= 3.3.2",
    "pydoc-markdown ~= 4.8.2",
    "pytest ~= 7.3.1",
    "pytest-asyncio ~= 0.21.0",
    "pytest-only ~= 2.0.0",
    "pytest-timeout ~= 2.1.0",
    "pytest-xdist ~= 3.3.1",
    "respx ~= 0.20.1",
    "twine ~= 4.0.2",
    "types-aiofiles ~= 23.1.0.3",
    "types-colorama ~= 0.4.15.11",
    "types-psutil ~= 5.9.5.12",
]

[project.urls]
"Homepage" = "https://docs.apify.com/sdk/python/"
"Documentation" = "https://docs.apify.com/sdk/python/"
"Source" = "https://github.com/apify/apify-sdk-python"
"Issue tracker" = "https://github.com/apify/apify-sdk-python/issues"
"Changelog" = "https://github.com/apify/apify-sdk-python/blob/master/CHANGELOG.md"
"Apify Homepage" = "https://apify.com"

[build-system]
requires = ["setuptools>=64.0.0", "wheel"]
build-backend = "setuptools.build_meta"

[tool.setuptools.packages.find]
where = ["src"]
include = ["apify*"]

[tool.setuptools.package-data]
apify = ["py.typed"]<|MERGE_RESOLUTION|>--- conflicted
+++ resolved
@@ -25,13 +25,8 @@
 dependencies = [
     "aiofiles >= 22.1.0",
     "aioshutil >= 1.0",
-<<<<<<< HEAD
-    "apify-client >= 1.3.1",
-    "apify-shared >= 1.0.1",
-=======
     "apify-client ~= 1.4.0",
     "apify-shared ~= 1.0.2",
->>>>>>> 746ad1a0
     "colorama >= 0.4.6",
     "cryptography >= 39.0.0",
     "httpx >= 0.24.1",
