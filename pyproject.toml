[project]
name = "apify"
<<<<<<< HEAD
version = "2.0.0"
=======
version = "1.7.3"
>>>>>>> 26d49d9d
description = "Apify SDK for Python"
readme = "README.md"
license = { text = "Apache Software License" }
authors = [{ name = "Apify Technologies s.r.o.", email = "support@apify.com" }]
keywords = ["apify", "sdk", "actor", "scraping", "automation"]

classifiers = [
    "Development Status :: 5 - Production/Stable",
    "Intended Audience :: Developers",
    "License :: OSI Approved :: Apache Software License",
    "Operating System :: OS Independent",
    "Programming Language :: Python :: 3.8",
    "Programming Language :: Python :: 3.9",
    "Programming Language :: Python :: 3.10",
    "Programming Language :: Python :: 3.11",
    "Programming Language :: Python :: 3.12",
    "Topic :: Software Development :: Libraries",
]

requires-python = ">=3.9"

# We use inclusive ordered comparison clause for non-Apify packages intentionally in order to enhance the Apify SDK's
# compatibility with a wide range of external packages. This decision was discussed in detail in the following PR:
# https://github.com/apify/apify-sdk-python/pull/154
dependencies = [
    "apify-client ~= 1.7.1",
    "apify-shared ~= 1.1.2",
    "aiofiles >= 22.1.0",
    "aioshutil >= 1.0",
    "colorama >= 0.4.6",
    "crawlee >= 0.1.0",
    "cryptography >= 39.0.0",
    "httpx >= 0.24.0",
    "psutil >= 5.9.0",
    "pyee >= 11.0.0",
    "sortedcollections >= 2.0.0",
    "typing-extensions >= 4.1.0",
    "websockets >= 10.1",
    "werkzeug >= 3.0.0",
]

[project.optional-dependencies]
dev = [
    "build ~= 1.2.0",
    "filelock ~= 3.15.0",
    "mypy ~= 1.10.0",
    "pre-commit ~= 3.5.0",
    "pydoc-markdown ~= 4.8.0",
    "pytest ~= 8.2.0",
    "pytest-asyncio ~= 0.23.0",
    "pytest-cov ~= 5.0.0",
    "pytest-only ~= 2.1.0",
    "pytest-timeout ~= 2.3.0",
    "pytest-xdist ~= 3.6.0",
    "respx ~= 0.21.0",
    "ruff ~= 0.5.0",
    "setuptools ~= 70.3.0",  # setuptools are used by pytest, but not explicitly required
    "twine ~= 5.1.0",
    "types-aiofiles ~= 24.1.0.20240626",
    "types-colorama ~= 0.4.15.20240311",
    "types-psutil ~= 6.0.0.20240621",
]
scrapy = [
    "scrapy >= 2.11.0",
]

[project.urls]
"Homepage" = "https://docs.apify.com/sdk/python/"
"Documentation" = "https://docs.apify.com/sdk/python/"
"Source" = "https://github.com/apify/apify-sdk-python"
"Issue tracker" = "https://github.com/apify/apify-sdk-python/issues"
"Changelog" = "https://github.com/apify/apify-sdk-python/blob/master/CHANGELOG.md"
"Apify Homepage" = "https://apify.com"

[build-system]
requires = ["setuptools ~= 70.3.0", "wheel"]
build-backend = "setuptools.build_meta"

[tool.setuptools.packages.find]
where = ["src"]
include = ["apify*"]

[tool.setuptools.package-data]
apify = ["py.typed"]

[tool.ruff]
line-length = 150

[tool.ruff.lint]
select = ["ALL"]
ignore = [
    "ANN101",  # Missing type annotation for `self` in method
    "ANN102",  # Missing type annotation for `cls` in method
    "ANN401",  # Dynamically typed expressions (typing.Any) are disallowed in {filename}
    "BLE001",  # Do not catch blind exception
    "C901",    # `{name}` is too complex
    "COM812",  # This rule may cause conflicts when used with the formatter
    "D100",    # Missing docstring in public module
    "D104",    # Missing docstring in public package
    "D107",    # Missing docstring in `__init__`
    "EM",      # flake8-errmsg
    "G004",    # Logging statement uses f-string
    "ISC001",  # This rule may cause conflicts when used with the formatter
    "FIX",     # flake8-fixme
    "PGH003",  # Use specific rule codes when ignoring type issues
    "PLR0911", # Too many return statements
    "PLR0913", # Too many arguments in function definition
    "PLR0915", # Too many statements
    "PTH",     # flake8-use-pathlib
    "PYI034",  # `__aenter__` methods in classes like `{name}` usually return `self` at runtime
    "PYI036",  # The second argument in `__aexit__` should be annotated with `object` or `BaseException | None`
    "S102",    # Use of `exec` detected
    "S105",    # Possible hardcoded password assigned to
    "S106",    # Possible hardcoded password assigned to argument: "{name}"
    "S301",    # `pickle` and modules that wrap it can be unsafe when used to deserialize untrusted data, possible security issue
    "S303",    # Use of insecure MD2, MD4, MD5, or SHA1 hash function
    "S311",    # Standard pseudo-random generators are not suitable for cryptographic purposes
    "TD002",   # Missing author in TODO; try: `# TODO(<author_name>): ...` or `# TODO @<author_name>: ...
    "TRY003",  # Avoid specifying long messages outside the exception class

    # TODO: Remove this once the following issue is fixed
    # https://github.com/apify/apify-sdk-python/issues/150
    "SLF001", # Private member accessed: `{name}`
]

[tool.ruff.format]
quote-style = "single"
indent-style = "space"

[tool.ruff.lint.per-file-ignores]
"**/__init__.py" = [
    "F401", # Unused imports
]
"**/{scripts}/*" = [
    "D",       # Everything from the pydocstyle
    "INP001",  # File {filename} is part of an implicit namespace package, add an __init__.py
    "PLR2004", # Magic value used in comparison, consider replacing {value} with a constant variable
    "T20",     # flake8-print
]
"**/{tests}/*" = [
    "D",       # Everything from the pydocstyle
    "INP001",  # File {filename} is part of an implicit namespace package, add an __init__.py
    "PT011",   # `pytest.raises({ExceptionType})` is too broad, set the `match` parameter or use a more specific exception
    "PLR2004", # Magic value used in comparison, consider replacing {value} with a constant variable
    "S101",    # Use of assert detected
    "T20",     # flake8-print
    "TID252",  # Relative imports from parent modules are banned
    "TRY301",  # Abstract `raise` to an inner function
]

[tool.ruff.lint.flake8-quotes]
docstring-quotes = "double"
inline-quotes = "single"

[tool.ruff.lint.isort]
known-local-folder = ["apify"]

[tool.ruff.lint.pydocstyle]
convention = "google"

[tool.basedpyright]
typeCheckingMode = "standard"

[tool.pytest.ini_options]
asyncio_mode = "auto"
timeout = 1200

[tool.mypy]
python_version = "3.9"
plugins = ["pydantic.mypy"]
files = ["scripts", "src", "tests"]
check_untyped_defs = true
disallow_incomplete_defs = true
disallow_untyped_calls = true
disallow_untyped_decorators = true
disallow_untyped_defs = true
no_implicit_optional = true
warn_redundant_casts = true
warn_return_any = true
warn_unreachable = true
warn_unused_ignores = true

[tool.mypy-scrapy]
ignore_missing_imports = true

[tool.mypy-sortedcollections]
ignore_missing_imports = true<|MERGE_RESOLUTION|>--- conflicted
+++ resolved
@@ -1,10 +1,6 @@
 [project]
 name = "apify"
-<<<<<<< HEAD
 version = "2.0.0"
-=======
-version = "1.7.3"
->>>>>>> 26d49d9d
 description = "Apify SDK for Python"
 readme = "README.md"
 license = { text = "Apache Software License" }
