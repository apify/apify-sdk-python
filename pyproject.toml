[build-system]
requires = ["poetry-core"]
build-backend = "poetry.core.masonry.api"

[tool.poetry]
name = "apify"
version = "2.2.0"
description = "Apify SDK for Python"
authors = ["Apify Technologies s.r.o. <support@apify.com>"]
license = "Apache-2.0"
readme = "README.md"
packages = [{ include = "apify", from = "src" }]
classifiers = [
    "Development Status :: 5 - Production/Stable",
    "Intended Audience :: Developers",
    "License :: OSI Approved :: Apache Software License",
    "Operating System :: OS Independent",
    "Programming Language :: Python :: 3.9",
    "Programming Language :: Python :: 3.10",
    "Programming Language :: Python :: 3.11",
    "Programming Language :: Python :: 3.12",
    "Topic :: Software Development :: Libraries",
]
keywords = [
    "apify",
    "sdk",
    "automation",
    "chrome",
    "crawlee",
    "crawler",
    "headless",
    "scraper",
    "scraping",
]

[tool.poetry.urls]
"Homepage" = "https://docs.apify.com/sdk/python/"
"Apify Homepage" = "https://apify.com"
"Changelog" = "https://docs.apify.com/sdk/python/docs/changelog"
"Documentation" = "https://docs.apify.com/sdk/python/"
"Issue Tracker" = "https://github.com/apify/apify-sdk-python/issues"
"Repository" = "https://github.com/apify/apify-sdk-python"

[tool.poetry.dependencies]
python = "^3.9"
apify-client = ">=1.8.1"
<<<<<<< HEAD
apify-shared = ">=1.1.2"
crawlee = { git = "https://github.com/apify/crawlee-python.git", branch = "improve-event-types" }
=======
apify-shared = ">=1.2.1"
crawlee = "~0.5.1"
>>>>>>> 9ff724b4
cryptography = ">=42.0.0"
httpx = ">=0.27.0"
lazy-object-proxy = ">=1.10.0"
more_itertools = ">=10.2.0"
scrapy = { version = ">=2.11.0", optional = true }
typing-extensions = ">=4.1.0"
# TODO: Relax the upper bound once the issue is resolved:
# https://github.com/apify/apify-sdk-python/issues/325
websockets = ">=10.0 <14.0.0"

[tool.poetry.group.dev.dependencies]
build = "~1.2.0"
filelock = "~3.16.0"
griffe = "~1.5.0"
mypy = "~1.14.0"
pre-commit = "~4.0.0"
pydoc-markdown = "~4.8.0"
pytest = "~8.3.0"
pytest-asyncio = "~0.25.0"
pytest-cov = "~6.0.0"
pytest-only = "~2.1.0"
pytest-timeout = "~2.3.0"
pytest-xdist = "~3.6.0"
respx = "~0.22.0"
ruff = "~0.9.0"
setuptools = "~75.8.0"     # setuptools are used by pytest but not explicitly required

[tool.poetry.extras]
scrapy = ["scrapy"]

[tool.ruff]
line-length = 120

[tool.ruff.lint]
select = ["ALL"]
ignore = [
    "ANN401",   # Dynamically typed expressions (typing.Any) are disallowed in {filename}
    "ASYNC109", # Async function definition with a `timeout` parameter
    "BLE001",   # Do not catch blind exception
    "C901",     # `{name}` is too complex
    "COM812",   # This rule may cause conflicts when used with the formatter
    "D100",     # Missing docstring in public module
    "D104",     # Missing docstring in public package
    "D107",     # Missing docstring in `__init__`
    "EM",       # flake8-errmsg
    "G004",     # Logging statement uses f-string
    "ISC001",   # This rule may cause conflicts when used with the formatter
    "FIX",      # flake8-fixme
    "PLR0911",  # Too many return statements
    "PLR0913",  # Too many arguments in function definition
    "PLR0915",  # Too many statements
    "PTH",      # flake8-use-pathlib
    "PYI034",   # `__aenter__` methods in classes like `{name}` usually return `self` at runtime
    "PYI036",   # The second argument in `__aexit__` should be annotated with `object` or `BaseException | None`
    "S102",     # Use of `exec` detected
    "S105",     # Possible hardcoded password assigned to
    "S106",     # Possible hardcoded password assigned to argument: "{name}"
    "S301",     # `pickle` and modules that wrap it can be unsafe when used to deserialize untrusted data, possible security issue
    "S303",     # Use of insecure MD2, MD4, MD5, or SHA1 hash function
    "S311",     # Standard pseudo-random generators are not suitable for cryptographic purposes
    "TD002",    # Missing author in TODO; try: `# TODO(<author_name>): ...` or `# TODO @<author_name>: ...
    "TRY003",   # Avoid specifying long messages outside the exception class
]

[tool.ruff.format]
quote-style = "single"
indent-style = "space"

[tool.ruff.lint.per-file-ignores]
"**/__init__.py" = [
    "F401", # Unused imports
]
"**/{tests}/*" = [
    "D",       # Everything from the pydocstyle
    "INP001",  # File {filename} is part of an implicit namespace package, add an __init__.py
    "PLR2004", # Magic value used in comparison, consider replacing {value} with a constant variable
    "S101",    # Use of assert detected
    "SLF001",  # Private member accessed: `{name}`
    "T20",     # flake8-print
    "TRY301",  # Abstract `raise` to an inner function
    "TID252",  # Prefer absolute imports over relative imports from parent modules
]
"**/{docs}/**" = [
    "D",      # Everything from the pydocstyle
    "INP001", # File {filename} is part of an implicit namespace package, add an __init__.py
    "F841",   # Local variable {variable} is assigned to but never used
]

[tool.ruff.lint.flake8-quotes]
docstring-quotes = "double"
inline-quotes = "single"

[tool.ruff.lint.flake8-type-checking]
runtime-evaluated-base-classes = [
    "pydantic.BaseModel",
    "crawlee.configuration.Configuration",
]

[tool.ruff.lint.flake8-builtins]
builtins-ignorelist = ["id"]

[tool.ruff.lint.pydocstyle]
convention = "google"

[tool.ruff.lint.isort]
known-local-folder = ["apify"]
known-first-party = ["apify_client", "apify_shared", "crawlee"]

[tool.ruff.lint.pylint]
max-branches = 18

[tool.pytest.ini_options]
addopts = "-ra"
asyncio_default_fixture_loop_scope = "function"
asyncio_mode = "auto"
timeout = 1200

[tool.mypy]
python_version = "3.9"
plugins = ["pydantic.mypy"]
files = ["src", "tests"]
check_untyped_defs = true
disallow_incomplete_defs = true
disallow_untyped_calls = true
disallow_untyped_decorators = true
disallow_untyped_defs = true
no_implicit_optional = true
warn_redundant_casts = true
warn_return_any = true
warn_unreachable = true
warn_unused_ignores = true
exclude = []

[[tool.mypy.overrides]]
module = ['scrapy', 'scrapy.*', 'lazy_object_proxy']
ignore_missing_imports = true

[tool.basedpyright]
pythonVersion = "3.9"
typeCheckingMode = "standard"
include = ["src", "tests"]

[tool.coverage.report]
exclude_lines = [
    "pragma: no cover",
    "if TYPE_CHECKING:",
    "assert_never()",
]

[tool.ipdb]
context = 7<|MERGE_RESOLUTION|>--- conflicted
+++ resolved
@@ -44,13 +44,8 @@
 [tool.poetry.dependencies]
 python = "^3.9"
 apify-client = ">=1.8.1"
-<<<<<<< HEAD
 apify-shared = ">=1.1.2"
-crawlee = { git = "https://github.com/apify/crawlee-python.git", branch = "improve-event-types" }
-=======
-apify-shared = ">=1.2.1"
 crawlee = "~0.5.1"
->>>>>>> 9ff724b4
 cryptography = ">=42.0.0"
 httpx = ">=0.27.0"
 lazy-object-proxy = ">=1.10.0"
