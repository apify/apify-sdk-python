# Apify SDK for Python

The Apify SDK for Python is the official library to create [Apify Actors](https://docs.apify.com/platform/actors) in Python.
It provides useful features like actor lifecycle management, local storage emulation, and actor event handling.

If you just need to access the [Apify API](https://docs.apify.com/api/v2) from your Python applications,
check out the [Apify Client for Python](https://docs.apify.com/api/client/python) instead.

## Documentation

For usage instructions, check the documentation on [Apify Docs](https://docs.apify.com/sdk/python/).

## Example

```python
from apify import Actor
from bs4 import BeautifulSoup
import requests

<<<<<<< HEAD
For usage instructions, check the documentation on [Apify Docs](https://docs.apify.com/sdk/python/).

## Development

### Environment

For local development, it is required to have Python 3.8 installed.

It is recommended to set up a virtual environment while developing this package to isolate your development environment,
however, due to the many varied ways Python can be installed and virtual environments can be set up,
this is left up to the developers to do themselves.

One recommended way is with the built-in `venv` module:

```bash
python3 -m venv .venv
source .venv/bin/activate
=======
async def main():
    async with Actor:
        response = requests.get('https://apify.com')
        soup = BeautifulSoup(response.content, 'html.parser')
        await Actor.push_data({ 'url': url, 'title': soup.title.string })
>>>>>>> c14bf6fc
```

## What are Actors?

Actors are serverless cloud programs that can do almost anything a human can do in a web browser.
They can do anything from small tasks such as filling in forms or unsubscribing from online services,
all the way up to scraping and processing vast numbers of web pages.

They can be run either locally, or on the [Apify platform](https://docs.apify.com/platform/),
where you can run them at scale, monitor them, schedule them, or publish and monetize them.

If you're new to Apify, learn [what is Apify](https://docs.apify.com/platform/about) in the Apify platform documentation.

## Creating Actors

<<<<<<< HEAD
The documentation is then rendered from the docstrings in the code, using `pydoc-markdown` and some heavy post-processing,
and from Markdown documents in the `docs` folder, and then rendered using Docusaurus and published to GitHub pages.
=======
To create and run Actors through Apify Console,
see the [Console documentation](https://docs.apify.com/academy/getting-started/creating-actors#choose-your-template).
>>>>>>> c14bf6fc

To create and run Python Actors locally, check the documentation for [how to create and run Python Actors locally](https://docs.apify.com/sdk/python/docs/overview/running-locally).

## Guides

To see how you can use the Apify SDK with other popular libraries used for web scraping,
check out our guides for using
[Requests and HTTPX](https://docs.apify.com/sdk/python/docs/guides/requests-and-httpx),
[Beautiful Soup](https://docs.apify.com/sdk/python/docs/guides/beautiful-soup),
[Playwright](https://docs.apify.com/sdk/python/docs/guides/playwright),
[Selenium](https://docs.apify.com/sdk/python/docs/guides/selenium),
or [Scrapy](https://docs.apify.com/sdk/python/docs/guides/scrapy).

<<<<<<< HEAD
A stable version is published when a new release is created using GitHub Releases, again taking the version number from `src/apify/_version.py`.
The built package assets are automatically uploaded to the GitHub release.
=======
## Usage concepts
>>>>>>> c14bf6fc

To learn more about the features of the Apify SDK and how to use them,
check out the Usage Concepts section in the sidebar,
particularly the guides for the [Actor lifecycle](https://docs.apify.com/sdk/python/docs/concepts/actor-lifecycle),
[working with storages](https://docs.apify.com/sdk/python/docs/concepts/storages),
[handling Actor events](https://docs.apify.com/sdk/python/docs/concepts/actor-events)
or [how to use proxies](https://docs.apify.com/sdk/python/docs/concepts/proxy-management).<|MERGE_RESOLUTION|>--- conflicted
+++ resolved
@@ -17,31 +17,11 @@
 from bs4 import BeautifulSoup
 import requests
 
-<<<<<<< HEAD
-For usage instructions, check the documentation on [Apify Docs](https://docs.apify.com/sdk/python/).
-
-## Development
-
-### Environment
-
-For local development, it is required to have Python 3.8 installed.
-
-It is recommended to set up a virtual environment while developing this package to isolate your development environment,
-however, due to the many varied ways Python can be installed and virtual environments can be set up,
-this is left up to the developers to do themselves.
-
-One recommended way is with the built-in `venv` module:
-
-```bash
-python3 -m venv .venv
-source .venv/bin/activate
-=======
 async def main():
     async with Actor:
         response = requests.get('https://apify.com')
         soup = BeautifulSoup(response.content, 'html.parser')
         await Actor.push_data({ 'url': url, 'title': soup.title.string })
->>>>>>> c14bf6fc
 ```
 
 ## What are Actors?
@@ -57,13 +37,8 @@
 
 ## Creating Actors
 
-<<<<<<< HEAD
-The documentation is then rendered from the docstrings in the code, using `pydoc-markdown` and some heavy post-processing,
-and from Markdown documents in the `docs` folder, and then rendered using Docusaurus and published to GitHub pages.
-=======
 To create and run Actors through Apify Console,
 see the [Console documentation](https://docs.apify.com/academy/getting-started/creating-actors#choose-your-template).
->>>>>>> c14bf6fc
 
 To create and run Python Actors locally, check the documentation for [how to create and run Python Actors locally](https://docs.apify.com/sdk/python/docs/overview/running-locally).
 
@@ -77,12 +52,7 @@
 [Selenium](https://docs.apify.com/sdk/python/docs/guides/selenium),
 or [Scrapy](https://docs.apify.com/sdk/python/docs/guides/scrapy).
 
-<<<<<<< HEAD
-A stable version is published when a new release is created using GitHub Releases, again taking the version number from `src/apify/_version.py`.
-The built package assets are automatically uploaded to the GitHub release.
-=======
 ## Usage concepts
->>>>>>> c14bf6fc
 
 To learn more about the features of the Apify SDK and how to use them,
 check out the Usage Concepts section in the sidebar,
