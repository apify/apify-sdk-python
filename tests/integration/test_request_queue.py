from __future__ import annotations

from typing import TYPE_CHECKING

from apify import Actor

if TYPE_CHECKING:
    from .conftest import MakeActorFunction, RunActorFunction


async def test_add_and_fetch_requests(
    make_actor: MakeActorFunction,
    run_actor: RunActorFunction,
) -> None:
    """Test basic functionality of adding and fetching requests."""

    async def main() -> None:
        async with Actor:
            desired_request_count = 100
            Actor.log.info('Opening request queue...')
            rq = await Actor.open_request_queue()

            # Add some requests
            for i in range(desired_request_count):
                Actor.log.info(f'Adding request {i}...')
                await rq.add_request(f'https://example.com/{i}')

            handled_request_count = 0
            while next_request := await rq.fetch_next_request():
                Actor.log.info('Fetching next request...')
                queue_operation_info = await rq.mark_request_as_handled(next_request)
                assert queue_operation_info is not None, f'queue_operation_info={queue_operation_info}'
                assert queue_operation_info.was_already_handled is False, (
                    f'queue_operation_info.was_already_handled={queue_operation_info.was_already_handled}'
                )
                handled_request_count += 1

            assert handled_request_count == desired_request_count, (
                f'handled_request_count={handled_request_count}',
                f'desired_request_count={desired_request_count}',
            )
            Actor.log.info('Waiting for queue to be finished...')
            is_finished = await rq.is_finished()
            assert is_finished is True, f'is_finished={is_finished}'

    actor = await make_actor(label='rq-simple-test', main_func=main)
    run_result = await run_actor(actor)

    assert run_result.status == 'SUCCEEDED'


async def test_add_requests_in_batches(
    make_actor: MakeActorFunction,
    run_actor: RunActorFunction,
) -> None:
    """Test adding multiple requests in a single batch operation."""

    async def main() -> None:
        async with Actor:
            desired_request_count = 100
            rq = await Actor.open_request_queue()
            Actor.log.info('Request queue opened')

            # Add some requests
<<<<<<< HEAD
            await rq.add_requests([f'https://example.com/{i}' for i in range(desired_request_count)])
=======
            await rq.add_requests_batched([f'https://example.com/{i}' for i in range(desired_request_count)])
            total_count = await rq.get_total_count()
            Actor.log.info(f'Added {desired_request_count} requests in batch, total in queue: {total_count}')
>>>>>>> 1689a1ee

            handled_request_count = 0
            while next_request := await rq.fetch_next_request():
                if handled_request_count % 20 == 0:
                    Actor.log.info(f'Processing request {handled_request_count + 1}...')
                queue_operation_info = await rq.mark_request_as_handled(next_request)
                assert queue_operation_info is not None, f'queue_operation_info={queue_operation_info}'
                assert queue_operation_info.was_already_handled is False, (
                    f'queue_operation_info.was_already_handled={queue_operation_info.was_already_handled}'
                )
                handled_request_count += 1

            assert handled_request_count == desired_request_count, (
                f'handled_request_count={handled_request_count}',
                f'desired_request_count={desired_request_count}',
            )
            is_finished = await rq.is_finished()
            assert is_finished is True, f'is_finished={is_finished}'

    actor = await make_actor(label='rq-batch-test', main_func=main)
    run_result = await run_actor(actor)

    assert run_result.status == 'SUCCEEDED'


async def test_add_non_unique_requests_in_batch(
    make_actor: MakeActorFunction,
    run_actor: RunActorFunction,
) -> None:
    """Test adding requests with duplicate unique keys in batch."""

    async def main() -> None:
        from apify import Request

        async with Actor:
            desired_request_count = 100
            rq = await Actor.open_request_queue()
            Actor.log.info('Request queue opened')

            # Add some requests
<<<<<<< HEAD
            await rq.add_requests(
                [
                    Request.from_url(f'https://example.com/{i}', unique_key=str(i - 1 if i % 4 == 1 else i))
                    for i in range(desired_request_count)
                ]
=======
            requests_to_add = [
                Request.from_url(f'https://example.com/{i}', unique_key=str(i - 1 if i % 4 == 1 else i))
                for i in range(desired_request_count)
            ]
            await rq.add_requests_batched(requests_to_add)
            total_count = await rq.get_total_count()
            Actor.log.info(
                f'Added {desired_request_count} requests with duplicate unique keys, total in queue: {total_count}'
>>>>>>> 1689a1ee
            )

            handled_request_count = 0
            while next_request := await rq.fetch_next_request():
                if handled_request_count % 20 == 0:
                    Actor.log.info(f'Processing request {handled_request_count + 1}: {next_request.url}')
                queue_operation_info = await rq.mark_request_as_handled(next_request)
                assert queue_operation_info is not None, f'queue_operation_info={queue_operation_info}'
                assert queue_operation_info.was_already_handled is False, (
                    f'queue_operation_info.was_already_handled={queue_operation_info.was_already_handled}'
                )
                handled_request_count += 1

            expected_count = int(desired_request_count * 3 / 4)
            assert handled_request_count == expected_count, (
                f'handled_request_count={handled_request_count}',
                f'expected_count={expected_count}',
            )
            is_finished = await rq.is_finished()
            Actor.log.info(f'Processed {handled_request_count}/{expected_count} requests, finished: {is_finished}')
            assert is_finished is True, f'is_finished={is_finished}'

    actor = await make_actor(label='rq-batch-test', main_func=main)
    run_result = await run_actor(actor)

    assert run_result.status == 'SUCCEEDED'


async def test_forefront_requests_ordering(
    make_actor: MakeActorFunction,
    run_actor: RunActorFunction,
) -> None:
    """Test that forefront requests are processed before regular requests."""

    async def main() -> None:
        async with Actor:
            rq = await Actor.open_request_queue()
            Actor.log.info('Request queue opened')

            # Add regular requests
            await rq.add_request('https://example.com/1')
            await rq.add_request('https://example.com/2')
            await rq.add_request('https://example.com/3')
            Actor.log.info('Added 3 regular requests')

            # Add forefront requests
            await rq.add_request('https://example.com/priority1', forefront=True)
            await rq.add_request('https://example.com/priority2', forefront=True)
            total_count = await rq.get_total_count()
            Actor.log.info(f'Added 2 forefront requests, total in queue: {total_count}')

            # Fetch requests and verify order
            fetched_urls = []
            while next_request := await rq.fetch_next_request():
                Actor.log.info(f'Fetched request: {next_request.url}')
                fetched_urls.append(next_request.url)
                await rq.mark_request_as_handled(next_request)

            # Forefront requests should come first (in reverse order of addition)
            expected_order = [
                'https://example.com/priority2',
                'https://example.com/priority1',
                'https://example.com/1',
                'https://example.com/2',
                'https://example.com/3',
            ]
            assert fetched_urls == expected_order, (
                f'fetched_urls={fetched_urls}',
                f'expected_order={expected_order}',
            )

    actor = await make_actor(label='rq-forefront-order-test', main_func=main)
    run_result = await run_actor(actor)
    assert run_result.status == 'SUCCEEDED'


async def test_request_unique_key_behavior(
    make_actor: MakeActorFunction,
    run_actor: RunActorFunction,
) -> None:
    """Test behavior of custom unique keys."""

    async def main() -> None:
        from apify import Request

        async with Actor:
            rq = await Actor.open_request_queue()
            Actor.log.info('Request queue opened')

            # Add requests with custom unique keys
            req1 = Request.from_url('https://example.com/page1', unique_key='custom-key-1')
            req2 = Request.from_url('https://example.com/page2', unique_key='custom-key-1')  # Same key
            req3 = Request.from_url('https://example.com/page3', unique_key='custom-key-2')  # Different key

            result1 = await rq.add_request(req1)
            result2 = await rq.add_request(req2)
            result3 = await rq.add_request(req3)

            Actor.log.info(
                f'Added requests - was_already_present: [{result1.was_already_present}, '
                f'{result2.was_already_present}, {result3.was_already_present}]'
            )

            # Second request should be marked as already present
            assert result1.was_already_present is False, f'result1.was_already_present={result1.was_already_present}'
            assert result2.was_already_present is True, f'result2.was_already_present={result2.was_already_present}'
            assert result3.was_already_present is False, f'result3.was_already_present={result3.was_already_present}'

            # Only 2 requests should be fetchable
            fetched_count = 0
            fetched_requests = []
            while next_request := await rq.fetch_next_request():
                fetched_count += 1
                fetched_requests.append(next_request)
                await rq.mark_request_as_handled(next_request)

            assert fetched_count == 2, f'fetched_count={fetched_count}'

            # Verify the fetched requests have the correct unique keys
            unique_keys = {req.unique_key for req in fetched_requests}
            expected_keys = {'custom-key-1', 'custom-key-2'}
            assert unique_keys == expected_keys, (
                f'unique_keys={unique_keys}',
                f'expected_keys={expected_keys}',
            )

    actor = await make_actor(label='rq-unique-key-test', main_func=main)
    run_result = await run_actor(actor)
    assert run_result.status == 'SUCCEEDED'


async def test_request_reclaim_functionality(
    make_actor: MakeActorFunction,
    run_actor: RunActorFunction,
) -> None:
    """Test request reclaiming for failed processing."""

    async def main() -> None:
        async with Actor:
            rq = await Actor.open_request_queue()
            Actor.log.info('Request queue opened')

            # Add a test request
            await rq.add_request('https://example.com/test')
            Actor.log.info('Added test request')

            # Fetch and reclaim the request
            request = await rq.fetch_next_request()
            assert request is not None, f'request={request}'
            Actor.log.info(f'Fetched request: {request.url}')

            # Reclaim the request (simulate failed processing)
            reclaim_result = await rq.reclaim_request(request)
            assert reclaim_result is not None, f'reclaim_result={reclaim_result}'
            assert reclaim_result.was_already_handled is False, (
                f'reclaim_result.was_already_handled={reclaim_result.was_already_handled}'
            )
            Actor.log.info('Request reclaimed successfully')

            # Should be able to fetch the same request again
            request2 = await rq.fetch_next_request()
            assert request2 is not None, f'request2={request2}'
            assert request2.url == request.url, (
                f'request2.url={request2.url}',
                f'request.url={request.url}',
            )
            Actor.log.info(f'Successfully fetched reclaimed request: {request2.url}')

            # Mark as handled this time
            await rq.mark_request_as_handled(request2)
            is_finished = await rq.is_finished()
            assert is_finished is True, f'is_finished={is_finished}'

    actor = await make_actor(label='rq-reclaim-test', main_func=main)
    run_result = await run_actor(actor)
    assert run_result.status == 'SUCCEEDED'


async def test_request_reclaim_with_forefront(
    make_actor: MakeActorFunction,
    run_actor: RunActorFunction,
) -> None:
    """Test reclaiming requests to the front of the queue."""

    async def main() -> None:
        async with Actor:
            rq = await Actor.open_request_queue()
            Actor.log.info('Request queue opened')

            # Add multiple requests
            await rq.add_request('https://example.com/1')
            await rq.add_request('https://example.com/2')
            await rq.add_request('https://example.com/3')
            Actor.log.info('Added 3 requests')

            # Fetch first request
            first_request = await rq.fetch_next_request()
            assert first_request is not None, f'first_request={first_request}'
            Actor.log.info(f'Fetched first request: {first_request.url}')

            # Reclaim to forefront
            await rq.reclaim_request(first_request, forefront=True)
            Actor.log.info('Request reclaimed to forefront')

            # The reclaimed request should be fetched first again
            next_request = await rq.fetch_next_request()
            assert next_request is not None, f'next_request={next_request}'
            assert next_request.url == first_request.url, (
                f'next_request.url={next_request.url}',
                f'first_request.url={first_request.url}',
            )
            Actor.log.info(f'Confirmed reclaimed request came first: {next_request.url}')

            # Clean up
            await rq.mark_request_as_handled(next_request)
            remaining_count = 0

            while next_request := await rq.fetch_next_request():
                remaining_count += 1
                await rq.mark_request_as_handled(next_request)

            Actor.log.info(f'Test completed - processed {remaining_count} additional requests')

    actor = await make_actor(label='rq-reclaim-forefront-test', main_func=main)
    run_result = await run_actor(actor)
    assert run_result.status == 'SUCCEEDED'


async def test_complex_request_objects(
    make_actor: MakeActorFunction,
    run_actor: RunActorFunction,
) -> None:
    """Test handling complex Request objects with various properties."""

    async def main() -> None:
        from apify import Request

        async with Actor:
            rq = await Actor.open_request_queue()
            Actor.log.info('Request queue opened')

            # Create request with various properties
            request = Request.from_url(
                'https://example.com/api/data',
                method='POST',
                headers={'Authorization': 'Bearer token123', 'Content-Type': 'application/json'},
                user_data={'category': 'api', 'priority': 'high'},
                unique_key='api-request-1',
            )
            await rq.add_request(request)
            Actor.log.info(f'Added complex request: {request.url} with method {request.method}')

            # Fetch and verify all properties are preserved
            fetched_request = await rq.fetch_next_request()
            assert fetched_request is not None, f'fetched_request={fetched_request}'
            Actor.log.info(f'Fetched request: {fetched_request.url}')

            assert fetched_request.url == 'https://example.com/api/data', f'fetched_request.url={fetched_request.url}'
            assert fetched_request.method == 'POST', f'fetched_request.method={fetched_request.method}'
            assert fetched_request.headers['Authorization'] == 'Bearer token123', (
                f'fetched_request.headers["Authorization"]={fetched_request.headers["Authorization"]}'
            )
            assert fetched_request.headers['Content-Type'] == 'application/json', (
                f'fetched_request.headers["Content-Type"]={fetched_request.headers["Content-Type"]}'
            )
            assert fetched_request.user_data['category'] == 'api', (
                f'fetched_request.user_data["category"]={fetched_request.user_data["category"]}'
            )
            assert fetched_request.user_data['priority'] == 'high', (
                f'fetched_request.user_data["priority"]={fetched_request.user_data["priority"]}'
            )
            assert fetched_request.unique_key == 'api-request-1', (
                f'fetched_request.unique_key={fetched_request.unique_key}'
            )
            Actor.log.info('All properties verified successfully')

            await rq.mark_request_as_handled(fetched_request)
            Actor.log.info('Complex request test completed')

    actor = await make_actor(label='rq-complex-request-test', main_func=main)
    run_result = await run_actor(actor)
    assert run_result.status == 'SUCCEEDED'


async def test_get_request_by_id(
    make_actor: MakeActorFunction,
    run_actor: RunActorFunction,
) -> None:
    """Test retrieving specific requests by their ID."""

    async def main() -> None:
        async with Actor:
            rq = await Actor.open_request_queue()
            Actor.log.info('Request queue opened')

            # Add a request and get its ID
            add_result = await rq.add_request('https://example.com/test')
            request_id = add_result.id
            Actor.log.info(f'Request added with ID: {request_id}')

            # Retrieve the request by ID
            retrieved_request = await rq.get_request(request_id)
            assert retrieved_request is not None, f'retrieved_request={retrieved_request}'
            assert retrieved_request.url == 'https://example.com/test', f'retrieved_request.url={retrieved_request.url}'
            assert retrieved_request.id == request_id, (
                f'retrieved_request.id={retrieved_request.id}',
                f'request_id={request_id}',
            )
            Actor.log.info('Request retrieved successfully by ID')

            # Test with non-existent ID
            non_existent_request = await rq.get_request('non-existent-id')
            assert non_existent_request is None, f'non_existent_request={non_existent_request}'
            Actor.log.info('Non-existent ID correctly returned None')

    actor = await make_actor(label='rq-get-by-id-test', main_func=main)
    run_result = await run_actor(actor)
    assert run_result.status == 'SUCCEEDED'


async def test_metadata_tracking(
    make_actor: MakeActorFunction,
    run_actor: RunActorFunction,
) -> None:
    """Test request queue metadata and counts."""

    async def main() -> None:
        async with Actor:
            rq = await Actor.open_request_queue()
            Actor.log.info('Request queue opened')

            # Check initial state
            initial_total = await rq.get_total_count()
            initial_handled = await rq.get_handled_count()
            Actor.log.info(f'Initial state - Total: {initial_total}, Handled: {initial_handled}')
            assert initial_total == 0, f'initial_total={initial_total}'
            assert initial_handled == 0, f'initial_handled={initial_handled}'

            # Add requests
            await rq.add_requests_batched([f'https://example.com/{i}' for i in range(5)])
            Actor.log.info('Added 5 requests in batch')

            # Check counts after adding
            total_after_add = await rq.get_total_count()
            handled_after_add = await rq.get_handled_count()
            Actor.log.info(f'After adding - Total: {total_after_add}, Handled: {handled_after_add}')
            assert total_after_add == 5, f'total_after_add={total_after_add}'
            assert handled_after_add == 0, f'handled_after_add={handled_after_add}'

            # Process some requests
            for _ in range(3):
                request = await rq.fetch_next_request()
                if request:
                    await rq.mark_request_as_handled(request)

            Actor.log.info('Processed 3 requests')

            # Check counts after processing
            final_total = await rq.get_total_count()
            final_handled = await rq.get_handled_count()
            Actor.log.info(f'Final state - Total: {final_total}, Handled: {final_handled}')
            assert final_total == 5, f'final_total={final_total}'
            assert final_handled == 3, f'final_handled={final_handled}'

    actor = await make_actor(label='rq-metadata-test', main_func=main)
    run_result = await run_actor(actor)
    assert run_result.status == 'SUCCEEDED'


async def test_batch_operations_performance(
    make_actor: MakeActorFunction,
    run_actor: RunActorFunction,
) -> None:
    """Test batch operations vs individual operations."""

    async def main() -> None:
        async with Actor:
            rq = await Actor.open_request_queue()
            Actor.log.info('Request queue opened')

            # Test batch add vs individual adds
            batch_requests = [f'https://example.com/batch/{i}' for i in range(50)]
            Actor.log.info(f'Prepared {len(batch_requests)} requests for batch add')

            # Add in batch
            await rq.add_requests_batched(batch_requests)
            Actor.log.info('Batch add completed')

            # Verify all requests were added
            total_count = await rq.get_total_count()
            handled_count = await rq.get_handled_count()
            Actor.log.info(f'After batch add - Total: {total_count}, Handled: {handled_count}')
            assert total_count == 50, f'total_count={total_count}'
            assert handled_count == 0, f'handled_count={handled_count}'

            # Process all requests
            processed_count = 0
            while next_request := await rq.fetch_next_request():
                processed_count += 1
                await rq.mark_request_as_handled(next_request)
                if processed_count >= 50:  # Safety break
                    break

            Actor.log.info(f'Processing completed. Total processed: {processed_count}')
            assert processed_count == 50, f'processed_count={processed_count}'

            is_finished = await rq.is_finished()
            assert is_finished is True, f'is_finished={is_finished}'

    actor = await make_actor(label='rq-batch-performance-test', main_func=main)
    run_result = await run_actor(actor)
    assert run_result.status == 'SUCCEEDED'


async def test_state_consistency(
    make_actor: MakeActorFunction,
    run_actor: RunActorFunction,
) -> None:
    """Test queue state consistency during concurrent operations."""

    async def main() -> None:
        async with Actor:
            rq = await Actor.open_request_queue()
            Actor.log.info('Request queue opened')

            # Add initial requests
            for i in range(10):
                await rq.add_request(f'https://example.com/{i}')
            Actor.log.info('Added 10 initial requests')

            initial_total = await rq.get_total_count()
            Actor.log.info(f'Initial total count: {initial_total}')

            # Simulate some requests being processed and others being reclaimed
            processed_requests = []
            reclaimed_requests = []

            for i in range(5):
                request = await rq.fetch_next_request()
                if request:
                    if i % 2 == 0:  # Process even indices
                        await rq.mark_request_as_handled(request)
                        processed_requests.append(request)
                    else:  # Reclaim odd indices
                        await rq.reclaim_request(request)
                        reclaimed_requests.append(request)

            Actor.log.info(f'Processed {len(processed_requests)} requests, reclaimed {len(reclaimed_requests)}')

            # Verify queue state
            expected_handled = len(processed_requests)
            current_handled = await rq.get_handled_count()
            current_total = await rq.get_total_count()

            Actor.log.info(f'Expected handled: {expected_handled}, Actual handled: {current_handled}')
            Actor.log.info(f'Current total: {current_total}')

            assert current_handled == expected_handled, (
                f'current_handled={current_handled}',
                f'expected_handled={expected_handled}',
            )
            assert current_total == 10, f'current_total={current_total}'

            # Process remaining requests
            remaining_count = 0
            while next_request := await rq.fetch_next_request():
                remaining_count += 1
                await rq.mark_request_as_handled(next_request)

            Actor.log.info(f'Processed {remaining_count} remaining requests')
            is_finished = await rq.is_finished()
            assert is_finished is True, f'is_finished={is_finished}'

    actor = await make_actor(label='rq-state-consistency-test', main_func=main)
    run_result = await run_actor(actor)
    assert run_result.status == 'SUCCEEDED'


async def test_empty_rq_behavior(
    make_actor: MakeActorFunction,
    run_actor: RunActorFunction,
) -> None:
    """Test behavior with empty queues."""

    async def main() -> None:
        async with Actor:
            rq = await Actor.open_request_queue()
            Actor.log.info('Request queue opened')

            # Test empty queue operations
            is_empty = await rq.is_empty()
            is_finished = await rq.is_finished()
            Actor.log.info(f'Empty queue - is_empty: {is_empty}, is_finished: {is_finished}')
            assert is_empty is True, f'is_empty={is_empty}'
            assert is_finished is True, f'is_finished={is_finished}'

            # Fetch from empty queue
            request = await rq.fetch_next_request()
            Actor.log.info(f'Fetch result from empty queue: {request}')
            assert request is None, f'request={request}'

            # Check metadata for empty queue
            metadata = await rq.get_info()
            assert metadata is not None, f'metadata={metadata}'
            Actor.log.info(
                f'Empty queue metadata - Total: {metadata.total_request_count}, '
                f'Handled: {metadata.handled_request_count}, '
                f'Pending: {metadata.pending_request_count}'
            )
            assert metadata.total_request_count == 0, f'metadata.total_request_count={metadata.total_request_count}'
            assert metadata.handled_request_count == 0, (
                f'metadata.handled_request_count={metadata.handled_request_count}'
            )
            assert metadata.pending_request_count == 0, (
                f'metadata.pending_request_count={metadata.pending_request_count}'
            )

    actor = await make_actor(label='rq-empty-queue-test', main_func=main)
    run_result = await run_actor(actor)
    assert run_result.status == 'SUCCEEDED'


async def test_large_batch_operations(
    make_actor: MakeActorFunction,
    run_actor: RunActorFunction,
) -> None:
    """Test handling large batches of requests."""

    async def main() -> None:
        async with Actor:
            rq = await Actor.open_request_queue()
            Actor.log.info('Request queue opened')

            # Create a large batch of requests
            large_batch = [f'https://example.com/large/{i}' for i in range(500)]
            Actor.log.info(f'Created batch of {len(large_batch)} requests')

            # Add in batch
            await rq.add_requests_batched(large_batch, batch_size=100, wait_for_all_requests_to_be_added=True)
            Actor.log.info('Large batch add completed')

            # Verify all requests were added
            total_count = await rq.get_total_count()
            assert total_count == 500, f'total_count={total_count}'

            # Process all in chunks to test performance
            processed_count = 0

            while not await rq.is_empty():
                request = await rq.fetch_next_request()

                # The RQ is_empty should ensure we don't get None
                assert request is not None, f'request={request}'

                await rq.mark_request_as_handled(request)
                processed_count += 1

            Actor.log.info(f'Processing completed. Total processed: {processed_count}')
            assert processed_count == 500, f'processed_count={processed_count}'

            is_finished = await rq.is_finished()
            assert is_finished is True, f'is_finished={is_finished}'

    actor = await make_actor(label='rq-large-batch-test', main_func=main)
    run_result = await run_actor(actor)
    assert run_result.status == 'SUCCEEDED'


async def test_mixed_string_and_request_objects(
    make_actor: MakeActorFunction,
    run_actor: RunActorFunction,
) -> None:
    """Test adding both string URLs and Request objects."""

    async def main() -> None:
        from apify import Request

        async with Actor:
            rq = await Actor.open_request_queue()
            Actor.log.info('Request queue opened')

            # Add string URLs
            await rq.add_request('https://example.com/string1')
            await rq.add_request('https://example.com/string2')
            Actor.log.info('Added string URL requests')

            # Add Request objects
            request_obj = Request.from_url('https://example.com/object1', user_data={'type': 'request_object'})
            await rq.add_request(request_obj)
            Actor.log.info('Added Request object with user_data')

            # Add mixed batch
            mixed_batch: list[str | Request] = [
                'https://example.com/mixed1',
                Request.from_url('https://example.com/mixed2', method='POST'),
                'https://example.com/mixed3',
            ]
            await rq.add_requests_batched(mixed_batch)
            Actor.log.info('Added mixed batch of strings and Request objects')

            total_count = await rq.get_total_count()
            Actor.log.info(f'Total requests in queue: {total_count}')

            # Fetch and verify all types work
            fetched_requests = []
            while next_request := await rq.fetch_next_request():
                fetched_requests.append(next_request)
                await rq.mark_request_as_handled(next_request)

            assert len(fetched_requests) == 6, f'len(fetched_requests)={len(fetched_requests)}'

            # Find the request object we added
            request_obj_found = None
            for req in fetched_requests:
                if req.user_data and req.user_data.get('type') == 'request_object':
                    request_obj_found = req
                    break

            assert request_obj_found is not None, f'request_obj_found={request_obj_found}'
            assert request_obj_found.url == 'https://example.com/object1', (
                f'request_obj_found.url={request_obj_found.url}'
            )
            Actor.log.info('Mixed types verified - found request object with user_data')

    actor = await make_actor(label='rq-mixed-types-test', main_func=main)
    run_result = await run_actor(actor)
    assert run_result.status == 'SUCCEEDED'


async def test_concurrent_processing_simulation(
    make_actor: MakeActorFunction,
    run_actor: RunActorFunction,
) -> None:
    """Test simulation of concurrent request processing."""

    async def main() -> None:
        import asyncio

        async with Actor:
            rq = await Actor.open_request_queue()
            Actor.log.info('Request queue opened')

            # Add requests for concurrent processing
            for i in range(20):
                await rq.add_request(f'https://example.com/concurrent/{i}')
            Actor.log.info('Added 20 requests for concurrent processing')

            total_count = await rq.get_total_count()
            assert total_count == 20, f'total_count={total_count}'

            # Simulate concurrent workers
            async def worker() -> int:
                processed = 0

                while request := await rq.fetch_next_request():
                    # Simulate some work
                    await asyncio.sleep(0.01)

                    # Randomly reclaim some requests (simulate failures)
                    if processed % 7 == 0 and processed > 0:  # Reclaim every 7th request
                        await rq.reclaim_request(request)
                    else:
                        await rq.mark_request_as_handled(request)
                        processed += 1

                return processed

            # Run multiple workers concurrently
            workers = [worker() for _ in range(3)]
            results = await asyncio.gather(*workers)

            total_processed = sum(results)
            Actor.log.info(f'Total processed by workers: {total_processed}')
            Actor.log.info(f'Individual worker results: {results}')

            # Verify that workers processed some requests
            assert total_processed > 0, f'total_processed={total_processed}'
            assert len(results) == 3, f'len(results)={len(results)}'

            # Check queue state after concurrent processing
            handled_after_workers = await rq.get_handled_count()
            assert handled_after_workers == total_processed, (
                f'handled_after_workers={handled_after_workers}',
                f'total_processed={total_processed}',
            )

            total_after_workers = await rq.get_total_count()
            assert total_after_workers == 20, f'total_after_workers={total_after_workers}'

            # Process any remaining reclaimed requests
            remaining_count = 0
            while not await rq.is_finished():
                request = await rq.fetch_next_request()
                if request:
                    remaining_count += 1
                    await rq.mark_request_as_handled(request)
                else:
                    break

            Actor.log.info(f'Processed {remaining_count} remaining requests')

            # Verify final state
            final_handled = await rq.get_handled_count()
            final_total = await rq.get_total_count()
            assert final_handled == 20, f'final_handled={final_handled}'
            assert final_total == 20, f'final_total={final_total}'
            assert total_processed + remaining_count == 20, (
                f'total_processed={total_processed}',
                f'remaining_count={remaining_count}',
            )

            is_finished = await rq.is_finished()
            assert is_finished is True, f'is_finished={is_finished}'

    actor = await make_actor(label='rq-concurrent-test', main_func=main)
    run_result = await run_actor(actor)
    assert run_result.status == 'SUCCEEDED'


async def test_persistence_across_operations(
    make_actor: MakeActorFunction,
    run_actor: RunActorFunction,
) -> None:
    """Test that queue state persists across different operations."""

    async def main() -> None:
        async with Actor:
            # Open queue and add some requests
            rq = await Actor.open_request_queue()
            Actor.log.info('Request queue opened')

            # Add initial batch
            initial_requests = [f'https://example.com/persist/{i}' for i in range(10)]
            await rq.add_requests_batched(initial_requests, wait_for_all_requests_to_be_added=True)
            Actor.log.info(f'Added initial batch of {len(initial_requests)} requests')

            initial_total = await rq.get_total_count()
            Actor.log.info(f'Total count after initial batch: {initial_total}')

            # Process some requests
            processed_count = 0
            for _ in range(5):
                request = await rq.fetch_next_request()
                if request:
                    await rq.mark_request_as_handled(request)
                    processed_count += 1

            Actor.log.info(f'Processed {processed_count} requests from initial batch')
            handled_after_first_batch = await rq.get_handled_count()
            Actor.log.info(f'Handled count after processing: {handled_after_first_batch}')

            # Add more requests
            additional_requests = [f'https://example.com/additional/{i}' for i in range(5)]
            await rq.add_requests_batched(additional_requests, wait_for_all_requests_to_be_added=True)
            Actor.log.info(f'Added additional batch of {len(additional_requests)} requests')

            # Check final state
            total_after_additional = await rq.get_total_count()
            handled_after_additional = await rq.get_handled_count()
            Actor.log.info(
                f'After adding additional batch - Total: {total_after_additional}, Handled: {handled_after_additional}'
            )
            assert total_after_additional == 15, f'total_after_additional={total_after_additional}'
            assert handled_after_additional == 5, f'handled_after_additional={handled_after_additional}'

            # Process remaining
            remaining_processed = 0
            while not await rq.is_finished():
                request = await rq.fetch_next_request()
                if request:
                    remaining_processed += 1
                    await rq.mark_request_as_handled(request)
                else:
                    break

            Actor.log.info(f'Processed {remaining_processed} remaining requests')
            is_finished = await rq.is_finished()
            final_total = await rq.get_total_count()
            final_handled = await rq.get_handled_count()

            Actor.log.info(f'Final state - Finished: {is_finished}, Total: {final_total}, Handled: {final_handled}')
            assert is_finished is True, f'is_finished={is_finished}'
            assert final_total == 15, f'final_total={final_total}'
            assert final_handled == 15, f'final_handled={final_handled}'

    actor = await make_actor(label='rq-persistence-test', main_func=main)
    run_result = await run_actor(actor)
    assert run_result.status == 'SUCCEEDED'


async def test_request_deduplication_edge_cases(
    make_actor: MakeActorFunction,
    run_actor: RunActorFunction,
) -> None:
    """Test edge cases in request deduplication."""

    async def main() -> None:
        from apify import Request

        async with Actor:
            rq = await Actor.open_request_queue()
            Actor.log.info('Request queue opened')

            # Test URL normalization and deduplication with expected results
            urls_and_deduplication_expectations: list[tuple[str | Request, bool]] = [
                ('https://example.com/page', False),
                ('https://example.com/page/', True),  # Should be deduplicated (same as first)
                ('https://example.com/page?', True),  # Should be deduplicated (same as first)
                (
                    Request.from_url('https://example.com/page#fragment', use_extended_unique_key=True),
                    False,
                ),  # Different extended unique key
                ('https://example.com/page?param=1', False),  # Different unique key
            ]
            Actor.log.info(f'Testing deduplication with {len(urls_and_deduplication_expectations)} URLs')

            results = list[bool]()
            for url, expected_duplicate in urls_and_deduplication_expectations:
                result = await rq.add_request(url)
                results.append(result.was_already_present)
                assert result.was_already_present == expected_duplicate, (
                    f'url={url}',
                    f'expected_duplicate={expected_duplicate}',
                    f'actual_was_already_present={result.was_already_present}',
                )

            Actor.log.info(f'was_already_present results: {results}')

            # Calculate expected unique count
            expected_unique_count = sum(
                1 for _, is_duplicate in urls_and_deduplication_expectations if not is_duplicate
            )
            Actor.log.info(f'Expected {expected_unique_count} unique requests')

            # Fetch all unique requests
            fetched_urls = list[str]()
            while next_request := await rq.fetch_next_request():
                fetched_urls.append(next_request.url)
                await rq.mark_request_as_handled(next_request)

            # Assert exact expected count
            assert len(fetched_urls) == expected_unique_count, (
                f'len(fetched_urls)={len(fetched_urls)}',
                f'expected_unique_count={expected_unique_count}',
            )
            Actor.log.info(
                f'Added {len(urls_and_deduplication_expectations)} URLs, '
                f'got {len(fetched_urls)} unique requests as expected'
            )

    actor = await make_actor(label='rq-deduplication-test', main_func=main)
    run_result = await run_actor(actor)
    assert run_result.status == 'SUCCEEDED'


async def test_request_ordering_with_mixed_operations(
    make_actor: MakeActorFunction,
    run_actor: RunActorFunction,
) -> None:
    """Test request ordering with mixed add/reclaim operations."""

    async def main() -> None:
        async with Actor:
            rq = await Actor.open_request_queue()
            Actor.log.info('Request queue opened')

            # Add initial requests
            await rq.add_request('https://example.com/1')
            await rq.add_request('https://example.com/2')
            Actor.log.info('Added initial requests')

            # Fetch one and reclaim to forefront
            request1 = await rq.fetch_next_request()
            assert request1 is not None, f'request1={request1}'
            assert request1.url == 'https://example.com/1', f'request1.url={request1.url}'
            Actor.log.info(f'Fetched request: {request1.url}')

            await rq.reclaim_request(request1, forefront=True)
            Actor.log.info('Reclaimed request to forefront')

            # Add forefront request
            await rq.add_request('https://example.com/priority', forefront=True)
            Actor.log.info('Added new forefront request')

            # Fetch all requests and verify forefront behavior
            urls_ordered = list[str]()
            while next_request := await rq.fetch_next_request():
                urls_ordered.append(next_request.url)
                await rq.mark_request_as_handled(next_request)

            Actor.log.info(f'Final order of fetched URLs: {urls_ordered}')

            # Verify that we got all 3 requests
            assert len(urls_ordered) == 3, f'len(urls_ordered)={len(urls_ordered)}'

            assert urls_ordered[0] == 'https://example.com/priority', f'urls_ordered[0]={urls_ordered[0]}'
            assert urls_ordered[1] == request1.url, (
                f'urls_ordered[1]={urls_ordered[1]}',
                f'request1.url={request1.url}',
            )
            assert urls_ordered[2] == 'https://example.com/2', f'urls_ordered[2]={urls_ordered[2]}'
            Actor.log.info('Request ordering verified successfully')

    actor = await make_actor(label='rq-mixed-ordering-test', main_func=main)
    run_result = await run_actor(actor)
    assert run_result.status == 'SUCCEEDED'


async def test_rq_isolation(
    make_actor: MakeActorFunction,
    run_actor: RunActorFunction,
) -> None:
    """Test that different request queues are properly isolated."""

    async def main() -> None:
        async with Actor:
            # Get the unique actor name for creating unique queue names
            actor_name = Actor.configuration.actor_id

            # Open multiple queues with unique names
            rq1 = await Actor.open_request_queue(name=f'{actor_name}-rq-1')
            rq2 = await Actor.open_request_queue(name=f'{actor_name}-rq-2')
            Actor.log.info('Opened two separate named queues with unique names')

            # Verify they are different instances
            assert rq1 is not rq2, f'rq1 is rq2={rq1 is rq2}'
            Actor.log.info('Verified queues are different instances')

            # Add different requests to each queue
            await rq1.add_request('https://example.com/queue1-request')
            await rq2.add_request('https://example.com/queue2-request')
            Actor.log.info('Added different requests to each queue')

            # Verify isolation
            req1 = await rq1.fetch_next_request()
            req2 = await rq2.fetch_next_request()

            assert req1 is not None, f'req1={req1}'
            assert 'queue1' in req1.url, f'req1.url={req1.url}'
            assert req2 is not None, f'req2={req2}'
            assert 'queue2' in req2.url, f'req2.url={req2.url}'
            Actor.log.info(f'Queue 1 request: {req1.url}')
            Actor.log.info(f'Queue 2 request: {req2.url}')
            Actor.log.info('Queue isolation verified successfully')

            # Clean up
            await rq1.mark_request_as_handled(req1)
            await rq2.mark_request_as_handled(req2)

            # Drop queues
            await rq1.drop()
            await rq2.drop()
            Actor.log.info('Dropped both queues')

    actor = await make_actor(label='rq-isolation-test', main_func=main)
    run_result = await run_actor(actor)
    assert run_result.status == 'SUCCEEDED'


async def test_finished_state_accuracy(
    make_actor: MakeActorFunction,
    run_actor: RunActorFunction,
) -> None:
    """Test accuracy of is_finished() method in various scenarios."""

    async def main() -> None:
        async with Actor:
            rq = await Actor.open_request_queue()
            Actor.log.info('Request queue opened')

            # Initially should be finished
            initial_finished = await rq.is_finished()
            Actor.log.info(f'Initial finished state: {initial_finished}')
            assert initial_finished is True, f'initial_finished={initial_finished}'

            # Add requests - should not be finished
            await rq.add_request('https://example.com/test1')
            await rq.add_request('https://example.com/test2')
            after_add_finished = await rq.is_finished()
            Actor.log.info(f'Finished state after adding requests: {after_add_finished}')
            assert after_add_finished is False, f'after_add_finished={after_add_finished}'

            # Fetch but don't handle - should not be finished
            request1 = await rq.fetch_next_request()
            assert request1 is not None, f'request1={request1}'
            after_fetch_finished = await rq.is_finished()
            Actor.log.info(f'Finished state after fetch (not handled): {after_fetch_finished}')
            assert after_fetch_finished is False, f'after_fetch_finished={after_fetch_finished}'

            # Reclaim request - should still not be finished
            await rq.reclaim_request(request1)
            after_reclaim_finished = await rq.is_finished()
            Actor.log.info(f'Finished state after reclaim: {after_reclaim_finished}')
            assert after_reclaim_finished is False, f'after_reclaim_finished={after_reclaim_finished}'

            # Handle all requests - should be finished
            processed_count = 0
            while next_request := await rq.fetch_next_request():
                processed_count += 1
                await rq.mark_request_as_handled(next_request)

            Actor.log.info(f'Processed {processed_count} requests')
            final_finished = await rq.is_finished()
            assert final_finished is True, f'final_finished={final_finished}'

    actor = await make_actor(label='rq-finished-state-test', main_func=main)
    run_result = await run_actor(actor)
    assert run_result.status == 'SUCCEEDED'


async def test_operations_performance_pattern(
    make_actor: MakeActorFunction,
    run_actor: RunActorFunction,
) -> None:
    """Test a common performance pattern: producer-consumer."""

    async def main() -> None:
        import asyncio

        async with Actor:
            rq = await Actor.open_request_queue()
            Actor.log.info('Request queue opened')

            # Producer: Add requests in background
            async def producer() -> None:
                for i in range(20):
                    await rq.add_request(f'https://example.com/item/{i}')
                    if i % 5 == 0:  # Add some delay to simulate real production
                        await asyncio.sleep(0.01)
                Actor.log.info('Producer finished adding all 20 requests')

            # Consumer: Process requests as they become available
            async def consumer() -> int:
                processed = 0
                consecutive_empty = 0
                max_empty_attempts = 5

                while consecutive_empty < max_empty_attempts:
                    request = await rq.fetch_next_request()
                    if request is None:
                        consecutive_empty += 1
                        await asyncio.sleep(0.01)  # Brief wait for more requests
                        continue

                    consecutive_empty = 0
                    await rq.mark_request_as_handled(request)
                    processed += 1

                Actor.log.info(f'Consumer finished initial processing, processed {processed} requests')
                return processed

            # Run producer and consumer concurrently
            producer_task = asyncio.create_task(producer())
            consumer_task = asyncio.create_task(consumer())

            # Wait for both to complete
            await producer_task
            processed_count = await consumer_task
            Actor.log.info(f'Concurrent phase completed, processed {processed_count} requests')

            # Process any remaining requests
            remaining_count = 0
            while next_request := await rq.fetch_next_request():
                await rq.mark_request_as_handled(next_request)
                processed_count += 1
                remaining_count += 1

            Actor.log.info(f'Processed {remaining_count} remaining requests')
            Actor.log.info(f'Total processed: {processed_count} requests')
            assert processed_count == 20, f'processed_count={processed_count}'

            final_finished = await rq.is_finished()
            assert final_finished is True, f'final_finished={final_finished}'

    actor = await make_actor(label='rq-performance-pattern-test', main_func=main)
    run_result = await run_actor(actor)
    assert run_result.status == 'SUCCEEDED'<|MERGE_RESOLUTION|>--- conflicted
+++ resolved
@@ -62,13 +62,9 @@
             Actor.log.info('Request queue opened')
 
             # Add some requests
-<<<<<<< HEAD
             await rq.add_requests([f'https://example.com/{i}' for i in range(desired_request_count)])
-=======
-            await rq.add_requests_batched([f'https://example.com/{i}' for i in range(desired_request_count)])
             total_count = await rq.get_total_count()
             Actor.log.info(f'Added {desired_request_count} requests in batch, total in queue: {total_count}')
->>>>>>> 1689a1ee
 
             handled_request_count = 0
             while next_request := await rq.fetch_next_request():
@@ -109,22 +105,14 @@
             Actor.log.info('Request queue opened')
 
             # Add some requests
-<<<<<<< HEAD
-            await rq.add_requests(
-                [
-                    Request.from_url(f'https://example.com/{i}', unique_key=str(i - 1 if i % 4 == 1 else i))
-                    for i in range(desired_request_count)
-                ]
-=======
             requests_to_add = [
                 Request.from_url(f'https://example.com/{i}', unique_key=str(i - 1 if i % 4 == 1 else i))
                 for i in range(desired_request_count)
             ]
-            await rq.add_requests_batched(requests_to_add)
+            await rq.add_requests(requests_to_add)
             total_count = await rq.get_total_count()
             Actor.log.info(
                 f'Added {desired_request_count} requests with duplicate unique keys, total in queue: {total_count}'
->>>>>>> 1689a1ee
             )
 
             handled_request_count = 0
@@ -464,7 +452,7 @@
             assert initial_handled == 0, f'initial_handled={initial_handled}'
 
             # Add requests
-            await rq.add_requests_batched([f'https://example.com/{i}' for i in range(5)])
+            await rq.add_requests([f'https://example.com/{i}' for i in range(5)])
             Actor.log.info('Added 5 requests in batch')
 
             # Check counts after adding
@@ -510,7 +498,7 @@
             Actor.log.info(f'Prepared {len(batch_requests)} requests for batch add')
 
             # Add in batch
-            await rq.add_requests_batched(batch_requests)
+            await rq.add_requests(batch_requests)
             Actor.log.info('Batch add completed')
 
             # Verify all requests were added
@@ -627,7 +615,7 @@
             assert request is None, f'request={request}'
 
             # Check metadata for empty queue
-            metadata = await rq.get_info()
+            metadata = await rq.get_metadata()
             assert metadata is not None, f'metadata={metadata}'
             Actor.log.info(
                 f'Empty queue metadata - Total: {metadata.total_request_count}, '
@@ -663,7 +651,7 @@
             Actor.log.info(f'Created batch of {len(large_batch)} requests')
 
             # Add in batch
-            await rq.add_requests_batched(large_batch, batch_size=100, wait_for_all_requests_to_be_added=True)
+            await rq.add_requests(large_batch, batch_size=100, wait_for_all_requests_to_be_added=True)
             Actor.log.info('Large batch add completed')
 
             # Verify all requests were added
@@ -722,7 +710,7 @@
                 Request.from_url('https://example.com/mixed2', method='POST'),
                 'https://example.com/mixed3',
             ]
-            await rq.add_requests_batched(mixed_batch)
+            await rq.add_requests(mixed_batch)
             Actor.log.info('Added mixed batch of strings and Request objects')
 
             total_count = await rq.get_total_count()
@@ -858,7 +846,7 @@
 
             # Add initial batch
             initial_requests = [f'https://example.com/persist/{i}' for i in range(10)]
-            await rq.add_requests_batched(initial_requests, wait_for_all_requests_to_be_added=True)
+            await rq.add_requests(initial_requests, wait_for_all_requests_to_be_added=True)
             Actor.log.info(f'Added initial batch of {len(initial_requests)} requests')
 
             initial_total = await rq.get_total_count()
@@ -878,7 +866,7 @@
 
             # Add more requests
             additional_requests = [f'https://example.com/additional/{i}' for i in range(5)]
-            await rq.add_requests_batched(additional_requests, wait_for_all_requests_to_be_added=True)
+            await rq.add_requests(additional_requests, wait_for_all_requests_to_be_added=True)
             Actor.log.info(f'Added additional batch of {len(additional_requests)} requests')
 
             # Check final state
