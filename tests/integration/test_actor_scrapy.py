from __future__ import annotations

from pathlib import Path
from typing import TYPE_CHECKING

if TYPE_CHECKING:
    from .conftest import MakeActorFunction, RunActorFunction


async def test_actor_scrapy_title_spider(
    make_actor: MakeActorFunction,
    run_actor: RunActorFunction,
) -> None:
    base_path = Path('docs/02_guides/code/scrapy_project')

    actor_source_files = {
        'src/__init__.py': (base_path / 'src/__init__.py').read_text(),
        'src/__main__.py': (base_path / 'src/__main__.py').read_text(),
        'src/items.py': (base_path / 'src/items.py').read_text(),
        'src/main.py': (base_path / 'src/main.py').read_text(),
        'src/settings.py': (base_path / 'src/settings.py').read_text(),
        'src/spiders/__init__.py': (base_path / 'src/spiders/__init__.py').read_text(),
        'src/spiders/title.py': (base_path / 'src/spiders/title.py').read_text(),
    }

    actor = await make_actor(
        'actor-scrapy-title-spider',
        source_files=actor_source_files,
        additional_requirements=['scrapy~=2.12.0'],
    )
    run_result = await run_actor(
        actor,
        run_input={
            'startUrls': [{'url': 'https://crawlee.dev'}],
            'allowedDomains': ['crawlee.dev'],
            'proxyConfiguration': {'useApifyProxy': True},
        },
    )

    assert run_result.status == 'SUCCEEDED'

    items = await actor.last_run().dataset().list_items()

<<<<<<< HEAD
=======
    # CLOSESPIDER_PAGECOUNT is set to 10 in the spider settings.
>>>>>>> 6bb1b7a0
    assert items.count >= 9

    for item in items.items:
        assert 'url' in item
        assert 'title' in item<|MERGE_RESOLUTION|>--- conflicted
+++ resolved
@@ -41,10 +41,7 @@
 
     items = await actor.last_run().dataset().list_items()
 
-<<<<<<< HEAD
-=======
     # CLOSESPIDER_PAGECOUNT is set to 10 in the spider settings.
->>>>>>> 6bb1b7a0
     assert items.count >= 9
 
     for item in items.items:
