--- conflicted
+++ resolved
@@ -169,9 +169,6 @@
 
 @pytest.fixture
 def apify_client_async_patcher(monkeypatch: pytest.MonkeyPatch) -> ApifyClientAsyncPatcher:
-<<<<<<< HEAD
-    return ApifyClientAsyncPatcher(monkeypatch)
-=======
     return ApifyClientAsyncPatcher(monkeypatch)
 
 
@@ -206,5 +203,4 @@
 
     monkeypatch.setattr(httpx, 'AsyncClient', ProxylessAsyncClient)
     yield
-    monkeypatch.undo()
->>>>>>> 5d01ce46
+    monkeypatch.undo()