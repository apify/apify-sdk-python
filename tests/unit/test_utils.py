import asyncio
<<<<<<< HEAD
import datetime
import io
import os
import uuid
=======
import io
import os
import uuid
from collections import OrderedDict
from datetime import datetime, timezone
>>>>>>> 2c6205b9
from enum import Enum

import pytest
from aiofiles.os import mkdir

from apify._utils import (
<<<<<<< HEAD
    _crypto_random_object_id,
=======
    _budget_ow,
>>>>>>> 2c6205b9
    _fetch_and_parse_env_var,
    _filter_out_none_values_recursively,
    _filter_out_none_values_recursively_internal,
    _force_remove,
    _force_rename,
    _get_cpu_usage_percent,
    _get_memory_usage_bytes,
    _guess_file_extension,
    _is_content_type_json,
    _is_content_type_text,
    _is_content_type_xml,
    _is_file_or_bytes,
    _is_uuid,
    _json_dumps,
    _maybe_extract_enum_member_value,
    _maybe_parse_bool,
    _maybe_parse_datetime,
    _maybe_parse_int,
    _raise_on_duplicate_storage,
    _raise_on_non_existing_storage,
    _run_func_at_interval_async,
    _unique_key_to_request_id,
)
from apify.consts import ApifyEnvVars, StorageTypes


def test__fetch_and_parse_env_var(monkeypatch: pytest.MonkeyPatch) -> None:
    monkeypatch.setenv(ApifyEnvVars.IS_AT_HOME, 'True')
    monkeypatch.setenv(ApifyEnvVars.MEMORY_MBYTES, '1024')
    monkeypatch.setenv(ApifyEnvVars.META_ORIGIN, 'API')
    monkeypatch.setenv(ApifyEnvVars.STARTED_AT, '2022-12-02T15:19:34.907Z')
    monkeypatch.setenv('DUMMY_BOOL', '1')
    monkeypatch.setenv('DUMMY_DATETIME', '2022-12-02T15:19:34.907Z')
    monkeypatch.setenv('DUMMY_INT', '1')
    monkeypatch.setenv('DUMMY_STRING', 'DUMMY')

    assert _fetch_and_parse_env_var(ApifyEnvVars.IS_AT_HOME) is True
    assert _fetch_and_parse_env_var(ApifyEnvVars.MEMORY_MBYTES) == 1024
    assert _fetch_and_parse_env_var(ApifyEnvVars.META_ORIGIN) == 'API'
    assert _fetch_and_parse_env_var(ApifyEnvVars.STARTED_AT) == \
        datetime(2022, 12, 2, 15, 19, 34, 907000, tzinfo=timezone.utc)

    assert _fetch_and_parse_env_var('DUMMY_BOOL') == '1'  # type: ignore
    assert _fetch_and_parse_env_var('DUMMY_DATETIME') == '2022-12-02T15:19:34.907Z'  # type: ignore
    assert _fetch_and_parse_env_var('DUMMY_INT') == '1'  # type: ignore
    assert _fetch_and_parse_env_var('DUMMY_STRING') == 'DUMMY'  # type: ignore
    assert _fetch_and_parse_env_var('NONEXISTENT_ENV_VAR') is None  # type: ignore
    assert _fetch_and_parse_env_var('NONEXISTENT_ENV_VAR', 'default') == 'default'  # type: ignore


def test__get_cpu_usage_percent() -> None:
    assert _get_cpu_usage_percent() >= 0
    assert _get_cpu_usage_percent() <= 100


def test__get_memory_usage_bytes() -> None:
    assert _get_memory_usage_bytes() >= 0
    assert _get_memory_usage_bytes() <= 1024 * 1024 * 1024 * 1024


def test__maybe_extract_enum_member_value() -> None:
    class TestEnum(Enum):
        A = 'A'
        B = 'B'

    assert _maybe_extract_enum_member_value(TestEnum.A) == 'A'
    assert _maybe_extract_enum_member_value(TestEnum.B) == 'B'
    assert _maybe_extract_enum_member_value('C') == 'C'
    assert _maybe_extract_enum_member_value(1) == 1
    assert _maybe_extract_enum_member_value(None) is None


def test__maybe_parse_bool() -> None:
    assert _maybe_parse_bool('True') is True
    assert _maybe_parse_bool('true') is True
    assert _maybe_parse_bool('1') is True
    assert _maybe_parse_bool('False') is False
    assert _maybe_parse_bool('false') is False
    assert _maybe_parse_bool('0') is False
    assert _maybe_parse_bool(None) is False
    assert _maybe_parse_bool('bflmpsvz') is False


def test__maybe_parse_datetime() -> None:
    assert _maybe_parse_datetime('2022-12-02T15:19:34.907Z') == \
        datetime(2022, 12, 2, 15, 19, 34, 907000, tzinfo=timezone.utc)
    assert _maybe_parse_datetime('2022-12-02T15:19:34.907') == '2022-12-02T15:19:34.907'
    assert _maybe_parse_datetime('anything') == 'anything'


def test__maybe_parse_int() -> None:
    assert _maybe_parse_int('0') == 0
    assert _maybe_parse_int('1') == 1
    assert _maybe_parse_int('-1') == -1
    assert _maybe_parse_int('136749825') == 136749825
    assert _maybe_parse_int('') is None
    assert _maybe_parse_int('abcd') is None


async def test__run_func_at_interval_async() -> None:
    # Test that it works with a synchronous functions
    test_var = 0

    def sync_increment() -> None:
        nonlocal test_var
        test_var += 1

    sync_increment_task = asyncio.create_task(_run_func_at_interval_async(sync_increment, 0.3))

    await asyncio.sleep(0.2)
    assert test_var == 0
    await asyncio.sleep(0.3)
    assert test_var == 1
    await asyncio.sleep(0.3)
    assert test_var == 2
    await asyncio.sleep(0.3)
    assert test_var == 3

    sync_increment_task.cancel()
    try:
        await sync_increment_task
    except asyncio.CancelledError:
        pass

    await asyncio.sleep(1)
    assert test_var == 3

    # Test that it works with an asynchronous functions
    test_var = 0

    async def async_increment() -> None:
        nonlocal test_var
        await asyncio.sleep(0.1)
        test_var += 1

    async_increment_task = asyncio.create_task(_run_func_at_interval_async(async_increment, 0.3))

    await asyncio.sleep(0.2)
    assert test_var == 0
    await asyncio.sleep(0.3)
    assert test_var == 1
    await asyncio.sleep(0.3)
    assert test_var == 2
    await asyncio.sleep(0.3)
    assert test_var == 3

    async_increment_task.cancel()
    try:
        await async_increment_task
    except asyncio.CancelledError:
        pass

    await asyncio.sleep(1)
    assert test_var == 3


def test__filter_out_none_values_recursively() -> None:  # Copypasted from client
    assert _filter_out_none_values_recursively({'k1': 'v1'}) == {'k1': 'v1'}
    assert _filter_out_none_values_recursively({'k1': None}) == {}
    assert _filter_out_none_values_recursively({'k1': 'v1', 'k2': None, 'k3': {'k4': 'v4', 'k5': None}, 'k6': {'k7': None}}) \
        == {'k1': 'v1', 'k3': {'k4': 'v4'}}


def test__filter_out_none_values_recursively_internal() -> None:  # Copypasted from client
    assert _filter_out_none_values_recursively_internal({}) == {}
    assert _filter_out_none_values_recursively_internal({'k1': {}}) == {}
    assert _filter_out_none_values_recursively_internal({}, False) == {}
    assert _filter_out_none_values_recursively_internal({'k1': {}}, False) == {'k1': {}}
    assert _filter_out_none_values_recursively_internal({}, True) is None
    assert _filter_out_none_values_recursively_internal({'k1': {}}, True) is None


def test__is_content_type_json() -> None:  # Copypasted from client
    # returns True for the right content types
    assert _is_content_type_json('application/json') is True
    assert _is_content_type_json('application/jsonc') is True
    # returns False for bad content types
    assert _is_content_type_json('application/xml') is False
    assert _is_content_type_json('application/ld+json') is False


def test__is_content_type_xml() -> None:  # Copypasted from client
    # returns True for the right content types
    assert _is_content_type_xml('application/xml') is True
    assert _is_content_type_xml('application/xhtml+xml') is True
    # returns False for bad content types
    assert _is_content_type_xml('application/json') is False
    assert _is_content_type_xml('text/html') is False


def test__is_content_type_text() -> None:  # Copypasted from client
    # returns True for the right content types
    assert _is_content_type_text('text/html') is True
    assert _is_content_type_text('text/plain') is True
    # returns False for bad content types
    assert _is_content_type_text('application/json') is False
    assert _is_content_type_text('application/text') is False


def test__is_file_or_bytes() -> None:  # Copypasted from client
    # returns True for the right value types
    assert _is_file_or_bytes(b'abc') is True
    assert _is_file_or_bytes(bytearray.fromhex('F0F1F2')) is True
    assert _is_file_or_bytes(io.BytesIO(b'\x00\x01\x02')) is True

    # returns False for bad value types
    assert _is_file_or_bytes('abc') is False
    assert _is_file_or_bytes(['a', 'b', 'c']) is False
    assert _is_file_or_bytes({'a': 'b'}) is False
    assert _is_file_or_bytes(None) is False


async def test__force_remove(tmp_path: str) -> None:
    test_file_path = os.path.join(tmp_path, 'test.txt')
    # Does not crash/raise when the file does not exist
    assert os.path.exists(test_file_path) is False
    await _force_remove(test_file_path)
    assert os.path.exists(test_file_path) is False

    # Removes the file if it exists
    open(test_file_path, 'a').close()
    assert os.path.exists(test_file_path) is True
    await _force_remove(test_file_path)
    assert os.path.exists(test_file_path) is False


def test__is_uuid() -> None:
    assert _is_uuid(str(uuid.uuid4())) is True
    assert _is_uuid('clearly not a UUID') is False
    assert _is_uuid('') is False


def test__raise_on_non_existing_storage() -> None:
    with pytest.raises(ValueError):
        _raise_on_non_existing_storage(StorageTypes.DATASET, str(uuid.uuid4()))


def test__raise_on_duplicate_storage() -> None:
    with pytest.raises(ValueError):
        _raise_on_duplicate_storage(StorageTypes.DATASET, 'name', 'test')


def test__guess_file_extension() -> None:
    # Can guess common types properly
    assert _guess_file_extension('application/json') == 'json'
    # assert _guess_file_extension('application/xml') == 'xml' # TODO: This shit library returns xsl for no apparent reason
    assert _guess_file_extension('text/plain') == 'txt'

    # Can handle unusual formats
    assert _guess_file_extension(' application/json ') == 'json'
    assert _guess_file_extension('APPLICATION/JSON') == 'json'
    assert _guess_file_extension('application/json;charset=utf-8') == 'json'

    # Returns None for non-existent content types
    assert _guess_file_extension('clearly not a content type') is None
    assert _guess_file_extension('') is None


def test__json_dumps() -> None:
    expected = """{
  "string": "123",
  "number": 456,
  "nested": {
    "abc": "def"
<<<<<<< HEAD
  }
}"""
    actual = _json_dumps({  # TODO: add a date into the object after datetime serialization format is finalized
=======
  },
  "datetime": "2022-01-01 00:00:00+00:00"
}"""
    actual = _json_dumps({
>>>>>>> 2c6205b9
        'string': '123',
        'number': 456,
        'nested': {
            'abc': 'def',
        },
<<<<<<< HEAD
=======
        'datetime': datetime(2022, 1, 1, tzinfo=timezone.utc),
>>>>>>> 2c6205b9
    })
    assert actual == expected


def test__unique_key_to_request_id() -> None:
    # Right side from `uniqueKeyToRequestId` in Crawlee
    assert _unique_key_to_request_id('abc') == 'ungWv48BzpBQUDe'
    assert _unique_key_to_request_id('test') == 'n4bQgYhMfWWaLqg'


async def test__force_rename(tmp_path: str) -> None:
    src_dir = os.path.join(tmp_path, 'src')
    dst_dir = os.path.join(tmp_path, 'dst')
    src_file = os.path.join(src_dir, 'src_dir.txt')
    dst_file = os.path.join(dst_dir, 'dst_dir.txt')
    # Won't crash if source directory does not exist
    assert os.path.exists(src_dir) is False
    await _force_rename(src_dir, dst_dir)

    # Will remove dst_dir if it exists (also covers normal case)
    # Create the src_dir with a file in it
    await mkdir(src_dir)
    open(src_file, 'a').close()
    # Create the dst_dir with a file in it
    await mkdir(dst_dir)
    open(dst_file, 'a').close()
    assert os.path.exists(src_file) is True
    assert os.path.exists(dst_file) is True
    await _force_rename(src_dir, dst_dir)
    assert os.path.exists(src_dir) is False
    assert os.path.exists(dst_file) is False
    # src_dir.txt should exist in dst_dir
    assert os.path.exists(os.path.join(dst_dir, 'src_dir.txt')) is True


<<<<<<< HEAD
def test__crypto_random_object_id() -> None:
    assert len(_crypto_random_object_id()) == 17
    assert len(_crypto_random_object_id(5)) == 5
    long_random_object_id = _crypto_random_object_id(1000)
    for char in long_random_object_id:
        assert char in 'abcdefghijklmnopqrstuvwxyzABCEDFGHIJKLMNOPQRSTUVWXYZ0123456789'
=======
def test__budget_ow() -> None:
    _budget_ow({
        'a': 123,
        'b': 'string',
        'c': datetime.now(timezone.utc),
    }, {
        'a': (int, True),
        'b': (str, False),
        'c': (datetime, True),
    })
    with pytest.raises(ValueError, match='required'):
        _budget_ow({}, {'id': (str, True)})
    with pytest.raises(ValueError, match='must be of type'):
        _budget_ow({'id': 123}, {'id': (str, True)})
    # Check if subclasses pass the check
    _budget_ow({
        'ordered_dict': OrderedDict(),
    }, {
        'ordered_dict': (dict, False),
    })
>>>>>>> 2c6205b9
<|MERGE_RESOLUTION|>--- conflicted
+++ resolved
@@ -1,27 +1,16 @@
 import asyncio
-<<<<<<< HEAD
-import datetime
-import io
-import os
-import uuid
-=======
 import io
 import os
 import uuid
 from collections import OrderedDict
 from datetime import datetime, timezone
->>>>>>> 2c6205b9
 from enum import Enum
 
 import pytest
 from aiofiles.os import mkdir
 
 from apify._utils import (
-<<<<<<< HEAD
-    _crypto_random_object_id,
-=======
     _budget_ow,
->>>>>>> 2c6205b9
     _fetch_and_parse_env_var,
     _filter_out_none_values_recursively,
     _filter_out_none_values_recursively_internal,
@@ -286,25 +275,16 @@
   "number": 456,
   "nested": {
     "abc": "def"
-<<<<<<< HEAD
-  }
-}"""
-    actual = _json_dumps({  # TODO: add a date into the object after datetime serialization format is finalized
-=======
   },
   "datetime": "2022-01-01 00:00:00+00:00"
 }"""
     actual = _json_dumps({
->>>>>>> 2c6205b9
         'string': '123',
         'number': 456,
         'nested': {
             'abc': 'def',
         },
-<<<<<<< HEAD
-=======
         'datetime': datetime(2022, 1, 1, tzinfo=timezone.utc),
->>>>>>> 2c6205b9
     })
     assert actual == expected
 
@@ -340,14 +320,6 @@
     assert os.path.exists(os.path.join(dst_dir, 'src_dir.txt')) is True
 
 
-<<<<<<< HEAD
-def test__crypto_random_object_id() -> None:
-    assert len(_crypto_random_object_id()) == 17
-    assert len(_crypto_random_object_id(5)) == 5
-    long_random_object_id = _crypto_random_object_id(1000)
-    for char in long_random_object_id:
-        assert char in 'abcdefghijklmnopqrstuvwxyzABCEDFGHIJKLMNOPQRSTUVWXYZ0123456789'
-=======
 def test__budget_ow() -> None:
     _budget_ow({
         'a': 123,
@@ -367,5 +339,4 @@
         'ordered_dict': OrderedDict(),
     }, {
         'ordered_dict': (dict, False),
-    })
->>>>>>> 2c6205b9
+    })