import asyncio
import datetime
import io
import os
import uuid
from collections import OrderedDict
from enum import Enum

import pytest
from aiofiles.os import mkdir

from apify._utils import (
<<<<<<< HEAD
=======
    _budget_ow,
    _crypto_random_object_id,
>>>>>>> 5bae2388
    _fetch_and_parse_env_var,
    _filter_out_none_values_recursively,
    _filter_out_none_values_recursively_internal,
    _force_remove,
    _force_rename,
    _get_cpu_usage_percent,
    _get_memory_usage_bytes,
    _guess_file_extension,
    _is_content_type_json,
    _is_content_type_text,
    _is_content_type_xml,
    _is_file_or_bytes,
    _is_uuid,
    _json_dumps,
    _maybe_extract_enum_member_value,
    _maybe_parse_bool,
    _maybe_parse_datetime,
    _maybe_parse_int,
    _raise_on_duplicate_storage,
    _raise_on_non_existing_storage,
    _run_func_at_interval_async,
    _unique_key_to_request_id,
)
from apify.consts import ApifyEnvVars, StorageTypes


def test__fetch_and_parse_env_var(monkeypatch: pytest.MonkeyPatch) -> None:
    monkeypatch.setenv(ApifyEnvVars.IS_AT_HOME, 'True')
    monkeypatch.setenv(ApifyEnvVars.MEMORY_MBYTES, '1024')
    monkeypatch.setenv(ApifyEnvVars.META_ORIGIN, 'API')
    monkeypatch.setenv(ApifyEnvVars.STARTED_AT, '2022-12-02T15:19:34.907Z')
    monkeypatch.setenv('DUMMY_BOOL', '1')
    monkeypatch.setenv('DUMMY_DATETIME', '2022-12-02T15:19:34.907Z')
    monkeypatch.setenv('DUMMY_INT', '1')
    monkeypatch.setenv('DUMMY_STRING', 'DUMMY')

    assert _fetch_and_parse_env_var(ApifyEnvVars.IS_AT_HOME) is True
    assert _fetch_and_parse_env_var(ApifyEnvVars.MEMORY_MBYTES) == 1024
    assert _fetch_and_parse_env_var(ApifyEnvVars.META_ORIGIN) == 'API'
    assert _fetch_and_parse_env_var(ApifyEnvVars.STARTED_AT) == \
        datetime.datetime(2022, 12, 2, 15, 19, 34, 907000, tzinfo=datetime.timezone.utc)

    assert _fetch_and_parse_env_var('DUMMY_BOOL') == '1'  # type: ignore
    assert _fetch_and_parse_env_var('DUMMY_DATETIME') == '2022-12-02T15:19:34.907Z'  # type: ignore
    assert _fetch_and_parse_env_var('DUMMY_INT') == '1'  # type: ignore
    assert _fetch_and_parse_env_var('DUMMY_STRING') == 'DUMMY'  # type: ignore
    assert _fetch_and_parse_env_var('NONEXISTENT_ENV_VAR') is None  # type: ignore
    assert _fetch_and_parse_env_var('NONEXISTENT_ENV_VAR', 'default') == 'default'  # type: ignore


def test__get_cpu_usage_percent() -> None:
    assert _get_cpu_usage_percent() >= 0
    assert _get_cpu_usage_percent() <= 100


def test__get_memory_usage_bytes() -> None:
    assert _get_memory_usage_bytes() >= 0
    assert _get_memory_usage_bytes() <= 1024 * 1024 * 1024 * 1024


def test__maybe_extract_enum_member_value() -> None:
    class TestEnum(Enum):
        A = 'A'
        B = 'B'

    assert _maybe_extract_enum_member_value(TestEnum.A) == 'A'
    assert _maybe_extract_enum_member_value(TestEnum.B) == 'B'
    assert _maybe_extract_enum_member_value('C') == 'C'
    assert _maybe_extract_enum_member_value(1) == 1
    assert _maybe_extract_enum_member_value(None) is None


def test__maybe_parse_bool() -> None:
    assert _maybe_parse_bool('True') is True
    assert _maybe_parse_bool('true') is True
    assert _maybe_parse_bool('1') is True
    assert _maybe_parse_bool('False') is False
    assert _maybe_parse_bool('false') is False
    assert _maybe_parse_bool('0') is False
    assert _maybe_parse_bool(None) is False
    assert _maybe_parse_bool('bflmpsvz') is False


def test__maybe_parse_datetime() -> None:
    assert _maybe_parse_datetime('2022-12-02T15:19:34.907Z') == \
        datetime.datetime(2022, 12, 2, 15, 19, 34, 907000, tzinfo=datetime.timezone.utc)
    assert _maybe_parse_datetime('2022-12-02T15:19:34.907') == '2022-12-02T15:19:34.907'
    assert _maybe_parse_datetime('anything') == 'anything'


def test__maybe_parse_int() -> None:
    assert _maybe_parse_int('0') == 0
    assert _maybe_parse_int('1') == 1
    assert _maybe_parse_int('-1') == -1
    assert _maybe_parse_int('136749825') == 136749825
    assert _maybe_parse_int('') is None
    assert _maybe_parse_int('abcd') is None


async def test__run_func_at_interval_async() -> None:
    # Test that it works with a synchronous functions
    test_var = 0

    def sync_increment() -> None:
        nonlocal test_var
        test_var += 1

    sync_increment_task = asyncio.create_task(_run_func_at_interval_async(sync_increment, 0.3))

    await asyncio.sleep(0.2)
    assert test_var == 0
    await asyncio.sleep(0.3)
    assert test_var == 1
    await asyncio.sleep(0.3)
    assert test_var == 2
    await asyncio.sleep(0.3)
    assert test_var == 3

    sync_increment_task.cancel()
    try:
        await sync_increment_task
    except asyncio.CancelledError:
        pass

    await asyncio.sleep(1)
    assert test_var == 3

    # Test that it works with an asynchronous functions
    test_var = 0

    async def async_increment() -> None:
        nonlocal test_var
        await asyncio.sleep(0.1)
        test_var += 1

    async_increment_task = asyncio.create_task(_run_func_at_interval_async(async_increment, 0.3))

    await asyncio.sleep(0.2)
    assert test_var == 0
    await asyncio.sleep(0.3)
    assert test_var == 1
    await asyncio.sleep(0.3)
    assert test_var == 2
    await asyncio.sleep(0.3)
    assert test_var == 3

    async_increment_task.cancel()
    try:
        await async_increment_task
    except asyncio.CancelledError:
        pass

    await asyncio.sleep(1)
    assert test_var == 3


def test__filter_out_none_values_recursively() -> None:  # Copypasted from client
    assert _filter_out_none_values_recursively({'k1': 'v1'}) == {'k1': 'v1'}
    assert _filter_out_none_values_recursively({'k1': None}) == {}
    assert _filter_out_none_values_recursively({'k1': 'v1', 'k2': None, 'k3': {'k4': 'v4', 'k5': None}, 'k6': {'k7': None}}) \
        == {'k1': 'v1', 'k3': {'k4': 'v4'}}


def test__filter_out_none_values_recursively_internal() -> None:  # Copypasted from client
    assert _filter_out_none_values_recursively_internal({}) == {}
    assert _filter_out_none_values_recursively_internal({'k1': {}}) == {}
    assert _filter_out_none_values_recursively_internal({}, False) == {}
    assert _filter_out_none_values_recursively_internal({'k1': {}}, False) == {'k1': {}}
    assert _filter_out_none_values_recursively_internal({}, True) is None
    assert _filter_out_none_values_recursively_internal({'k1': {}}, True) is None


def test__is_content_type_json() -> None:  # Copypasted from client
    # returns True for the right content types
    assert _is_content_type_json('application/json') is True
    assert _is_content_type_json('application/jsonc') is True
    # returns False for bad content types
    assert _is_content_type_json('application/xml') is False
    assert _is_content_type_json('application/ld+json') is False


def test__is_content_type_xml() -> None:  # Copypasted from client
    # returns True for the right content types
    assert _is_content_type_xml('application/xml') is True
    assert _is_content_type_xml('application/xhtml+xml') is True
    # returns False for bad content types
    assert _is_content_type_xml('application/json') is False
    assert _is_content_type_xml('text/html') is False


def test__is_content_type_text() -> None:  # Copypasted from client
    # returns True for the right content types
    assert _is_content_type_text('text/html') is True
    assert _is_content_type_text('text/plain') is True
    # returns False for bad content types
    assert _is_content_type_text('application/json') is False
    assert _is_content_type_text('application/text') is False


def test__is_file_or_bytes() -> None:  # Copypasted from client
    # returns True for the right value types
    assert _is_file_or_bytes(b'abc') is True
    assert _is_file_or_bytes(bytearray.fromhex('F0F1F2')) is True
    assert _is_file_or_bytes(io.BytesIO(b'\x00\x01\x02')) is True

    # returns False for bad value types
    assert _is_file_or_bytes('abc') is False
    assert _is_file_or_bytes(['a', 'b', 'c']) is False
    assert _is_file_or_bytes({'a': 'b'}) is False
    assert _is_file_or_bytes(None) is False


async def test__force_remove(tmp_path: str) -> None:
    test_file_path = os.path.join(tmp_path, 'test.txt')
    # Does not crash/raise when the file does not exist
    assert os.path.exists(test_file_path) is False
    await _force_remove(test_file_path)
    assert os.path.exists(test_file_path) is False

    # Removes the file if it exists
    open(test_file_path, 'a').close()
    assert os.path.exists(test_file_path) is True
    await _force_remove(test_file_path)
    assert os.path.exists(test_file_path) is False


def test__is_uuid() -> None:
    assert _is_uuid(str(uuid.uuid4())) is True
    assert _is_uuid('clearly not a UUID') is False
    assert _is_uuid('') is False


def test__raise_on_non_existing_storage() -> None:
    with pytest.raises(ValueError):
        _raise_on_non_existing_storage(StorageTypes.DATASET, str(uuid.uuid4()))


def test__raise_on_duplicate_storage() -> None:
    with pytest.raises(ValueError):
        _raise_on_duplicate_storage(StorageTypes.DATASET, 'name', 'test')


def test__guess_file_extension() -> None:
    # Can guess common types properly
    assert _guess_file_extension('application/json') == 'json'
    # assert _guess_file_extension('application/xml') == 'xml' # TODO: This shit library returns xsl for no apparent reason
    assert _guess_file_extension('text/plain') == 'txt'

    # Can handle unusual formats
    assert _guess_file_extension(' application/json ') == 'json'
    assert _guess_file_extension('APPLICATION/JSON') == 'json'
    assert _guess_file_extension('application/json;charset=utf-8') == 'json'

    # Returns None for non-existent content types
    assert _guess_file_extension('clearly not a content type') is None
    assert _guess_file_extension('') is None


def test__json_dumps() -> None:
    expected = """{
  "string": "123",
  "number": 456,
  "nested": {
    "abc": "def"
  }
}"""
    actual = _json_dumps({  # TODO: add a date into the object after datetime serialization format is finalized
        'string': '123',
        'number': 456,
        'nested': {
            'abc': 'def',
        },
    })
    assert actual == expected


def test__unique_key_to_request_id() -> None:
    # Right side from `uniqueKeyToRequestId` in Crawlee
    assert _unique_key_to_request_id('abc') == 'ungWv48BzpBQUDe'
    assert _unique_key_to_request_id('test') == 'n4bQgYhMfWWaLqg'


async def test__force_rename(tmp_path: str) -> None:
    src_dir = os.path.join(tmp_path, 'src')
    dst_dir = os.path.join(tmp_path, 'dst')
    src_file = os.path.join(src_dir, 'src_dir.txt')
    dst_file = os.path.join(dst_dir, 'dst_dir.txt')
    # Won't crash if source directory does not exist
    assert os.path.exists(src_dir) is False
    await _force_rename(src_dir, dst_dir)

    # Will remove dst_dir if it exists (also covers normal case)
    # Create the src_dir with a file in it
    await mkdir(src_dir)
    open(src_file, 'a').close()
    # Create the dst_dir with a file in it
    await mkdir(dst_dir)
    open(dst_file, 'a').close()
    assert os.path.exists(src_file) is True
    assert os.path.exists(dst_file) is True
    await _force_rename(src_dir, dst_dir)
    assert os.path.exists(src_dir) is False
    assert os.path.exists(dst_file) is False
    # src_dir.txt should exist in dst_dir
<<<<<<< HEAD
    assert os.path.exists(os.path.join(dst_dir, 'src_dir.txt')) is True
=======
    assert os.path.exists(os.path.join(dst_dir, 'src_dir.txt')) is True


def test__crypto_random_object_id() -> None:
    assert len(_crypto_random_object_id()) == 17
    assert len(_crypto_random_object_id(5)) == 5
    long_random_object_id = _crypto_random_object_id(1000)
    for char in long_random_object_id:
        assert char in 'abcdefghijklmnopqrstuvwxyzABCEDFGHIJKLMNOPQRSTUVWXYZ0123456789'


def test__budget_ow() -> None:
    _budget_ow({
        'a': 123,
        'b': 'string',
        'c': datetime.datetime.utcnow(),
    }, {
        'a': (int, True),
        'b': (str, False),
        'c': (datetime.datetime, True),
    })
    with pytest.raises(ValueError, match='required'):
        _budget_ow({}, {'id': (str, True)})
    with pytest.raises(ValueError, match='must be of type'):
        _budget_ow({'id': 123}, {'id': (str, True)})
    # Check if subclasses pass the check
    _budget_ow({
        'ordered_dict': OrderedDict(),
    }, {
        'ordered_dict': (dict, False),
    })
>>>>>>> 5bae2388
<|MERGE_RESOLUTION|>--- conflicted
+++ resolved
@@ -10,11 +10,7 @@
 from aiofiles.os import mkdir
 
 from apify._utils import (
-<<<<<<< HEAD
-=======
     _budget_ow,
-    _crypto_random_object_id,
->>>>>>> 5bae2388
     _fetch_and_parse_env_var,
     _filter_out_none_values_recursively,
     _filter_out_none_values_recursively_internal,
@@ -319,18 +315,7 @@
     assert os.path.exists(src_dir) is False
     assert os.path.exists(dst_file) is False
     # src_dir.txt should exist in dst_dir
-<<<<<<< HEAD
     assert os.path.exists(os.path.join(dst_dir, 'src_dir.txt')) is True
-=======
-    assert os.path.exists(os.path.join(dst_dir, 'src_dir.txt')) is True
-
-
-def test__crypto_random_object_id() -> None:
-    assert len(_crypto_random_object_id()) == 17
-    assert len(_crypto_random_object_id(5)) == 5
-    long_random_object_id = _crypto_random_object_id(1000)
-    for char in long_random_object_id:
-        assert char in 'abcdefghijklmnopqrstuvwxyzABCEDFGHIJKLMNOPQRSTUVWXYZ0123456789'
 
 
 def test__budget_ow() -> None:
@@ -352,5 +337,4 @@
         'ordered_dict': OrderedDict(),
     }, {
         'ordered_dict': (dict, False),
-    })
->>>>>>> 5bae2388
+    })