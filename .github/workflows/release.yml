name: Check & Release

on:
  # Push to master will publish a beta version
  push:
    branches:
      - master
    tags-ignore:
      - '**'
  # A release via GitHub releases will publish a stable version
  release:
    types: [published]
  # Workflow dispatch will publish whatever you choose
  workflow_dispatch:
    inputs:
      release_type:
        description: 'Release type'
        required: true
        type: choice
        default: 'alpha'
        options:
          - 'alpha'
          - 'beta'
          - 'final'

jobs:
  lint_and_test:
    name: Run lint and unit tests
    uses: ./.github/workflows/lint_and_test.yaml

<<<<<<< HEAD
    steps:
    - name: Checkout repository
      uses: actions/checkout@v3

    - name: Set up Python ${{ matrix.python-version }}
      uses: actions/setup-python@v4
      with:
        python-version: ${{ matrix.python-version }}

    - name: Install dependencies
      run: make install-dev

    - name: Lint
      run: make lint

    - name: Type check
      run: make type-check

    - name: Unit tests
      run: make unit-tests
=======
  integration_tests:
    name: Run integration tests
    uses: ./.github/workflows/integration_tests.yaml
    secrets: inherit
>>>>>>> 2c6205b9

  check_docs:
    name: Check whether the documentation is up to date
    uses: ./.github/workflows/check_docs.yaml

  deploy:
    name: Publish to PyPI
    needs: [lint_and_test, integration_tests, check_docs]
    runs-on: ubuntu-latest

    steps:
    - name: Checkout repository
      uses: actions/checkout@v3

    - name: Set up Python
      uses: actions/setup-python@v4
      with:
        python-version: 3.8

    - name: Install dependencies
      run: |
        python -m pip install --upgrade pip
        pip install --upgrade setuptools twine wheel

    - # Determine if this is a prerelease or latest release
      name: Determine release type
      id: get-release-type
      run: |
        if [ ${{ github.event_name }} = release ]; then
          release_type="final"
        elif [ ${{ github.event_name }} = push ]; then
          release_type="beta"
        elif [ ${{ github.event_name }} = workflow_dispatch ]; then
          release_type=${{ github.event.inputs.release_type }}
        fi

        if [ ${release_type} = final ]; then
          docker_image_tag="latest"
        elif [ ${release_type} = beta ]; then
          docker_image_tag="beta"
        else
          docker_image_tag=""
        fi

        echo "release_type=${release_type}" >> $GITHUB_OUTPUT
        echo "docker_image_tag=${docker_image_tag}" >> $GITHUB_OUTPUT

    - # Check whether the released version is listed in CHANGELOG.md
      name: Check whether the released version is listed in the changelog
      if: steps.get-release-type.outputs.release_type != 'alpha'
      run: python ./scripts/check_version_in_changelog.py

    - # Check version consistency and increment pre-release version number for prereleases (must be the last step before build)
      name: Bump pre-release version
      if: steps.get-release-type.outputs.release_type != 'final'
      run: python ./scripts/update_version_for_prerelease.py ${{ steps.get-release-type.outputs.release_type }}

    - # Build a source distribution and a python3-only wheel
      name: Build distribution files
      run: python setup.py sdist bdist_wheel

    - # Check whether the package description will render correctly on PyPI
      name: Check package rendering on PyPI
      run: python -m twine check dist/*

    - # Publish package to PyPI using their official GitHub action
      name: Publish package to PyPI
      run: python -m twine upload --non-interactive --disable-progress-bar dist/*
      env:
        TWINE_USERNAME: __token__
        TWINE_PASSWORD: ${{ secrets.PYPI_API_TOKEN }}

    - # Tag the current commit with the version tag if this is not made from the release event (releases are tagged with the release process)
      name: Tag Version
      if: github.event_name != 'release'
      run: |
        git_tag=v`python ./scripts/print_current_package_version.py`
        git tag $git_tag
        git push origin $git_tag

    - # Upload the build artifacts to the release
      name: Upload the build artifacts to release
      uses: svenstaro/upload-release-action@v2
      if: github.event_name == 'release'
      with:
        repo_token: ${{ secrets.GITHUB_TOKEN }}
        file: dist/*
        file_glob: true
        tag: ${{ github.ref }}

    - # Get the current package version for use in Docker images
        name: Parse package version for Docker images
        id: get-package-version
        run: |
          package_version=`python ./scripts/print_current_package_version.py`
          echo "package_version=$package_version" >> $GITHUB_OUTPUT

#    - # Trigger building the docker images in apify/apify-actor-docker repo
#      name: Trigger Docker Image Build
#      uses: peter-evans/repository-dispatch@v2
#      if: steps.get-release-type.outputs.docker_image_tag != ''
#      with:
#        token: ${{ secrets.TRIGGER_DOCKER_IMAGE_BUILD_TOKEN }}
#        repository: apify/apify-actor-docker
#        event-type: build-python-images
#        client-payload: >
#          {
#            "release_tag": "${{ steps.get-release-type.outputs.docker_image_tag }}",
#            "apify_sdk_version": "${{ steps.get-package-version.outputs.package_version }}"
#          }<|MERGE_RESOLUTION|>--- conflicted
+++ resolved
@@ -28,33 +28,10 @@
     name: Run lint and unit tests
     uses: ./.github/workflows/lint_and_test.yaml
 
-<<<<<<< HEAD
-    steps:
-    - name: Checkout repository
-      uses: actions/checkout@v3
-
-    - name: Set up Python ${{ matrix.python-version }}
-      uses: actions/setup-python@v4
-      with:
-        python-version: ${{ matrix.python-version }}
-
-    - name: Install dependencies
-      run: make install-dev
-
-    - name: Lint
-      run: make lint
-
-    - name: Type check
-      run: make type-check
-
-    - name: Unit tests
-      run: make unit-tests
-=======
   integration_tests:
     name: Run integration tests
     uses: ./.github/workflows/integration_tests.yaml
     secrets: inherit
->>>>>>> 2c6205b9
 
   check_docs:
     name: Check whether the documentation is up to date
