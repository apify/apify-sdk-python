--- conflicted
+++ resolved
@@ -37,15 +37,7 @@
     uses: ./.github/workflows/integration_tests.yaml
     secrets: inherit
 
-<<<<<<< HEAD
-  deploy:
-=======
-  check_docs:
-    name: Check whether the documentation is up to date
-    uses: ./.github/workflows/check_docs.yaml
-
   publish_to_pypi:
->>>>>>> 8357c33a
     name: Publish to PyPI
     needs: [lint_and_type_checks, unit_tests, integration_tests]
     runs-on: ubuntu-latest
