name: Code quality checks

on:
  pull_request:

jobs:
  lint_and_type_checks:
    name: Run lint and type checks
    uses: ./.github/workflows/lint_and_type_checks.yaml

  unit_tests:
    name: Run unit tests
    needs: [lint_and_type_checks]
    uses: ./.github/workflows/unit_tests.yaml

#  check_docs:
#    name: Check whether the documentation is up to date
#    uses: ./.github/workflows/check_docs.yaml

<<<<<<< HEAD
#  integration_tests:
#    name: Run integration tests
#    needs: [lint_and_test, check_docs]
#    uses: ./.github/workflows/integration_tests.yaml
#    secrets: inherit
=======
  integration_tests:
    name: Run integration tests
    needs: [lint_and_type_checks, unit_tests, check_docs]
    uses: ./.github/workflows/integration_tests.yaml
    secrets: inherit
>>>>>>> 6d59b6b5
<|MERGE_RESOLUTION|>--- conflicted
+++ resolved
@@ -17,16 +17,8 @@
 #    name: Check whether the documentation is up to date
 #    uses: ./.github/workflows/check_docs.yaml
 
-<<<<<<< HEAD
 #  integration_tests:
 #    name: Run integration tests
-#    needs: [lint_and_test, check_docs]
+#    needs: [lint_and_type_checks, unit_tests]
 #    uses: ./.github/workflows/integration_tests.yaml
-#    secrets: inherit
-=======
-  integration_tests:
-    name: Run integration tests
-    needs: [lint_and_type_checks, unit_tests, check_docs]
-    uses: ./.github/workflows/integration_tests.yaml
-    secrets: inherit
->>>>>>> 6d59b6b5
+#    secrets: inherit