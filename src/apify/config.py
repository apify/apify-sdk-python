--- conflicted
+++ resolved
@@ -13,10 +13,6 @@
 
     _default_instance: Optional['Configuration'] = None
 
-<<<<<<< HEAD
-    def __init__(self) -> None:
-        """Create a `Configuration` instance."""
-=======
     def __init__(
         self,
         *,
@@ -69,7 +65,6 @@
             token (str, optional): The API token for the Apify API this actor should use.
             system_info_interval_millis (str, optional): How often should the actor emit the SYSTEM_INFO event when running locally.
         """
->>>>>>> 2c6205b9
         self.actor_build_id = _fetch_and_parse_env_var(ApifyEnvVars.ACTOR_BUILD_ID)
         self.actor_build_number = _fetch_and_parse_env_var(ApifyEnvVars.ACTOR_BUILD_NUMBER)
         self.actor_events_ws_url = _fetch_and_parse_env_var(ApifyEnvVars.ACTOR_EVENTS_WS_URL)
@@ -95,16 +90,6 @@
         self.max_used_cpu_ratio = max_used_cpu_ratio or _fetch_and_parse_env_var(ApifyEnvVars.MAX_USED_CPU_RATIO, 0.95)
         self.memory_mbytes = _fetch_and_parse_env_var(ApifyEnvVars.MEMORY_MBYTES)
         self.meta_origin = _fetch_and_parse_env_var(ApifyEnvVars.META_ORIGIN)
-<<<<<<< HEAD
-        self.metamorph_after_sleep_millis = _fetch_and_parse_env_var(ApifyEnvVars.METAMORPH_AFTER_SLEEP_MILLIS, 300000)
-        self.persist_state_interval_millis = _fetch_and_parse_env_var(ApifyEnvVars.PERSIST_STATE_INTERVAL_MILLIS, 60000)
-        self.persist_storage = _fetch_and_parse_env_var(ApifyEnvVars.PERSIST_STORAGE)
-        self.proxy_hostname = _fetch_and_parse_env_var(ApifyEnvVars.PROXY_HOSTNAME, 'proxy.apify.com')
-        self.proxy_password = _fetch_and_parse_env_var(ApifyEnvVars.PROXY_PASSWORD)
-        self.proxy_port = _fetch_and_parse_env_var(ApifyEnvVars.PROXY_PORT, 8000)
-        self.proxy_status_url = _fetch_and_parse_env_var(ApifyEnvVars.PROXY_STATUS_URL, 'http://proxy.apify.com')
-        self.purge_on_start = _fetch_and_parse_env_var(ApifyEnvVars.PURGE_ON_START, True)
-=======
         self.metamorph_after_sleep_millis = metamorph_after_sleep_millis or _fetch_and_parse_env_var(ApifyEnvVars.METAMORPH_AFTER_SLEEP_MILLIS, 300000)  # noqa: E501
         self.persist_state_interval_millis = persist_state_interval_millis or _fetch_and_parse_env_var(ApifyEnvVars.PERSIST_STATE_INTERVAL_MILLIS, 60000)  # noqa: E501
         self.persist_storage = persist_storage or _fetch_and_parse_env_var(ApifyEnvVars.PERSIST_STORAGE)
@@ -113,19 +98,12 @@
         self.proxy_port = proxy_port or _fetch_and_parse_env_var(ApifyEnvVars.PROXY_PORT, 8000)
         self.proxy_status_url = proxy_status_url or _fetch_and_parse_env_var(ApifyEnvVars.PROXY_STATUS_URL, 'http://proxy.apify.com')
         self.purge_on_start = purge_on_start or _fetch_and_parse_env_var(ApifyEnvVars.PURGE_ON_START, True)
->>>>>>> 2c6205b9
         self.started_at = _fetch_and_parse_env_var(ApifyEnvVars.STARTED_AT)
         self.timeout_at = _fetch_and_parse_env_var(ApifyEnvVars.TIMEOUT_AT)
         self.token = token or _fetch_and_parse_env_var(ApifyEnvVars.TOKEN)
         self.user_id = _fetch_and_parse_env_var(ApifyEnvVars.USER_ID)
         self.xvfb = _fetch_and_parse_env_var(ApifyEnvVars.XVFB, False)
-<<<<<<< HEAD
-        self.system_info_interval_millis = _fetch_and_parse_env_var(ApifyEnvVars.SYSTEM_INFO_INTERVAL_MILLIS, 60000)
-
-        self.max_used_cpu_ratio = 0.95
-=======
         self.system_info_interval_millis = system_info_interval_millis or _fetch_and_parse_env_var(ApifyEnvVars.SYSTEM_INFO_INTERVAL_MILLIS, 60000)
->>>>>>> 2c6205b9
 
     @classmethod
     def _get_default_instance(cls) -> 'Configuration':
