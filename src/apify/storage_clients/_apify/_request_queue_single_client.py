from __future__ import annotations

from collections import deque
from datetime import datetime, timezone
from logging import getLogger
from typing import TYPE_CHECKING, Final

from cachetools import LRUCache

from crawlee.storage_clients.models import AddRequestsResponse, ProcessedRequest, RequestQueueMetadata

from apify import Request
from apify.storage_clients._apify._utils import unique_key_to_request_id

if TYPE_CHECKING:
    from collections.abc import Sequence

    from apify_client.clients import RequestQueueClientAsync


logger = getLogger(__name__)


class ApifyRequestQueueSingleClient:
    """An Apify platform implementation of the request queue client with limited capability.

    This client is designed to use as little resources as possible, but has to be used in constrained context.
    Constraints:
    - Only one client is consuming the request queue at the time.
    - Multiple producers can put requests to the queue, but their forefront requests are not guaranteed to be handled
      so quickly as this client does not aggressively fetch the forefront and relies on local head estimation.
    - Requests are only added to the queue, never deleted. (Marking as handled is ok.)
    - Other producers can add new requests, but not modify existing ones (otherwise caching can miss the updates)

    If the constraints are not met, the client might work in an unpredictable way.
    """

    _MAX_HEAD_ITEMS: Final[int] = 1000
    """The maximum head items read count limited by API."""

    def __init__(
        self,
        *,
        api_client: RequestQueueClientAsync,
        metadata: RequestQueueMetadata,
        cache_size: int,
    ) -> None:
        """Initialize a new instance.

        Preferably use the `ApifyRequestQueueClient.open` class method to create a new instance.
        """
        self.metadata = metadata
        """Additional data related to the RequestQueue."""

        self._api_client = api_client
        """The Apify request queue client for API operations."""

        self._requests_cache: LRUCache[str, Request] = LRUCache(maxsize=cache_size)
        """A cache to store request objects. Request id is used as the cache key."""

        self._head_requests: deque[str] = deque()
        """Ordered ids of requests that represent queue head."""

        self._requests_already_handled: set[str] = set()
        """Local estimation of requests unique keys that are already present and handled on the platform.

        - To enhance local deduplication.
        - To reduce the _requests_cache size. Already handled requests are most likely not going to be needed again,
        so no need to cache more than their id.
        """

        self._requests_in_progress: set[str] = set()
        """Set of requests ids that are being processed locally.

        - To help decide if the RQ is finished or not. This is the only consumer, so it can be tracked locally.
        """

        self._initialized_caches = False
        """This flag indicates whether the local caches were already initialized.

        Initialization is done lazily only if deduplication is needed (When calling add_batch_of_requests).
        """

    async def add_batch_of_requests(
        self,
        requests: Sequence[Request],
        *,
        forefront: bool = False,
    ) -> AddRequestsResponse:
        """Add a batch of requests to the queue.

        Args:
            requests: The requests to add.
            forefront: Whether to add the requests to the beginning of the queue.

        Returns:
            Response containing information about the added requests.
        """
        if not self._initialized_caches:
            # One time process to initialize local caches for existing request queues.
            await self._init_caches()
            self._initialized_caches = True

        new_requests: list[Request] = []
        already_present_requests: list[ProcessedRequest] = []

        for request in requests:
            # Calculate id for request
            request_id = unique_key_to_request_id(request.unique_key)

            # Check if request is known to be already handled (it has to be present as well.)
            if request_id in self._requests_already_handled:
                already_present_requests.append(
<<<<<<< HEAD
                    ProcessedRequest.model_validate(
                        {
                            'id': request_id,
                            'uniqueKey': request.unique_key,
                            'wasAlreadyPresent': True,
                            'wasAlreadyHandled': True,
                        }
=======
                    ProcessedRequest(
                        unique_key=request.unique_key,
                        was_already_present=True,
                        was_already_handled=True,
>>>>>>> 8a7e26a9
                    )
                )
            # Check if request is known to be already present, but unhandled
            elif self._requests_cache.get(request_id):
                already_present_requests.append(
<<<<<<< HEAD
                    ProcessedRequest.model_validate(
                        {
                            'id': request_id,
                            'uniqueKey': request.unique_key,
                            'wasAlreadyPresent': True,
                            'wasAlreadyHandled': request.was_already_handled,
                        }
=======
                    ProcessedRequest(
                        unique_key=request.unique_key,
                        was_already_present=True,
                        was_already_handled=request.was_already_handled,
>>>>>>> 8a7e26a9
                    )
                )
            else:
                # Push the request to the platform. Probably not there, or we are not aware of it
                new_requests.append(request)

                # Update local caches
                self._requests_cache[request_id] = request
                if forefront:
                    self._head_requests.append(request_id)
                else:
                    self._head_requests.appendleft(request_id)

        if new_requests:
            # Prepare requests for API by converting to dictionaries.
            requests_dict = [
                request.model_dump(
                    by_alias=True,
                )
                for request in new_requests
            ]

            # Send requests to API.
            api_response = AddRequestsResponse.model_validate(
                await self._api_client.batch_add_requests(requests=requests_dict, forefront=forefront)
            )
            # Add the locally known already present processed requests based on the local cache.
            api_response.processed_requests.extend(already_present_requests)
            # Remove unprocessed requests from the cache
            for unprocessed_request in api_response.unprocessed_requests:
                self._requests_cache.pop(unique_key_to_request_id(unprocessed_request.unique_key), None)

        else:
            api_response = AddRequestsResponse(
                unprocessed_requests=[],
                processed_requests=already_present_requests,
            )

        # Update assumed total count for newly added requests.
        new_request_count = 0
        for processed_request in api_response.processed_requests:
            if not processed_request.was_already_present and not processed_request.was_already_handled:
                new_request_count += 1
        self.metadata.total_request_count += new_request_count
        self.metadata.pending_request_count += new_request_count

        return api_response

    async def get_request(self, unique_key: str) -> Request | None:
        """Get a request by unique key.

        Args:
            unique_key: Unique key of the request to get.

        Returns:
            The request or None if not found.
        """
        return await self._get_request(id=unique_key_to_request_id(unique_key))

    async def _get_request(self, id: str) -> Request | None:
        """Get a request by unique key.

        Args:
            id: Id of request to get.

        Returns:
            The request or None if not found.
        """
        if id in self._requests_cache:
            return self._requests_cache[id]

        response = await self._api_client.get_request(id)

        if response is None:
            return None

        request = Request.model_validate(response)

        # Updated local caches
        if id in self._requests_in_progress:
            # Ignore requests that are already in progress, client is already aware of them.
            self._requests_already_handled.add(id)
        elif request.was_already_handled:
            # Cache only id for already handled requests
            self._requests_already_handled.add(id)
        else:
            # Cache full request for unhandled requests that are not yet in progress
            self._requests_cache[id] = request
        return request

    async def fetch_next_request(self) -> Request | None:
        """Return the next request in the queue to be processed.

        Once you successfully finish processing of the request, you need to call `mark_request_as_handled`
        to mark the request as handled in the queue. If there was some error in processing the request, call
        `reclaim_request` instead, so that the queue will give the request to some other consumer
        in another call to the `fetch_next_request` method.

        Returns:
            The request or `None` if there are no more pending requests.
        """
        await self._ensure_head_is_non_empty()

        while self._head_requests:
            request_id = self._head_requests.pop()
            if request_id not in self._requests_in_progress and request_id not in self._requests_already_handled:
                self._requests_in_progress.add(request_id)
                return await self._get_request(request_id)
        # No request locally and the ones returned from the platform are already in progress.
        return None

    async def _ensure_head_is_non_empty(self) -> None:
        """Ensure that the queue head has requests if they are available in the queue."""
        if len(self._head_requests) <= 1:
            await self._list_head()

    async def _list_head(self) -> None:
        desired_new_head_items = 200
        # The head will contain in progress requests as well, so we need to fetch more, to get some new ones.
        requested_head_items = max(self._MAX_HEAD_ITEMS, desired_new_head_items + len(self._requests_in_progress))
        response = await self._api_client.list_head(limit=requested_head_items)

        # Update metadata
        # Check if there is another client working with the RequestQueue
        self.metadata.had_multiple_clients = response.get('hadMultipleClients', False)
        # Should warn once? This might be outside expected context if the other consumers consumes at the same time

        if modified_at := response.get('queueModifiedAt'):
            self.metadata.modified_at = max(self.metadata.modified_at, modified_at)

        # Update the cached data
        for request_data in response.get('items', []):
            # Due to https://github.com/apify/apify-core/blob/v0.1377.0/src/api/src/lib/request_queues/request_queue.ts#L53,
            # the list_head endpoint may return truncated fields for long requests (e.g., long URLs or unique keys).
            # If truncation is detected, fetch the full request data by its ID from the API.
            # This is a temporary workaround - the caching will be refactored to use request IDs instead of unique keys.
            # See https://github.com/apify/apify-sdk-python/issues/630 for details.
            if '[truncated]' in request_data['uniqueKey'] or '[truncated]' in request_data['url']:
                request_data = await self._api_client.get_request(request_id=request_data['id'])  # noqa: PLW2901

            request = Request.model_validate(request_data)
            request_id = unique_key_to_request_id(request_data['id'])

            if request_id in self._requests_in_progress:
                # Ignore requests that are already in progress, we will not process them again.
                continue

            if request.was_already_handled:
                # Do not cache fully handled requests, we do not need them. Just cache their id.
                self._requests_already_handled.add(request_id)
            else:
                # Only fetch the request if we do not know it yet.
<<<<<<< HEAD
                if request_id not in self._requests_cache:
                    complete_request_data = await self._api_client.get_request(request_id)
                    request = Request.model_validate(complete_request_data)
                    self._requests_cache[request_id] = request
=======
                if request.unique_key not in self._requests_cache:
                    request_id = unique_key_to_request_id(request.unique_key)

                    if request_data is not None and request_id != request_data['id']:
                        logger.warning(
                            f'Request ID mismatch: {request_id} != {request_data["id"]}, '
                            'this may cause unexpected behavior.'
                        )
>>>>>>> 8a7e26a9

                    # See https://github.com/apify/apify-sdk-python/issues/630 for details.
                    if '[truncated]' not in request.unique_key:
                        request_data = await self._api_client.get_request(request_id=request_id)  # noqa: PLW2901
                        request = Request.model_validate(request_data)

                    self._requests_cache[request.unique_key] = request

                # Add new requests to the end of the head, unless already present in head
                if request_id not in self._head_requests:
                    self._head_requests.appendleft(request_id)

    async def mark_request_as_handled(self, request: Request) -> ProcessedRequest | None:
        """Mark a request as handled after successful processing.

        Handled requests will never again be returned by the `fetch_next_request` method.

        Args:
            request: The request to mark as handled.

        Returns:
            Information about the queue operation. `None` if the given request was not in progress.
        """
        # Set the handled_at timestamp if not already set

        request_id = unique_key_to_request_id(request.unique_key)

        if request.handled_at is None:
            request.handled_at = datetime.now(tz=timezone.utc)
            self.metadata.handled_request_count += 1
            self.metadata.pending_request_count -= 1

        if cached_request := self._requests_cache.get(request_id):
            cached_request.handled_at = request.handled_at

        try:
            # Update the request in the API
            # Works as upsert - adds the request if it does not exist yet. (Local request that was handled before
            # adding to the queue.)
            processed_request = await self._update_request(request)
            # Remember that we handled this request, to optimize local deduplication.
            self._requests_already_handled.add(request_id)
            # Remove request from cache. It will most likely not be needed.
            self._requests_cache.pop(request_id)
            self._requests_in_progress.discard(request_id)

        except Exception as exc:
            logger.debug(f'Error marking request {request.unique_key} as handled: {exc!s}')
            return None
        else:
            return processed_request

    async def reclaim_request(
        self,
        request: Request,
        *,
        forefront: bool = False,
    ) -> ProcessedRequest | None:
        """Reclaim a failed request back to the queue.

        The request will be returned for processing later again by another call to `fetch_next_request`.

        Args:
            request: The request to return to the queue.
            forefront: Whether to add the request to the head or the end of the queue.

        Returns:
            Information about the queue operation. `None` if the given request was not in progress.
        """
        # Check if the request was marked as handled and clear it. When reclaiming,
        # we want to put the request back for processing.

        request_id = unique_key_to_request_id(request.unique_key)

        if request.was_already_handled:
            request.handled_at = None

        try:
            # Make sure request is in the local cache. We might need it.
            self._requests_cache[request_id] = request

            # No longer in progress
            self._requests_in_progress.discard(request_id)
            # No longer handled
            self._requests_already_handled.discard(request_id)

            if forefront:
                # Append to top of the local head estimation
                self._head_requests.append(request_id)

            processed_request = await self._update_request(request, forefront=forefront)
            processed_request.id = request_id
            processed_request.unique_key = request.unique_key
            # If the request was previously handled, decrement our handled count since
            # we're putting it back for processing.
            if request.was_already_handled and not processed_request.was_already_handled:
                self.metadata.handled_request_count -= 1
                self.metadata.pending_request_count += 1

        except Exception as exc:
            logger.debug(f'Error reclaiming request {request.unique_key}: {exc!s}')
            return None
        else:
            return processed_request

    async def is_empty(self) -> bool:
        """Check if the queue is empty.

        Returns:
            True if the queue is empty, False otherwise.
        """
        # Without the lock the `is_empty` is prone to falsely report True with some low probability race condition.
        await self._ensure_head_is_non_empty()
        return not self._head_requests and not self._requests_in_progress

    async def _update_request(
        self,
        request: Request,
        *,
        forefront: bool = False,
    ) -> ProcessedRequest:
        """Update a request in the queue.

        Args:
            request: The updated request.
            forefront: Whether to put the updated request in the beginning or the end of the queue.

        Returns:
            The updated request
        """
        response = await self._api_client.update_request(
            request=request.model_dump(by_alias=True),
            forefront=forefront,
        )

        return ProcessedRequest.model_validate(
            {'uniqueKey': request.unique_key} | response,
        )

    async def _init_caches(self) -> None:
        """Initialize the local caches by getting requests from the existing queue.

        This is mainly done to improve local deduplication capability. List request can return up to 10k requests, but
        their order is implementation detail and does not respect head order or insertion order.

        Deduplication on platform is expensive, it takes 1 API call per request and 1 write operation per request.
        Local deduplication is cheaper, it takes 1 API call for whole cache and 1 read operation per request.
        """
        response = await self._api_client.list_requests(limit=10_000)
        for request_data in response.get('items', []):
            request = Request.model_validate(request_data)
            request_id = unique_key_to_request_id(request_data['id'])
            if request.was_already_handled:
                # Cache just id for deduplication
                self._requests_already_handled.add(request_id)
            else:
                # Cache full request
                self._requests_cache[request_id] = request<|MERGE_RESOLUTION|>--- conflicted
+++ resolved
@@ -111,39 +111,21 @@
             # Check if request is known to be already handled (it has to be present as well.)
             if request_id in self._requests_already_handled:
                 already_present_requests.append(
-<<<<<<< HEAD
-                    ProcessedRequest.model_validate(
-                        {
-                            'id': request_id,
-                            'uniqueKey': request.unique_key,
-                            'wasAlreadyPresent': True,
-                            'wasAlreadyHandled': True,
-                        }
-=======
                     ProcessedRequest(
+                        id=request_id,
                         unique_key=request.unique_key,
                         was_already_present=True,
                         was_already_handled=True,
->>>>>>> 8a7e26a9
                     )
                 )
             # Check if request is known to be already present, but unhandled
             elif self._requests_cache.get(request_id):
                 already_present_requests.append(
-<<<<<<< HEAD
-                    ProcessedRequest.model_validate(
-                        {
-                            'id': request_id,
-                            'uniqueKey': request.unique_key,
-                            'wasAlreadyPresent': True,
-                            'wasAlreadyHandled': request.was_already_handled,
-                        }
-=======
                     ProcessedRequest(
+                        id=request_id,
                         unique_key=request.unique_key,
                         was_already_present=True,
                         was_already_handled=request.was_already_handled,
->>>>>>> 8a7e26a9
                     )
                 )
             else:
@@ -296,28 +278,10 @@
                 self._requests_already_handled.add(request_id)
             else:
                 # Only fetch the request if we do not know it yet.
-<<<<<<< HEAD
                 if request_id not in self._requests_cache:
                     complete_request_data = await self._api_client.get_request(request_id)
                     request = Request.model_validate(complete_request_data)
                     self._requests_cache[request_id] = request
-=======
-                if request.unique_key not in self._requests_cache:
-                    request_id = unique_key_to_request_id(request.unique_key)
-
-                    if request_data is not None and request_id != request_data['id']:
-                        logger.warning(
-                            f'Request ID mismatch: {request_id} != {request_data["id"]}, '
-                            'this may cause unexpected behavior.'
-                        )
->>>>>>> 8a7e26a9
-
-                    # See https://github.com/apify/apify-sdk-python/issues/630 for details.
-                    if '[truncated]' not in request.unique_key:
-                        request_data = await self._api_client.get_request(request_id=request_id)  # noqa: PLW2901
-                        request = Request.model_validate(request_data)
-
-                    self._requests_cache[request.unique_key] = request
 
                 # Add new requests to the end of the head, unless already present in head
                 if request_id not in self._head_requests:
