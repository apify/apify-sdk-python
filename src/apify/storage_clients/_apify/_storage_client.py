--- conflicted
+++ resolved
@@ -8,14 +8,10 @@
 
 from ._dataset_client import ApifyDatasetClient
 from ._key_value_store_client import ApifyKeyValueStoreClient
-<<<<<<< HEAD
 from ._request_queue_client_full import ApifyRequestQueueClientFull
 from ._request_queue_client_simple import ApifyRequestQueueClientSimple
-=======
-from ._request_queue_client import ApifyRequestQueueClient
 from ._utils import hash_api_base_url_and_token
-from apify._configuration import Configuration as ApifyConfiguration
->>>>>>> 912222a7
+from apify import Configuration as ApifyConfiguration
 from apify._utils import docs_group
 
 if TYPE_CHECKING:
@@ -30,7 +26,6 @@
 class ApifyStorageClient(StorageClient):
     """Apify storage client."""
 
-<<<<<<< HEAD
     def __init__(self, *, simple_request_queue: bool = True) -> None:
         """Initialize the Apify storage client.
 
@@ -41,7 +36,7 @@
                 cost of higher API usage
         """
         self._simple_request_queue = simple_request_queue
-=======
+
     # This class breaches Liskov Substitution Principle. It requires specialized Configuration compared to its parent.
     _lsp_violation_error_message_template = (
         'Expected "configuration" to be an instance of "apify.Configuration", but got {} instead.'
@@ -56,7 +51,6 @@
         raise TypeError(
             self._lsp_violation_error_message_template.format(f'{config_class.__module__}.{config_class.__name__}')
         )
->>>>>>> 912222a7
 
     @override
     async def create_dataset_client(
@@ -99,12 +93,9 @@
     ) -> ApifyRequestQueueClient:
         configuration = configuration or ApifyConfiguration.get_global_configuration()
         if isinstance(configuration, ApifyConfiguration):
-<<<<<<< HEAD
-            if self._simple_request_queue:
-                return await ApifyRequestQueueClientSimple.open(id=id, name=name, configuration=configuration)
-            return await ApifyRequestQueueClientFull.open(id=id, name=name, configuration=configuration)
-=======
-            return await ApifyRequestQueueClient.open(id=id, name=name, alias=alias, configuration=configuration)
->>>>>>> 912222a7
+            client: type[ApifyRequestQueueClient] = (
+                ApifyRequestQueueClientSimple if (self._simple_request_queue) else ApifyRequestQueueClientFull
+            )
+            return await client.open(id=id, name=name, alias=alias, configuration=configuration)
 
         raise TypeError(self._lsp_violation_error_message_template.format(type(configuration).__name__))