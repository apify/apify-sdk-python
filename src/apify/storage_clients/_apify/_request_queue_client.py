from __future__ import annotations

import asyncio
import re
from base64 import b64encode
from collections import deque
from datetime import datetime, timedelta, timezone
from hashlib import sha256
from logging import getLogger
from typing import TYPE_CHECKING, Final, Annotated

from cachetools import LRUCache
from pydantic import BaseModel, ConfigDict, Field
from typing_extensions import override

from apify_client import ApifyClientAsync
from crawlee._utils.crypto import crypto_random_object_id
from crawlee.storage_clients._base import RequestQueueClient
from crawlee.storage_clients.models import AddRequestsResponse, ProcessedRequest, RequestQueueMetadata

from ._models import CachedRequest, ProlongRequestLockResponse, RequestQueueHead
from apify import Request

if TYPE_CHECKING:
    from collections.abc import Sequence

    from apify_client.clients import RequestQueueClientAsync

    from apify import Configuration

logger = getLogger(__name__)


def unique_key_to_request_id(unique_key: str, *, request_id_length: int = 15) -> str:
    """Generate a deterministic request ID based on a unique key.

    Args:
        unique_key: The unique key to convert into a request ID.
        request_id_length: The length of the request ID.

    Returns:
        A URL-safe, truncated request ID based on the unique key.
    """
    # Encode the unique key and compute its SHA-256 hash
    hashed_key = sha256(unique_key.encode('utf-8')).digest()

    # Encode the hash in base64 and decode it to get a string
    base64_encoded = b64encode(hashed_key).decode('utf-8')

    # Remove characters that are not URL-safe ('+', '/', or '=')
    url_safe_key = re.sub(r'(\+|\/|=)', '', base64_encoded)

    # Truncate the key to the desired length
    return url_safe_key[:request_id_length]


class RequestQueueStats(BaseModel):
    model_config = ConfigDict(populate_by_name=True)

    delete_count: Annotated[int, Field(alias='deleteCount', default=0)]
    """"The number of request queue deletes."""

    head_item_read_count: Annotated[int, Field(alias='headItemReadCount', default=0)]
    """The number of request queue head reads."""

    read_count: Annotated[int, Field(alias='readCount', default=0)]
    """The number of request queue reads."""

    storage_bytes: Annotated[int, Field(alias='storageBytes', default=0)]
    """Storage size in Bytes."""

    write_count: Annotated[int, Field(alias='writeCount', default=0)]
    """The number of request queue writes."""

class ApifyRequestQueueMetadata(RequestQueueMetadata):
    stats: Annotated[RequestQueueStats, Field(alias='stats', default_factory=RequestQueueStats)]
    """Additional optional statistics about the request queue."""


class ApifyRequestQueueClient(RequestQueueClient):
    """An Apify platform implementation of the request queue client."""

    _DEFAULT_LOCK_TIME: Final[timedelta] = timedelta(minutes=3)
    """The default lock time for requests in the queue."""

    _MAX_CACHED_REQUESTS: Final[int] = 1_000_000
    """Maximum number of requests that can be cached."""

    def __init__(
        self,
        *,
        api_client: RequestQueueClientAsync,
        metadata: RequestQueueMetadata,
    ) -> None:
        """Initialize a new instance.

        Preferably use the `ApifyRequestQueueClient.open` class method to create a new instance.
        """
        self._api_client = api_client
        """The Apify request queue client for API operations."""

        self._metadata = metadata
        """Additional data related to the RequestQueue."""

        self._queue_head = deque[str]()
        """A deque to store request unique keys in the queue head."""

        self._requests_cache: LRUCache[str, CachedRequest] = LRUCache(maxsize=self._MAX_CACHED_REQUESTS)
        """A cache to store request objects. Request unique key is used as the cache key."""

        self._queue_has_locked_requests: bool | None = None
        """Whether the queue has requests locked by another client."""

        self._should_check_for_forefront_requests = False
        """Whether to check for forefront requests in the next list_head call."""

        self._fetch_lock = asyncio.Lock()
        """Fetch lock to minimize race conditions when communicating with API."""

    async def _get_metadata_estimate(self) -> RequestQueueMetadata:
        """Try to get cached metadata first. If multiple clients, fuse with global metadata.

        This method is used internally to avoid unnecessary API call unless needed (multiple clients).
        Local estimation of metadata is without delay, unlike metadata from API. In situation where there is only one
        client, it is the better choice.
        """
        if self._metadata.had_multiple_clients:
            return await self.get_metadata()
        # Get local estimation (will not include changes done bo another client)
        return self._metadata

    @override
<<<<<<< HEAD
    async def get_metadata(self) -> ApifyRequestQueueMetadata:
        total_count = self._initial_total_count + self._assumed_total_count
        handled_count = self._initial_handled_count + self._assumed_handled_count
        pending_count = total_count - handled_count

        return ApifyRequestQueueMetadata(
            id=self._id,
            name=self._name,
            total_request_count=total_count,
            handled_request_count=handled_count,
            pending_request_count=pending_count,
            created_at=datetime.now(timezone.utc),
            modified_at=datetime.now(timezone.utc),
            accessed_at=datetime.now(timezone.utc),
            had_multiple_clients=self._had_multiple_clients,
            stats=RequestQueueStats.model_validate({}) # TODO: update after https://github.com/apify/apify-sdk-python/pull/552
=======
    async def get_metadata(self) -> RequestQueueMetadata:
        """Get metadata about the request queue.

        Returns:
            Metadata from the API, merged with local estimation, because in some cases, the data from the API can
            be delayed.
        """
        response = await self._api_client.get()
        if response is None:
            raise ValueError('Failed to fetch request queue metadata from the API.')
        # Enhance API response by local estimations (API can be delayed few seconds, while local estimation not.)
        return RequestQueueMetadata(
            id=response['id'],
            name=response['name'],
            total_request_count=max(response['totalRequestCount'], self._metadata.total_request_count),
            handled_request_count=max(response['handledRequestCount'], self._metadata.handled_request_count),
            pending_request_count=response['pendingRequestCount'],
            created_at=min(response['createdAt'], self._metadata.created_at),
            modified_at=max(response['modifiedAt'], self._metadata.modified_at),
            accessed_at=max(response['accessedAt'], self._metadata.accessed_at),
            had_multiple_clients=response['hadMultipleClients'] or self._metadata.had_multiple_clients,
>>>>>>> 7e4e5da8
        )

    @classmethod
    async def open(
        cls,
        *,
        id: str | None,
        name: str | None,
        configuration: Configuration,
    ) -> ApifyRequestQueueClient:
        """Open an Apify request queue client.

        This method creates and initializes a new instance of the Apify request queue client. It handles
        authentication, storage lookup/creation, and metadata retrieval, and sets up internal caching and queue
        management structures.

        Args:
            id: The ID of an existing request queue to open. If provided, the client will connect to this specific
                storage. Cannot be used together with `name`.
            name: The name of a request queue to get or create. If a storage with this name exists, it will be opened;
                otherwise, a new one will be created. Cannot be used together with `id`.
            configuration: The configuration object containing API credentials and settings. Must include a valid
                `token` and `api_base_url`. May also contain a `default_request_queue_id` for fallback when neither
                `id` nor `name` is provided.

        Returns:
            An instance for the opened or created storage client.

        Raises:
            ValueError: If the configuration is missing required fields (token, api_base_url), if both `id` and `name`
                are provided, or if neither `id` nor `name` is provided and no default storage ID is available
                in the configuration.
        """
        token = configuration.token
        if not token:
            raise ValueError(f'Apify storage client requires a valid token in Configuration (token={token}).')

        api_url = configuration.api_base_url
        if not api_url:
            raise ValueError(f'Apify storage client requires a valid API URL in Configuration (api_url={api_url}).')

        api_public_base_url = configuration.api_public_base_url
        if not api_public_base_url:
            raise ValueError(
                'Apify storage client requires a valid API public base URL in Configuration '
                f'(api_public_base_url={api_public_base_url}).'
            )

        # Create Apify client with the provided token and API URL.
        apify_client_async = ApifyClientAsync(
            token=token,
            api_url=api_url,
            max_retries=8,
            min_delay_between_retries_millis=500,
            timeout_secs=360,
        )
        apify_rqs_client = apify_client_async.request_queues()

        match (id, name):
            case (None, None):
                # If both id and name are None, try to get the default storage ID from environment variables.
                # The default storage ID environment variable is set by the Apify platform. It also contains
                # a new storage ID after Actor's reboot or migration.
                id = configuration.default_request_queue_id
            case (None, name):
                # If only name is provided, get or create the storage by name.
                id = RequestQueueMetadata.model_validate(
                    await apify_rqs_client.get_or_create(name=name),
                ).id
            case (_, None):
                # If only id is provided, use it.
                pass
            case (_, _):
                # If both id and name are provided, raise an error.
                raise ValueError('Only one of "id" or "name" can be specified, not both.')
        if id is None:
            raise RuntimeError('Unreachable code')

        # Use suitable client_key to make `hadMultipleClients` response of Apify API useful.
        # It should persist across migrated or resurrected Actor runs on the Apify platform.
        _api_max_client_key_length = 32
        client_key = (configuration.actor_run_id or crypto_random_object_id(length=_api_max_client_key_length))[
            :_api_max_client_key_length
        ]

        apify_rq_client = apify_client_async.request_queue(request_queue_id=id, client_key=client_key)

        # Fetch its metadata.
        metadata = await apify_rq_client.get()

        # If metadata is None, it means the storage does not exist, so we create it.
        if metadata is None:
            id = RequestQueueMetadata.model_validate(
                await apify_rqs_client.get_or_create(),
            ).id
            apify_rq_client = apify_client_async.request_queue(request_queue_id=id, client_key=client_key)

        # Verify that the storage exists by fetching its metadata again.
        metadata = await apify_rq_client.get()
        if metadata is None:
            raise ValueError(f'Opening request queue with id={id} and name={name} failed.')

        metadata_model = RequestQueueMetadata.model_validate(metadata)

        return cls(
            api_client=apify_rq_client,
            metadata=metadata_model,
        )

    @override
    async def purge(self) -> None:
        raise NotImplementedError(
            'Purging the request queue is not supported in the Apify platform. '
            'Use the `drop` method to delete the request queue instead.'
        )

    @override
    async def drop(self) -> None:
        await self._api_client.delete()

    @override
    async def add_batch_of_requests(
        self,
        requests: Sequence[Request],
        *,
        forefront: bool = False,
    ) -> AddRequestsResponse:
        """Add a batch of requests to the queue.

        Args:
            requests: The requests to add.
            forefront: Whether to add the requests to the beginning of the queue.

        Returns:
            Response containing information about the added requests.
        """
        # Do not try to add previously added requests to avoid pointless expensive calls to API

        new_requests: list[Request] = []
        already_present_requests: list[ProcessedRequest] = []

        for request in requests:
            if self._requests_cache.get(request.unique_key):
                # We are not sure if it was already handled at this point, and it is not worth calling API for it.
                # It could have been handled by another client in the meantime, so cached information about
                # `request.was_already_handled` is not reliable.
                already_present_requests.append(
                    ProcessedRequest.model_validate(
                        {
                            'uniqueKey': request.unique_key,
                            'wasAlreadyPresent': True,
                            'wasAlreadyHandled': request.was_already_handled,
                        }
                    )
                )

            else:
                # Add new request to the cache.
                processed_request = ProcessedRequest.model_validate(
                    {
                        'uniqueKey': request.unique_key,
                        'wasAlreadyPresent': True,
                        'wasAlreadyHandled': request.was_already_handled,
                    }
                )
                self._cache_request(
                    request.unique_key,
                    processed_request,
                )
                new_requests.append(request)

        if new_requests:
            # Prepare requests for API by converting to dictionaries.
            requests_dict = [
                request.model_dump(
                    by_alias=True,
                    exclude={'id'},  # Exclude ID fields from requests since the API doesn't accept them.
                )
                for request in new_requests
            ]

            # Send requests to API.
            api_response = AddRequestsResponse.model_validate(
                await self._api_client.batch_add_requests(requests=requests_dict, forefront=forefront)
            )

            # Add the locally known already present processed requests based on the local cache.
            api_response.processed_requests.extend(already_present_requests)

            # Remove unprocessed requests from the cache
            for unprocessed_request in api_response.unprocessed_requests:
                self._requests_cache.pop(unprocessed_request.unique_key, None)

        else:
            api_response = AddRequestsResponse.model_validate(
                {'unprocessedRequests': [], 'processedRequests': already_present_requests}
            )

        logger.debug(
            f'Tried to add new requests: {len(new_requests)}, '
            f'succeeded to add new requests: {len(api_response.processed_requests) - len(already_present_requests)}, '
            f'skipped already present requests: {len(already_present_requests)}'
        )

        # Update assumed total count for newly added requests.
        new_request_count = 0
        for processed_request in api_response.processed_requests:
            if not processed_request.was_already_present and not processed_request.was_already_handled:
                new_request_count += 1

        self._metadata.total_request_count += new_request_count

        return api_response

    @override
    async def get_request(self, unique_key: str) -> Request | None:
        """Get a request by unique key.

        Args:
            unique_key: Unique key of the request to get.

        Returns:
            The request or None if not found.
        """
        response = await self._api_client.get_request(unique_key_to_request_id(unique_key))

        if response is None:
            return None

        return Request.model_validate(response)

    @override
    async def fetch_next_request(self) -> Request | None:
        """Return the next request in the queue to be processed.

        Once you successfully finish processing of the request, you need to call `mark_request_as_handled`
        to mark the request as handled in the queue. If there was some error in processing the request, call
        `reclaim_request` instead, so that the queue will give the request to some other consumer
        in another call to the `fetch_next_request` method.

        Returns:
            The request or `None` if there are no more pending requests.
        """
        # Ensure the queue head has requests if available. Fetching the head with lock to prevent race conditions.
        async with self._fetch_lock:
            await self._ensure_head_is_non_empty()

            # If queue head is empty after ensuring, there are no requests
            if not self._queue_head:
                return None

            # Get the next request ID from the queue head
            next_unique_key = self._queue_head.popleft()

        request = await self._get_or_hydrate_request(next_unique_key)

        # Handle potential inconsistency where request might not be in the main table yet
        if request is None:
            logger.debug(
                'Cannot find a request from the beginning of queue, will be retried later',
                extra={'nextRequestUniqueKey': next_unique_key},
            )
            return None

        # If the request was already handled, skip it
        if request.handled_at is not None:
            logger.debug(
                'Request fetched from the beginning of queue was already handled',
                extra={'nextRequestUniqueKey': next_unique_key},
            )
            return None

        # Use get request to ensure we have the full request object.
        request = await self.get_request(request.unique_key)
        if request is None:
            logger.debug(
                'Request fetched from the beginning of queue was not found in the RQ',
                extra={'nextRequestUniqueKey': next_unique_key},
            )
            return None

        return request

    @override
    async def mark_request_as_handled(self, request: Request) -> ProcessedRequest | None:
        """Mark a request as handled after successful processing.

        Handled requests will never again be returned by the `fetch_next_request` method.

        Args:
            request: The request to mark as handled.

        Returns:
            Information about the queue operation. `None` if the given request was not in progress.
        """
        # Set the handled_at timestamp if not already set
        if request.handled_at is None:
            request.handled_at = datetime.now(tz=timezone.utc)

        if cached_request := self._requests_cache[request.unique_key]:
            cached_request.was_already_handled = request.was_already_handled
        try:
            # Update the request in the API
            processed_request = await self._update_request(request)
            processed_request.unique_key = request.unique_key

            # Update assumed handled count if this wasn't already handled
            if not processed_request.was_already_handled:
                self._metadata.handled_request_count += 1

            # Update the cache with the handled request
            cache_key = request.unique_key
            self._cache_request(
                cache_key,
                processed_request,
                hydrated_request=request,
            )
        except Exception as exc:
            logger.debug(f'Error marking request {request.unique_key} as handled: {exc!s}')
            return None
        else:
            return processed_request

    @override
    async def reclaim_request(
        self,
        request: Request,
        *,
        forefront: bool = False,
    ) -> ProcessedRequest | None:
        """Reclaim a failed request back to the queue.

        The request will be returned for processing later again by another call to `fetch_next_request`.

        Args:
            request: The request to return to the queue.
            forefront: Whether to add the request to the head or the end of the queue.

        Returns:
            Information about the queue operation. `None` if the given request was not in progress.
        """
        # Check if the request was marked as handled and clear it. When reclaiming,
        # we want to put the request back for processing.
        if request.was_already_handled:
            request.handled_at = None

        # Reclaim with lock to prevent race conditions that could lead to double processing of the same request.
        async with self._fetch_lock:
            try:
                # Update the request in the API.
                processed_request = await self._update_request(request, forefront=forefront)
                processed_request.unique_key = request.unique_key

                # If the request was previously handled, decrement our handled count since
                # we're putting it back for processing.
                if request.was_already_handled and not processed_request.was_already_handled:
                    self._metadata.handled_request_count -= 1

                # Update the cache
                cache_key = request.unique_key
                self._cache_request(
                    cache_key,
                    processed_request,
                    hydrated_request=request,
                )

                # If we're adding to the forefront, we need to check for forefront requests
                # in the next list_head call
                if forefront:
                    self._should_check_for_forefront_requests = True

                # Try to release the lock on the request
                try:
                    await self._delete_request_lock(request.unique_key, forefront=forefront)
                except Exception as err:
                    logger.debug(f'Failed to delete request lock for request {request.unique_key}', exc_info=err)
            except Exception as exc:
                logger.debug(f'Error reclaiming request {request.unique_key}: {exc!s}')
                return None
            else:
                return processed_request

    @override
    async def is_empty(self) -> bool:
        """Check if the queue is empty.

        Returns:
            True if the queue is empty, False otherwise.
        """
        # Check _list_head and self._queue_has_locked_requests with lock to make sure they are consistent.
        # Without the lock the `is_empty` is prone to falsely report True with some low probability race condition.
        async with self._fetch_lock:
            head = await self._list_head(limit=1, lock_time=None)
            return len(head.items) == 0 and not self._queue_has_locked_requests

    async def _ensure_head_is_non_empty(self) -> None:
        """Ensure that the queue head has requests if they are available in the queue."""
        # If queue head has adequate requests, skip fetching more
        if len(self._queue_head) > 1 and not self._should_check_for_forefront_requests:
            return

        # Fetch requests from the API and populate the queue head
        await self._list_head(lock_time=self._DEFAULT_LOCK_TIME)

    async def _get_or_hydrate_request(self, unique_key: str) -> Request | None:
        """Get a request by unique key, either from cache or by fetching from API.

        Args:
            unique_key: Unique key of the request to get.

        Returns:
            The request if found and valid, otherwise None.
        """
        # First check if the request is in our cache
        cached_entry = self._requests_cache.get(unique_key)

        if cached_entry and cached_entry.hydrated:
            # If we have the request hydrated in cache, check if lock is expired
            if cached_entry.lock_expires_at and cached_entry.lock_expires_at < datetime.now(tz=timezone.utc):
                # Try to prolong the lock if it's expired
                try:
                    lock_secs = int(self._DEFAULT_LOCK_TIME.total_seconds())
                    response = await self._prolong_request_lock(unique_key, lock_secs=lock_secs)
                    cached_entry.lock_expires_at = response.lock_expires_at
                except Exception:
                    # If prolonging the lock fails, we lost the request
                    logger.debug(f'Failed to prolong lock for request {unique_key}, returning None')
                    return None

            return cached_entry.hydrated

        # If not in cache or not hydrated, fetch the request
        try:
            # Try to acquire or prolong the lock
            lock_secs = int(self._DEFAULT_LOCK_TIME.total_seconds())
            await self._prolong_request_lock(unique_key, lock_secs=lock_secs)

            # Fetch the request data
            request = await self.get_request(unique_key)

            # If request is not found, release lock and return None
            if not request:
                await self._delete_request_lock(unique_key)
                return None

            # Update cache with hydrated request
            cache_key = request.unique_key
            self._cache_request(
                cache_key,
                ProcessedRequest(
                    unique_key=request.unique_key,
                    was_already_present=True,
                    was_already_handled=request.handled_at is not None,
                ),
                hydrated_request=request,
            )
        except Exception as exc:
            logger.debug(f'Error fetching or locking request {unique_key}: {exc!s}')
            return None
        else:
            return request

    async def _update_request(
        self,
        request: Request,
        *,
        forefront: bool = False,
    ) -> ProcessedRequest:
        """Update a request in the queue.

        Args:
            request: The updated request.
            forefront: Whether to put the updated request in the beginning or the end of the queue.

        Returns:
            The updated request
        """
        request_dict = request.model_dump(by_alias=True)
        request_dict['id'] = unique_key_to_request_id(request.unique_key)
        response = await self._api_client.update_request(
            request=request_dict,
            forefront=forefront,
        )

        return ProcessedRequest.model_validate(
            {'uniqueKey': request.unique_key} | response,
        )

    async def _list_head(
        self,
        *,
        lock_time: timedelta | None = None,
        limit: int = 25,
    ) -> RequestQueueHead:
        """Retrieve requests from the beginning of the queue.

        Args:
            lock_time: Duration for which to lock the retrieved requests.
                If None, requests will not be locked.
            limit: Maximum number of requests to retrieve.

        Returns:
            A collection of requests from the beginning of the queue.
        """
        # Return from cache if available and we're not checking for new forefront requests
        if self._queue_head and not self._should_check_for_forefront_requests:
            logger.debug(f'Using cached queue head with {len(self._queue_head)} requests')
            # Create a list of requests from the cached queue head
            items = []
            for unique_key in list(self._queue_head)[:limit]:
                cached_request = self._requests_cache.get(unique_key)
                if cached_request and cached_request.hydrated:
                    items.append(cached_request.hydrated)

            metadata = await self._get_metadata_estimate()

            return RequestQueueHead(
                limit=limit,
                had_multiple_clients=metadata.had_multiple_clients,
                queue_modified_at=metadata.modified_at,
                items=items,
                queue_has_locked_requests=self._queue_has_locked_requests,
                lock_time=lock_time,
            )
        leftover_buffer = list[str]()
        if self._should_check_for_forefront_requests:
            leftover_buffer = list(self._queue_head)
            self._queue_head.clear()
            self._should_check_for_forefront_requests = False

        # Otherwise fetch from API
        lock_time = lock_time or self._DEFAULT_LOCK_TIME
        lock_secs = int(lock_time.total_seconds())

        response = await self._api_client.list_and_lock_head(
            lock_secs=lock_secs,
            limit=limit,
        )

        # Update the queue head cache
        self._queue_has_locked_requests = response.get('queueHasLockedRequests', False)
        # Check if there is another client working with the RequestQueue
        self._metadata.had_multiple_clients = response.get('hadMultipleClients', False)

        for request_data in response.get('items', []):
            request = Request.model_validate(request_data)

            # Skip requests without ID or unique key
            if not request.unique_key:
                logger.debug(
                    'Skipping request from queue head, missing ID or unique key',
                    extra={
                        'unique_key': request.unique_key,
                    },
                )
                continue

            # Cache the request
            self._cache_request(
                request.unique_key,
                ProcessedRequest(
                    unique_key=request.unique_key,
                    was_already_present=True,
                    was_already_handled=False,
                ),
                hydrated_request=request,
            )
            self._queue_head.append(request.unique_key)

        for leftover_unique_key in leftover_buffer:
            # After adding new requests to the forefront, any existing leftover locked request is kept in the end.
            self._queue_head.append(leftover_unique_key)
        return RequestQueueHead.model_validate(response)

    async def _prolong_request_lock(
        self,
        unique_key: str,
        *,
        lock_secs: int,
    ) -> ProlongRequestLockResponse:
        """Prolong the lock on a specific request in the queue.

        Args:
            unique_key: Unique key of the request whose lock is to be prolonged.
            lock_secs: The additional amount of time, in seconds, that the request will remain locked.

        Returns:
            A response containing the time at which the lock will expire.
        """
        response = await self._api_client.prolong_request_lock(
            request_id=unique_key_to_request_id(unique_key),
            # All requests reaching this code were the tip of the queue at the moment when they were fetched,
            # so if their lock expires, they should be put back to the forefront as their handling is long overdue.
            forefront=True,
            lock_secs=lock_secs,
        )

        result = ProlongRequestLockResponse(
            lock_expires_at=datetime.fromisoformat(response['lockExpiresAt'].replace('Z', '+00:00'))
        )

        # Update the cache with the new lock expiration
        for cached_request in self._requests_cache.values():
            if cached_request.unique_key == unique_key:
                cached_request.lock_expires_at = result.lock_expires_at
                break

        return result

    async def _delete_request_lock(
        self,
        unique_key: str,
        *,
        forefront: bool = False,
    ) -> None:
        """Delete the lock on a specific request in the queue.

        Args:
            unique_key: Unique key of the request to delete the lock.
            forefront: Whether to put the request in the beginning or the end of the queue after the lock is deleted.
        """
        try:
            await self._api_client.delete_request_lock(
                request_id=unique_key_to_request_id(unique_key),
                forefront=forefront,
            )

            # Update the cache to remove the lock
            for cached_request in self._requests_cache.values():
                if cached_request.unique_key == unique_key:
                    cached_request.lock_expires_at = None
                    break
        except Exception as err:
            logger.debug(f'Failed to delete request lock for request {unique_key}', exc_info=err)

    def _cache_request(
        self,
        cache_key: str,
        processed_request: ProcessedRequest,
        *,
        hydrated_request: Request | None = None,
    ) -> None:
        """Cache a request for future use.

        Args:
            cache_key: The key to use for caching the request. It should be request ID.
            processed_request: The processed request information.
            forefront: Whether the request was added to the forefront of the queue.
            hydrated_request: The hydrated request object, if available.
        """
        self._requests_cache[cache_key] = CachedRequest(
            unique_key=processed_request.unique_key,
            was_already_handled=processed_request.was_already_handled,
            hydrated=hydrated_request,
            lock_expires_at=None,
        )<|MERGE_RESOLUTION|>--- conflicted
+++ resolved
@@ -7,7 +7,7 @@
 from datetime import datetime, timedelta, timezone
 from hashlib import sha256
 from logging import getLogger
-from typing import TYPE_CHECKING, Final, Annotated
+from typing import TYPE_CHECKING, Annotated, Final
 
 from cachetools import LRUCache
 from pydantic import BaseModel, ConfigDict, Field
@@ -71,6 +71,7 @@
 
     write_count: Annotated[int, Field(alias='writeCount', default=0)]
     """The number of request queue writes."""
+
 
 class ApifyRequestQueueMetadata(RequestQueueMetadata):
     stats: Annotated[RequestQueueStats, Field(alias='stats', default_factory=RequestQueueStats)]
@@ -130,25 +131,7 @@
         return self._metadata
 
     @override
-<<<<<<< HEAD
     async def get_metadata(self) -> ApifyRequestQueueMetadata:
-        total_count = self._initial_total_count + self._assumed_total_count
-        handled_count = self._initial_handled_count + self._assumed_handled_count
-        pending_count = total_count - handled_count
-
-        return ApifyRequestQueueMetadata(
-            id=self._id,
-            name=self._name,
-            total_request_count=total_count,
-            handled_request_count=handled_count,
-            pending_request_count=pending_count,
-            created_at=datetime.now(timezone.utc),
-            modified_at=datetime.now(timezone.utc),
-            accessed_at=datetime.now(timezone.utc),
-            had_multiple_clients=self._had_multiple_clients,
-            stats=RequestQueueStats.model_validate({}) # TODO: update after https://github.com/apify/apify-sdk-python/pull/552
-=======
-    async def get_metadata(self) -> RequestQueueMetadata:
         """Get metadata about the request queue.
 
         Returns:
@@ -159,7 +142,7 @@
         if response is None:
             raise ValueError('Failed to fetch request queue metadata from the API.')
         # Enhance API response by local estimations (API can be delayed few seconds, while local estimation not.)
-        return RequestQueueMetadata(
+        return ApifyRequestQueueMetadata(
             id=response['id'],
             name=response['name'],
             total_request_count=max(response['totalRequestCount'], self._metadata.total_request_count),
@@ -169,7 +152,8 @@
             modified_at=max(response['modifiedAt'], self._metadata.modified_at),
             accessed_at=max(response['accessedAt'], self._metadata.accessed_at),
             had_multiple_clients=response['hadMultipleClients'] or self._metadata.had_multiple_clients,
->>>>>>> 7e4e5da8
+            stats=RequestQueueStats.model_validate({}),
+            # TODO: update after https://github.com/apify/apify-sdk-python/pull/552
         )
 
     @classmethod
