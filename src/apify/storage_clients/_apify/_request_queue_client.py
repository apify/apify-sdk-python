--- conflicted
+++ resolved
@@ -13,10 +13,7 @@
 from typing_extensions import override
 
 from apify_client import ApifyClientAsync
-<<<<<<< HEAD
 from crawlee._utils.crypto import crypto_random_object_id
-=======
->>>>>>> f7dad253
 from crawlee.storage_clients._base import RequestQueueClient
 from crawlee.storage_clients.models import AddRequestsResponse, ProcessedRequest, RequestQueueMetadata
 
@@ -785,27 +782,4 @@
             was_already_handled=processed_request.was_already_handled,
             hydrated=hydrated_request,
             lock_expires_at=None,
-        )
-
-
-def unique_key_to_request_id(unique_key: str, *, request_id_length: int = 15) -> str:
-    """Generate a deterministic request ID based on a unique key.
-
-    Args:
-        unique_key: The unique key to convert into a request ID.
-        request_id_length: The length of the request ID.
-
-    Returns:
-        A URL-safe, truncated request ID based on the unique key.
-    """
-    # Encode the unique key and compute its SHA-256 hash
-    hashed_key = sha256(unique_key.encode('utf-8')).digest()
-
-    # Encode the hash in base64 and decode it to get a string
-    base64_encoded = b64encode(hashed_key).decode('utf-8')
-
-    # Remove characters that are not URL-safe ('+', '/', or '=')
-    url_safe_key = re.sub(r'(\+|\/|=)', '', base64_encoded)
-
-    # Truncate the key to the desired length
-    return url_safe_key[:request_id_length]+        )