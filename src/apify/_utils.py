--- conflicted
+++ resolved
@@ -30,23 +30,11 @@
     return getattr(builtins, '__IPYTHON__', False)
 
 
-<<<<<<< HEAD
-# The order of the rendered API groups is defined in the docusaurus-plugin-typedoc-api.
-=======
 # The order of the rendered API groups is defined in the website/docusaurus.config.js file.
->>>>>>> a3988b71
 GroupName = Literal[
     'Actor',
     'Charging',
     'Configuration',
-<<<<<<< HEAD
-    'Event managers',
-    'Event data',
-    'Storage clients',
-    'Storage data',
-    'Storages',
-    'Other',
-=======
     'Event data',
     'Event managers',
     'Events',
@@ -54,7 +42,6 @@
     'Storage clients',
     'Storage data',
     'Storages',
->>>>>>> a3988b71
 ]
 
 
