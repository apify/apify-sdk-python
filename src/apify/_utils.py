import asyncio
import contextlib
import inspect
import json
import os
import sys
import time
from datetime import datetime, timezone
from typing import Any, Callable, Dict, Generic, List, Optional, TypeVar, Union, cast

import psutil
<<<<<<< HEAD
from aiofiles.os import remove
=======

>>>>>>> 08dd094a
from apify_client import __version__ as client_version

from ._version import __version__ as sdk_version
from .consts import BOOL_ENV_VARS, DATETIME_ENV_VARS, INTEGER_ENV_VARS


def _log_system_info() -> None:
    python_version = '.'.join([str(x) for x in sys.version_info[:3]])

    print('System info:')
    print(f'    Apify SDK version: {sdk_version}')
    print(f'    Apify Client version: {client_version}')
    print(f'    OS: {sys.platform}')
    print(f'    Python version: {python_version}')


ClassPropertyType = TypeVar('ClassPropertyType')


class classproperty(Generic[ClassPropertyType]):  # noqa: N801
    """TODO: no docs."""

    def __init__(self, getter: Callable[..., ClassPropertyType]) -> None:
        """TODO: no docs."""
        self.getter = getter

    def __get__(self, _: Any, owner: Any) -> ClassPropertyType:  # noqa: U101
        """TODO: no docs."""
        return self.getter(owner)


def _fetch_and_parse_env_var(env_var_name: str, default: Any = None) -> Any:
    val = os.getenv(env_var_name)
    if not val:
        return default

    if env_var_name in BOOL_ENV_VARS:
        return _maybe_parse_bool(val)
    if env_var_name in INTEGER_ENV_VARS:
        return _maybe_parse_int(val)
    if env_var_name in DATETIME_ENV_VARS:
        return _maybe_parse_datetime(val)
    return val


def _get_cpu_usage_percent() -> float:
    return psutil.cpu_percent()


def _get_memory_usage_bytes() -> int:
    current_process = psutil.Process(os.getpid())
    mem = cast(int, current_process.memory_info().rss or 0)
    for child in current_process.children(recursive=True):
        try:
            mem += cast(int, child.memory_info().rss or 0)
        except psutil.NoSuchProcess:
            pass
    return mem


def _maybe_parse_bool(val: Optional[str]) -> bool:
    if val == 'true' or val == 'True' or val == '1':
        return True
    return False


def _maybe_parse_datetime(val: Optional[str]) -> Union[Optional[datetime], Optional[str]]:
    if not val:
        return None
    try:
        return datetime.strptime(val, '%Y-%m-%dT%H:%M:%S.%fZ').replace(tzinfo=timezone.utc)
    except ValueError:
        return val


def _maybe_parse_int(val: Optional[str]) -> Optional[int]:
    if not val:
        return None
    try:
        return int(val)
    except ValueError:
        return None


async def _run_func_at_interval_async(func: Callable, interval_secs: float) -> None:
    try:
        started_at = time.time()
        while True:
            elapsed_secs = time.time() - started_at
            sleep_for_secs = interval_secs - (elapsed_secs % interval_secs)
            await asyncio.sleep(sleep_for_secs)

            res = func()
            if inspect.isawaitable(res):
                await res
    except asyncio.CancelledError:
        pass


class ListPage:
    """A single page of items returned from a list() method."""

    #: list: List of returned objects on this page
    items: List
    #: int: Count of the returned objects on this page
    count: int
    #: int: The limit on the number of returned objects offset specified in the API call
    offset: int
    #: int: The offset of the first object specified in the API call
    limit: int
    #: int: Total number of objects matching the API call criteria
    total: int
    #: bool: Whether the listing is descending or not
    desc: bool

    def __init__(self, data: Dict) -> None:
        """Initialize a ListPage instance from the API response data."""
        self.items = data['items'] if 'items' in data else []
        self.offset = data['offset'] if 'offset' in data else 0
        self.limit = data['limit'] if 'limit' in data else 0
        self.count = data['count'] if 'count' in data else len(self.items)
        self.total = data['total'] if 'total' in data else self.offset + self.count
        self.desc = data['desc'] if 'desc' in data else False


async def _force_remove(filename: str) -> None:
    """JS-like rm(filename, { force: true })."""
    with contextlib.suppress(FileNotFoundError):
        await remove(filename)


def _json_serializer(obj: Any) -> str:  # TODO: Decide how to parse/dump/handle datetimes!
    if isinstance(obj, (datetime)):
        return obj.isoformat(timespec='milliseconds') + 'Z'
    else:
        return str(obj)


def _filter_out_none_values_recursively(dictionary: Dict) -> Dict:
    """Return copy of the dictionary, recursively omitting all keys for which values are None."""
    return cast(dict, _filter_out_none_values_recursively_internal(dictionary))


# Unfortunately, it's necessary to have an internal function for the correct result typing, without having to create complicated overloads
def _filter_out_none_values_recursively_internal(dictionary: Dict, remove_empty_dicts: Optional[bool] = None) -> Optional[Dict]:
    result = {}
    for k, v in dictionary.items():
        if isinstance(v, dict):
            v = _filter_out_none_values_recursively_internal(v, remove_empty_dicts is True or remove_empty_dicts is None)
        if v is not None:
            result[k] = v
    if not result and remove_empty_dicts:
        return None
    return result


def _json_dumps(obj: Any) -> str:
    return json.dumps(obj, ensure_ascii=False, indent=2, default=_json_serializer)<|MERGE_RESOLUTION|>--- conflicted
+++ resolved
@@ -9,11 +9,8 @@
 from typing import Any, Callable, Dict, Generic, List, Optional, TypeVar, Union, cast
 
 import psutil
-<<<<<<< HEAD
 from aiofiles.os import remove
-=======
 
->>>>>>> 08dd094a
 from apify_client import __version__ as client_version
 
 from ._version import __version__ as sdk_version
