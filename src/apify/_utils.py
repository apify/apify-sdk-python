--- conflicted
+++ resolved
@@ -6,12 +6,8 @@
 import sys
 import time
 from datetime import datetime, timezone
-<<<<<<< HEAD
-from typing import Any, Callable, Dict, Generic, List, Optional, TypeVar, Union, cast
-=======
 from enum import Enum
-from typing import Any, Callable, Generic, Optional, TypeVar, Union, overload
->>>>>>> 78db1d88
+from typing import Any, Callable, Dict, Generic, List, Optional, TypeVar, Union, cast, overload
 
 import psutil
 from aiofiles.os import remove
