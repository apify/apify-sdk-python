--- conflicted
+++ resolved
@@ -17,13 +17,9 @@
 from collections.abc import MutableMapping
 from datetime import datetime, timezone
 from enum import Enum
-<<<<<<< HEAD
 from typing import Any, Callable, Dict, Generic, ItemsView, Iterator, NoReturn, Optional
 from typing import OrderedDict as OrderedDictType
-from typing import TypeVar, Union, ValuesView, cast, overload
-=======
-from typing import Any, Callable, Dict, Generic, NoReturn, Optional, Type, TypeVar, Union, cast, overload
->>>>>>> ca26be4f
+from typing import Type, TypeVar, Union, ValuesView, cast, overload
 
 import aioshutil
 import psutil
@@ -328,7 +324,6 @@
     return cast(MetadataType, wrapper)
 
 
-<<<<<<< HEAD
 def _crypto_random_object_id(length: int = 17) -> str:
     """Python reimplementation of cryptoRandomObjectId from `@apify/utilities`."""
     chars = 'abcdefghijklmnopqrstuvwxyzABCEDFGHIJKLMNOPQRSTUVWXYZ0123456789'
@@ -386,7 +381,5 @@
         return self._cache.items()
 
 
-=======
->>>>>>> ca26be4f
 def _is_running_in_ipython() -> bool:
     return getattr(builtins, '__IPYTHON__', False)