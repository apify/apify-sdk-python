--- conflicted
+++ resolved
@@ -10,10 +10,6 @@
 import mimetypes
 import os
 import re
-<<<<<<< HEAD
-import secrets
-=======
->>>>>>> 2c6205b9
 import sys
 import time
 from collections import OrderedDict
@@ -22,11 +18,7 @@
 from enum import Enum
 from typing import Any, Callable, Dict, Generic, ItemsView, Iterator, NoReturn, Optional
 from typing import OrderedDict as OrderedDictType
-<<<<<<< HEAD
-from typing import Type, TypeVar, Union, ValuesView, cast, overload
-=======
 from typing import Tuple, Type, TypeVar, Union, ValuesView, cast, overload
->>>>>>> 2c6205b9
 
 import aioshutil
 import psutil
@@ -242,16 +234,6 @@
         await remove(filename)
 
 
-<<<<<<< HEAD
-def _json_serializer(obj: Any) -> str:  # TODO: Decide how to parse/dump/handle datetimes!
-    if isinstance(obj, (datetime)):
-        return obj.isoformat(timespec='milliseconds') + 'Z'
-    else:
-        return str(obj)
-
-
-=======
->>>>>>> 2c6205b9
 def _filter_out_none_values_recursively(dictionary: Dict) -> Dict:
     """Return copy of the dictionary, recursively omitting all keys for which values are None."""
     return cast(dict, _filter_out_none_values_recursively_internal(dictionary))
@@ -272,11 +254,7 @@
 
 def _json_dumps(obj: Any) -> str:
     """Dump JSON to a string with the correct settings and serializer."""
-<<<<<<< HEAD
-    return json.dumps(obj, ensure_ascii=False, indent=2, default=_json_serializer)
-=======
     return json.dumps(obj, ensure_ascii=False, indent=2, default=str)
->>>>>>> 2c6205b9
 
 
 uuid_regex = re.compile('[0-9a-f]{8}-[0-9a-f]{4}-[0-9a-f]{4}-[0-9a-f]{4}-[0-9a-f]{12}', re.I)
@@ -323,20 +301,12 @@
     return isinstance(value, (bytes, bytearray, io.IOBase))
 
 
-<<<<<<< HEAD
-def _maybe_parse_body(body: bytes, content_type: str) -> Any:  # TODO: Improve return type
-=======
 def _maybe_parse_body(body: bytes, content_type: str) -> Any:
->>>>>>> 2c6205b9
     try:
         if _is_content_type_json(content_type):
             return json.loads(body)  # Returns any
         elif _is_content_type_xml(content_type) or _is_content_type_text(content_type):
-<<<<<<< HEAD
-            return body.decode('utf-8')  # TODO: Check if utf-8 can be assumed
-=======
             return body.decode('utf-8')
->>>>>>> 2c6205b9
     except ValueError as err:
         print('_maybe_parse_body error', err)
     return body
@@ -370,15 +340,6 @@
     return cast(MetadataType, wrapper)
 
 
-<<<<<<< HEAD
-def _crypto_random_object_id(length: int = 17) -> str:
-    """Python reimplementation of cryptoRandomObjectId from `@apify/utilities`."""
-    chars = 'abcdefghijklmnopqrstuvwxyzABCEDFGHIJKLMNOPQRSTUVWXYZ0123456789'
-    return ''.join(secrets.choice(chars) for _ in range(length))
-
-
-=======
->>>>>>> 2c6205b9
 T = TypeVar('T')
 
 
@@ -410,20 +371,11 @@
 
     def __delitem__(self, key: str) -> None:
         """Remove an item from the cache."""
-<<<<<<< HEAD
-        # TODO: maybe do? self._cache.__delitem__(key)
-        del self._cache[key]
-
-    def __iter__(self) -> Iterator:
-        """Iterate over the keys of the cache in order of insertion."""
-        yield from self._cache.__iter__()
-=======
         del self._cache[key]
 
     def __iter__(self) -> Iterator[str]:
         """Iterate over the keys of the cache in order of insertion."""
         return self._cache.__iter__()
->>>>>>> 2c6205b9
 
     def __len__(self) -> int:
         """Get the number of items in the cache."""
@@ -439,9 +391,6 @@
 
 
 def _is_running_in_ipython() -> bool:
-<<<<<<< HEAD
-    return getattr(builtins, '__IPYTHON__', False)
-=======
     return getattr(builtins, '__IPYTHON__', False)
 
 
@@ -477,5 +426,4 @@
         field_type, required = predicate
         validate_single(value, field_type, required, value_name)
     else:
-        raise ValueError('Wrong input!')
->>>>>>> 2c6205b9
+        raise ValueError('Wrong input!')