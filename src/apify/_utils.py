--- conflicted
+++ resolved
@@ -380,7 +380,41 @@
     return getattr(builtins, '__IPYTHON__', False)
 
 
-<<<<<<< HEAD
+@overload
+def _budget_ow(value: Union[str, int, float, bool], predicate: Tuple[Type, bool], value_name: str) -> None:  # noqa: U100
+    ...
+
+
+@overload
+def _budget_ow(value: Dict, predicate: Dict[str, Tuple[Type, bool]]) -> None:  # noqa: U100
+    ...
+
+
+def _budget_ow(
+    value: Union[Dict, str, int, float, bool],
+    predicate: Union[Dict[str, Tuple[Type, bool]], Tuple[Type, bool]],
+    value_name: Optional[str] = None,
+) -> None:
+    """Budget version of ow."""
+    def validate_single(field_value: Any, expected_type: Type, required: bool, name: str) -> None:
+        if field_value is None and required:
+            raise ValueError(f'"{name}" is required!')
+        if (field_value is not None or required) and not isinstance(field_value, expected_type):
+            raise ValueError(f'"{name}" must be of type "{expected_type.__name__}" but it is "{type(field_value).__name__}"!')
+
+    # Validate object
+    if isinstance(value, dict) and isinstance(predicate, dict):
+        for key, (field_type, required) in predicate.items():
+            field_value = value.get(key)
+            validate_single(field_value, field_type, required, key)
+    # Validate "primitive"
+    elif isinstance(value, (int, str, float, bool)) and isinstance(predicate, tuple) and value_name is not None:
+        field_type, required = predicate
+        validate_single(value, field_type, required, value_name)
+    else:
+        raise ValueError('Wrong input!')
+
+
 def _decrypt_input_secrets(private_key: RSAPrivateKey, input: Any) -> Any:
     """Decrypt input secrets."""
     if not isinstance(input, dict):
@@ -398,39 +432,4 @@
                     encrypted_value=encrypted_value,
                 )
 
-    return input
-=======
-@overload
-def _budget_ow(value: Union[str, int, float, bool], predicate: Tuple[Type, bool], value_name: str) -> None:  # noqa: U100
-    ...
-
-
-@overload
-def _budget_ow(value: Dict, predicate: Dict[str, Tuple[Type, bool]]) -> None:  # noqa: U100
-    ...
-
-
-def _budget_ow(
-    value: Union[Dict, str, int, float, bool],
-    predicate: Union[Dict[str, Tuple[Type, bool]], Tuple[Type, bool]],
-    value_name: Optional[str] = None,
-) -> None:
-    """Budget version of ow."""
-    def validate_single(field_value: Any, expected_type: Type, required: bool, name: str) -> None:
-        if field_value is None and required:
-            raise ValueError(f'"{name}" is required!')
-        if (field_value is not None or required) and not isinstance(field_value, expected_type):
-            raise ValueError(f'"{name}" must be of type "{expected_type.__name__}" but it is "{type(field_value).__name__}"!')
-
-    # Validate object
-    if isinstance(value, dict) and isinstance(predicate, dict):
-        for key, (field_type, required) in predicate.items():
-            field_value = value.get(key)
-            validate_single(field_value, field_type, required, key)
-    # Validate "primitive"
-    elif isinstance(value, (int, str, float, bool)) and isinstance(predicate, tuple) and value_name is not None:
-        field_type, required = predicate
-        validate_single(value, field_type, required, value_name)
-    else:
-        raise ValueError('Wrong input!')
->>>>>>> 5bae2388
+    return input