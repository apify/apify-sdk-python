from __future__ import annotations

from datetime import datetime, timedelta
from decimal import Decimal
from typing import TYPE_CHECKING, Annotated, Literal

from pydantic import BaseModel, BeforeValidator, ConfigDict, Field

from apify_shared.consts import ActorJobStatus, MetaOrigin, WebhookEventType
from crawlee._utils.models import timedelta_ms
from crawlee._utils.urls import validate_http_url

from apify._utils import docs_group

if TYPE_CHECKING:
    from typing import TypeAlias


<<<<<<< HEAD
@docs_group('Other')
=======
@docs_group('Actor')
>>>>>>> a3988b71
class Webhook(BaseModel):
    __model_config__ = ConfigDict(populate_by_name=True)

    event_types: Annotated[
        list[WebhookEventType],
        Field(description='Event types that should trigger the webhook'),
    ]
    request_url: Annotated[
        str,
        Field(description='URL that the webhook should call'),
        BeforeValidator(validate_http_url),
    ]
    payload_template: Annotated[
        str | None,
        Field(description='Template for the payload sent by the webook'),
    ] = None


@docs_group('Actor')
class ActorRunMeta(BaseModel):
    __model_config__ = ConfigDict(populate_by_name=True)

    origin: Annotated[MetaOrigin, Field()]


@docs_group('Actor')
class ActorRunStats(BaseModel):
    __model_config__ = ConfigDict(populate_by_name=True)

    input_body_len: Annotated[int | None, Field(alias='inputBodyLen')] = None
    restart_count: Annotated[int, Field(alias='restartCount')]
    resurrect_count: Annotated[int, Field(alias='resurrectCount')]
    mem_avg_bytes: Annotated[float | None, Field(alias='memAvgBytes')] = None
    mem_max_bytes: Annotated[int | None, Field(alias='memMaxBytes')] = None
    mem_current_bytes: Annotated[int | None, Field(alias='memCurrentBytes')] = None
    cpu_avg_usage: Annotated[float | None, Field(alias='cpuAvgUsage')] = None
    cpu_max_usage: Annotated[float | None, Field(alias='cpuMaxUsage')] = None
    cpu_current_usage: Annotated[float | None, Field(alias='cpuCurrentUsage')] = None
    net_rx_bytes: Annotated[int | None, Field(alias='netRxBytes')] = None
    net_tx_bytes: Annotated[int | None, Field(alias='netTxBytes')] = None
    duration: Annotated[timedelta_ms | None, Field(alias='durationMillis')] = None
    run_time: Annotated[timedelta | None, Field(alias='runTimeSecs')] = None
    metamorph: Annotated[int | None, Field(alias='metamorph')] = None
    compute_units: Annotated[float, Field(alias='computeUnits')]


@docs_group('Actor')
class ActorRunOptions(BaseModel):
    __model_config__ = ConfigDict(populate_by_name=True)

    build: str
    timeout: Annotated[timedelta, Field(alias='timeoutSecs')]
    memory_mbytes: Annotated[int, Field(alias='memoryMbytes')]
    disk_mbytes: Annotated[int, Field(alias='diskMbytes')]
    max_total_charge_usd: Annotated[Decimal | None, Field(alias='maxTotalChargeUsd')] = None


@docs_group('Actor')
class ActorRunUsage(BaseModel):
    __model_config__ = ConfigDict(populate_by_name=True)

    actor_compute_units: Annotated[float | None, Field(alias='ACTOR_COMPUTE_UNITS')] = None
    dataset_reads: Annotated[float | None, Field(alias='DATASET_READS')] = None
    dataset_writes: Annotated[float | None, Field(alias='DATASET_WRITES')] = None
    key_value_store_reads: Annotated[float | None, Field(alias='KEY_VALUE_STORE_READS')] = None
    key_value_store_writes: Annotated[float | None, Field(alias='KEY_VALUE_STORE_WRITES')] = None
    key_value_store_lists: Annotated[float | None, Field(alias='KEY_VALUE_STORE_LISTS')] = None
    request_queue_reads: Annotated[float | None, Field(alias='REQUEST_QUEUE_READS')] = None
    request_queue_writes: Annotated[float | None, Field(alias='REQUEST_QUEUE_WRITES')] = None
    data_transfer_internal_gbytes: Annotated[float | None, Field(alias='DATA_TRANSFER_INTERNAL_GBYTES')] = None
    data_transfer_external_gbytes: Annotated[float | None, Field(alias='DATA_TRANSFER_EXTERNAL_GBYTES')] = None
    proxy_residential_transfer_gbytes: Annotated[float | None, Field(alias='PROXY_RESIDENTIAL_TRANSFER_GBYTES')] = None
    proxy_serps: Annotated[float | None, Field(alias='PROXY_SERPS')] = None


@docs_group('Actor')
class ActorRun(BaseModel):
    __model_config__ = ConfigDict(populate_by_name=True)

    id: Annotated[str, Field(alias='id')]
    act_id: Annotated[str, Field(alias='actId')]
    user_id: Annotated[str, Field(alias='userId')]
    actor_task_id: Annotated[str | None, Field(alias='actorTaskId')] = None
    started_at: Annotated[datetime, Field(alias='startedAt')]
    finished_at: Annotated[datetime | None, Field(alias='finishedAt')] = None
    status: Annotated[ActorJobStatus, Field(alias='status')]
    status_message: Annotated[str | None, Field(alias='statusMessage')] = None
    is_status_message_terminal: Annotated[bool | None, Field(alias='isStatusMessageTerminal')] = None
    meta: Annotated[ActorRunMeta, Field(alias='meta')]
    stats: Annotated[ActorRunStats, Field(alias='stats')]
    options: Annotated[ActorRunOptions, Field(alias='options')]
    build_id: Annotated[str, Field(alias='buildId')]
    exit_code: Annotated[int | None, Field(alias='exitCode')] = None
    default_key_value_store_id: Annotated[str, Field(alias='defaultKeyValueStoreId')]
    default_dataset_id: Annotated[str, Field(alias='defaultDatasetId')]
    default_request_queue_id: Annotated[str, Field(alias='defaultRequestQueueId')]
    build_number: Annotated[str | None, Field(alias='buildNumber')] = None
    container_url: Annotated[str, Field(alias='containerUrl')]
    is_container_server_ready: Annotated[bool | None, Field(alias='isContainerServerReady')] = None
    git_branch_name: Annotated[str | None, Field(alias='gitBranchName')] = None
    usage: Annotated[ActorRunUsage | None, Field(alias='usage')] = None
    usage_total_usd: Annotated[float | None, Field(alias='usageTotalUsd')] = None
    usage_usd: Annotated[ActorRunUsage | None, Field(alias='usageUsd')] = None
    pricing_info: Annotated[
        FreeActorPricingInfo
        | FlatPricePerMonthActorPricingInfo
        | PricePerDatasetItemActorPricingInfo
        | PayPerEventActorPricingInfo
        | None,
        Field(alias='pricingInfo', discriminator='pricing_model'),
    ] = None
    charged_event_counts: Annotated[
        dict[str, int] | None,
        Field(alias='chargedEventCounts'),
    ] = None


class FreeActorPricingInfo(BaseModel):
    pricing_model: Annotated[Literal['FREE'], Field(alias='pricingModel')]


class FlatPricePerMonthActorPricingInfo(BaseModel):
    pricing_model: Annotated[Literal['FLAT_PRICE_PER_MONTH'], Field(alias='pricingModel')]
    trial_minutes: Annotated[int | None, Field(alias='trialMinutes')] = None
    price_per_unit_usd: Annotated[Decimal, Field(alias='pricePerUnitUsd')]


class PricePerDatasetItemActorPricingInfo(BaseModel):
    pricing_model: Annotated[Literal['PRICE_PER_DATASET_ITEM'], Field(alias='pricingModel')]
    unit_name: Annotated[str | None, Field(alias='unitName')] = None
    price_per_unit_usd: Annotated[Decimal, Field(alias='pricePerUnitUsd')]


class ActorChargeEvent(BaseModel):
    event_price_usd: Annotated[Decimal, Field(alias='eventPriceUsd')]
    event_title: Annotated[str, Field(alias='eventTitle')]
    event_description: Annotated[str | None, Field(alias='eventDescription')] = None


class PricingPerEvent(BaseModel):
    actor_charge_events: Annotated[dict[str, ActorChargeEvent], Field(alias='actorChargeEvents')]


class PayPerEventActorPricingInfo(BaseModel):
    pricing_model: Annotated[Literal['PAY_PER_EVENT'], Field(alias='pricingModel')]
    pricing_per_event: Annotated[PricingPerEvent, Field(alias='pricingPerEvent')]
    minimal_max_total_charge_usd: Annotated[Decimal | None, Field(alias='minimalMaxTotalChargeUsd')] = None


PricingModel: TypeAlias = Literal[
    'FREE',
    'FLAT_PRICE_PER_MONTH',
    'PRICE_PER_DATASET_ITEM',
    'PAY_PER_EVENT',
]<|MERGE_RESOLUTION|>--- conflicted
+++ resolved
@@ -16,11 +16,7 @@
     from typing import TypeAlias
 
 
-<<<<<<< HEAD
-@docs_group('Other')
-=======
 @docs_group('Actor')
->>>>>>> a3988b71
 class Webhook(BaseModel):
     __model_config__ = ConfigDict(populate_by_name=True)
 
