--- conflicted
+++ resolved
@@ -25,11 +25,7 @@
     _send_persist_state_interval_task: Optional[asyncio.Task] = None
     _send_system_info_interval_task: Optional[asyncio.Task] = None
     _listener_tasks: Set[asyncio.Task]
-<<<<<<< HEAD
-    _listeners_to_wrappers: Dict[ActorEventType, Dict[Callable, List[Callable]]]
-=======
     _listeners_to_wrappers: Dict[ActorEventTypes, Dict[Callable, List[Callable]]]
->>>>>>> 2c6205b9
 
     def __init__(self, config: Configuration) -> None:
         """Crate an instance of EventManager.
@@ -85,19 +81,11 @@
 
         self._initialized = False
 
-<<<<<<< HEAD
-    def on(self, event_name: ActorEventType, listener: Callable) -> Callable:
-        """Add an event listener to the event manager.
-
-        Args:
-            event_name (ActorEventType): The actor event for which to listen to.
-=======
     def on(self, event_name: ActorEventTypes, listener: Callable) -> Callable:
         """Add an event listener to the event manager.
 
         Args:
             event_name (ActorEventTypes): The actor event for which to listen to.
->>>>>>> 2c6205b9
             listener (Callable): The function which is to be called when the event is emitted (can be async).
         """
         if not self._initialized:
@@ -123,19 +111,11 @@
 
         return self._event_emitter.add_listener(event_name, outer_wrapper)
 
-<<<<<<< HEAD
-    def off(self, event_name: ActorEventType, listener: Optional[Callable] = None) -> None:
-        """Remove a listener, or all listeners, from an actor event.
-
-        Args:
-            event_name (ActorEventType): The actor event for which to remove listeners.
-=======
     def off(self, event_name: ActorEventTypes, listener: Optional[Callable] = None) -> None:
         """Remove a listener, or all listeners, from an actor event.
 
         Args:
             event_name (ActorEventTypes): The actor event for which to remove listeners.
->>>>>>> 2c6205b9
             listener (Callable, optional): The listener which is supposed to be removed. If not passed, all listeners of this event are removed.
         """
         if not self._initialized:
@@ -150,18 +130,6 @@
         else:
             self._listeners_to_wrappers[event_name] = defaultdict(list)
             self._event_emitter.remove_all_listeners(event_name)
-<<<<<<< HEAD
-
-    def emit(self, event_name: ActorEventType, data: Any) -> None:
-        """Emit an actor event manually.
-
-        Args:
-            event_name (ActorEventType): The actor event which should be emitted.
-            data (Any): The data that should be emitted with the event.
-        """
-        event_name = _maybe_extract_enum_member_value(event_name)
-
-=======
 
     def emit(self, event_name: ActorEventTypes, data: Any) -> None:
         """Emit an actor event manually.
@@ -172,7 +140,6 @@
         """
         event_name = _maybe_extract_enum_member_value(event_name)
 
->>>>>>> 2c6205b9
         self._event_emitter.emit(event_name, data)
 
     async def wait_for_all_listeners_to_complete(self, *, timeout_secs: Optional[int] = None) -> None:
