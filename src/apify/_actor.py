--- conflicted
+++ resolved
@@ -192,14 +192,10 @@
 
         # Mark initialization as complete and update global state.
         self._is_initialized = True
-<<<<<<< HEAD
-        _ActorType._is_any_instance_initialized = True
 
         if not Actor.is_at_home():
             # Make sure that the input related KVS is initialized to ensure that the input aware client is used
             await self.open_key_value_store()
-=======
->>>>>>> 3d493311
         return self
 
     async def __aexit__(
